--- conflicted
+++ resolved
@@ -41,15 +41,11 @@
     /* Kludge: retrieve frame cap to VBE BIOS
     rpc get_vbe_bios_cap(out errval err, out cap cap, out uint32 size);
     rpc reset(out errval err);
-<<<<<<< HEAD
-    rpc sleep(in int state, out errval err);
+    rpc sleep(in int state, out errval err);  */
 
     /* read PCI conf header */
     rpc read_conf_header(in uint32 dword, out errval err, out uint32 val);
 
     /* write PCI conf header */
     rpc write_conf_header(in uint32 dword, in uint32 val, out errval err);
-=======
-    rpc sleep(in int state, out errval err);  */
->>>>>>> 0c29af63
 };