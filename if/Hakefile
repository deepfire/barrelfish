--- conflicted
+++ resolved
@@ -49,12 +49,9 @@
                "serial",
                "skb",
                "skb_map",
-<<<<<<< HEAD
                "octopus",
-=======
-               "octopus",               
+               "octopus",
                "omap_sdma",
->>>>>>> 80c705fd
                "spawn",
                "terminal",
                "terminal_config",
