--- conflicted
+++ resolved
@@ -30,13 +30,9 @@
 // XXX: figure out how to do this arch-independent(?) -SG, 2014-06-16
 #define VREGION_FLAGS_LARGE    0x40 // Map large pages, if possible
 #define VREGION_FLAGS_HUGE     0x80 // Map huge pages, if possible
-<<<<<<< HEAD
 #define VREGION_FLAGS_WRITE_COMBINING   0x100 // Write-combining caching
 #define VREGION_FLAGS_MASK     0x1ff // Mask of all individual VREGION_FLAGS
-=======
-#define VREGION_FLAGS_MASK     0xff // Mask of all individual VREGION_FLAGS
 #define VREGION_FLAGS_VTD_SNOOP  0x800 // Snooping (for pages) allowed by VT-d
->>>>>>> 878547ec
 
 #define VREGION_FLAGS_READ_WRITE \
     (VREGION_FLAGS_READ | VREGION_FLAGS_WRITE | VREGION_FLAGS_VTD_SNOOP)
