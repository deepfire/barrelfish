--- conflicted
+++ resolved
@@ -131,104 +131,6 @@
 
 #define  EDEADLOCK  EDEADLK
 
-<<<<<<< HEAD
-#define  EBFONT    59  /* Bad font file format */
-#define  ENOSTR    60  /* Device not a stream */
-#define  ENODATA    61  /* No data available */
-#define  ETIME    62  /* Timer expired */
-#define  ENOSR    63  /* Out of streams resources */
-#define  ENONET    64  /* Machine is not on the network */
-#define  ENOPKG    65  /* Package not installed */
-#define  EREMOTE    66  /* Object is remote */
-#define  ENOLINK    67  /* Link has been severed */
-#define  EADV    68  /* Advertise error */
-#define  ESRMNT    69  /* Srmount error */
-#define  ECOMM    70  /* Communication error on send */
-#define  EPROTO    71  /* Protocol error */
-#define  EMULTIHOP  72  /* Multihop attempted */
-#define  EDOTDOT    73  /* RFS specific error */
-#define  EBADMSG    74  /* Not a data message */
-#define  EOVERFLOW  75  /* Value too large for defined data type */
-#define  ENOTUNIQ  76  /* Name not unique on network */
-#define  EBADFD    77  /* File descriptor in bad state */
-#define  EREMCHG    78  /* Remote address changed */
-#define  ELIBACC    79  /* Can not access a needed shared library */
-#define  ELIBBAD    80  /* Accessing a corrupted shared library */
-#define  ELIBSCN    81  /* .lib section in a.out corrupted */
-#define  ELIBMAX    82  /* Attempting to link in too many shared libraries */
-#define  ELIBEXEC  83  /* Cannot exec a shared library directly */
-#define  EILSEQ    84  /* Illegal byte sequence */
-#define  ERESTART  85  /* Interrupted system call should be restarted */
-#define  ESTRPIPE  86  /* Streams pipe error */
-#define  EUSERS    87  /* Too many users */
-#define  ENOTSOCK  88  /* Socket operation on non-socket */
-#define  EDESTADDRREQ  89  /* Destination address required */
-#define  EMSGSIZE  90  /* Message too long */
-#define  EPROTOTYPE  91  /* Protocol wrong type for socket */
-#define  ENOPROTOOPT  92  /* Protocol not available */
-#define  EPROTONOSUPPORT  93  /* Protocol not supported */
-#define  ESOCKTNOSUPPORT  94  /* Socket type not supported */
-#define  EOPNOTSUPP  95  /* Operation not supported on transport endpoint */
-#define  EPFNOSUPPORT  96  /* Protocol family not supported */
-#define  EAFNOSUPPORT  97  /* Address family not supported by protocol */
-#define  EADDRINUSE  98  /* Address already in use */
-#define  EADDRNOTAVAIL  99  /* Cannot assign requested address */
-#define  ENETDOWN  100  /* Network is down */
-#define  ENETUNREACH  101  /* Network is unreachable */
-#define  ENETRESET  102  /* Network dropped connection because of reset */
-#define  ECONNABORTED  103  /* Software caused connection abort */
-#define  ECONNRESET  104  /* Connection reset by peer */
-#define  ENOBUFS    105  /* No buffer space available */
-#define  EISCONN    106  /* Transport endpoint is already connected */
-#define  ENOTCONN  107  /* Transport endpoint is not connected */
-
-#define  ETOOMANYREFS  109  /* Too many references: cannot splice */
-#define  ETIMEDOUT  110  /* Connection timed out */
-#define  ECONNREFUSED  111  /* Connection refused */
-#define  EHOSTDOWN  112  /* Host is down */
-#define  EHOSTUNREACH  113  /* No route to host */
-#define  EALREADY  114  /* Operation already in progress */
-#define  EINPROGRESS  115  /* Operation now in progress */
-#define  ESTALE    116  /* Stale NFS file handle */
-#define  EUCLEAN    117  /* Structure needs cleaning */
-#define  ENOTNAM    118  /* Not a XENIX named type file */
-#define  ENAVAIL    119  /* No XENIX semaphores available */
-#define  EISNAM    120  /* Is a named type file */
-#define  EREMOTEIO  121  /* Remote I/O error */
-#define  EDQUOT    122  /* Quota exceeded */
-
-#define  ENOMEDIUM  123  /* No medium found */
-#define  EMEDIUMTYPE  124  /* Wrong medium type */
-
-#ifndef errno
-extern int errno;
-#endif
-
-#endif /* LWIP_PROVIDE_ERRNO */
-
-
-#define ENSROK    0 /* DNS server returned answer with no data */
-#define  ESHUTDOWN  108  /* Cannot send after transport endpoint shutdown */
-#define ENSRNODATA  160 /* DNS server returned answer with no data */
-#define ENSRFORMERR 161 /* DNS server claims query was misformatted */
-#define ENSRSERVFAIL 162  /* DNS server returned general failure */
-#define ENSRNOTFOUND 163  /* Domain name not found */
-#define ENSRNOTIMP  164 /* DNS server does not implement requested operation */
-#define ENSRREFUSED 165 /* DNS server refused query */
-#define ENSRBADQUERY 166  /* Misformatted DNS query */
-#define ENSRBADNAME 167 /* Misformatted domain name */
-#define ENSRBADFAMILY 168 /* Unsupported address family */
-#define ENSRBADRESP 169 /* Misformatted DNS reply */
-#define ENSRCONNREFUSED 170 /* Could not contact DNS servers */
-#define ENSRTIMEOUT 171 /* Timeout while contacting DNS servers */
-#define ENSROF    172 /* End of file */
-#define ENSRFILE  173 /* Error reading file */
-#define ENSRNOMEM 174 /* Out of memory */
-#define ENSRDESTRUCTION 175 /* Application terminated lookup */
-#define ENSRQUERYDOMAINTOOLONG  176 /* Domain name is too long */
-#define ENSRCNAMELOOP 177 /* Domain name is too long */
-
-=======
 #define  EBFONT    59           /* Bad font file format */
 #define  ENOSTR    60           /* Device not a stream */
 #define  ENODATA    61          /* No data available */
@@ -278,7 +180,7 @@
 #define  ENOBUFS    105         /* No buffer space available */
 #define  EISCONN    106         /* Transport endpoint is already connected */
 #define  ENOTCONN  107          /* Transport endpoint is not connected */
-#define  ESHUTDOWN  108         /* Cannot send after transport endpoint shutdown */
+/* XXX: ESHUTDOWN (108) has been moved down, for newlib compatiblity -AKK */
 #define  ETOOMANYREFS  109      /* Too many references: cannot splice */
 #define  ETIMEDOUT  110         /* Connection timed out */
 #define  ECONNREFUSED  111      /* Connection refused */
@@ -297,8 +199,16 @@
 #define  ENOMEDIUM  123         /* No medium found */
 #define  EMEDIUMTYPE  124       /* Wrong medium type */
 
+#ifndef errno
+extern int errno;
+#endif
+
+#endif /* LWIP_PROVIDE_ERRNO */
+
+/* These are not protected by LWIP_PROVIDE_ERRNO for newlib compatiblity -AKK */
 
 #define ENSROK    0             /* DNS server returned answer with no data */
+#define ESHUTDOWN  108         /* Cannot send after transport endpoint shutdown */
 #define ENSRNODATA  160         /* DNS server returned answer with no data */
 #define ENSRFORMERR 161         /* DNS server claims query was misformatted */
 #define ENSRSERVFAIL 162        /* DNS server returned general failure */
@@ -318,13 +228,6 @@
 #define ENSRQUERYDOMAINTOOLONG  176     /* Domain name is too long */
 #define ENSRCNAMELOOP 177       /* Domain name is too long */
 
-#ifndef errno
-    extern int errno;
-#endif
-
-#endif                          /* LWIP_PROVIDE_ERRNO */
->>>>>>> 08d274aa
-
 #ifdef __cplusplus
 }
 #endif
