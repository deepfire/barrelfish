--- conflicted
+++ resolved
@@ -89,10 +89,7 @@
     int is_lwip_loaded(void);
     uint64_t lwip_packet_drop_count(void);
 
-<<<<<<< HEAD
-=======
 
->>>>>>> f050c706
 uint64_t wrapper_perform_lwip_work(void);
 
 void lwip_benchmark_control(int connection, uint8_t state, uint64_t trigger,
