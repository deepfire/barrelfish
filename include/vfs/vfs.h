/*
 * Copyright (c) 2009, 2011, ETH Zurich.
 * All rights reserved.
 *
 * This file is distributed under the terms in the attached LICENSE file.
 * If you do not find this file, copies can be found by writing to:
 * ETH Zurich D-INFK, Haldeneggsteig 4, CH-8092 Zurich. Attn: Systems Group.
 */

#ifndef VFS_H
#define VFS_H

#include <stddef.h>
#include <sys/types.h>

typedef void *vfs_handle_t;
#define NULL_VFS_HANDLE NULL

<<<<<<< HEAD
//#define WITH_SHARED_CACHE
//#define WITH_BUFFER_CACHE
=======
/* XXX: remove this for partitioned cache */
#define WITH_SHARED_CACHE

#ifdef WITH_SHARED_CACHE
static const char vfs_cache_str[] = "single-shared";
#else
static const char vfs_cache_str[] = "partitioned";
#endif

#define WITH_BUFFER_CACHE
>>>>>>> eb7eaa9b
//#define WITH_WRITE_BACK_CACHE
//#define WITH_META_DATA_CACHE

#ifdef WITH_BUFFER_CACHE
#define BUFFER_CACHE_BLOCK_SIZE      (1U << 12)      // 4KB
#endif

/// Enum defining interpretation of offset argument to #vfs_seek
enum vfs_seekpos {
    VFS_SEEK_SET,   ///< Offset relative to start of file
    VFS_SEEK_CUR,   ///< Offset relative to current position
    VFS_SEEK_END,   ///< Offset relative to end of file
};

enum vfs_filetype {
    VFS_FILE,       ///< Regular file
    VFS_DIRECTORY,  ///< Directory
};

/// Data returned from #vfs_stat
struct vfs_fileinfo {
    enum vfs_filetype type; ///< Type of the object
    size_t size;            ///< Size of the object (in bytes, for a regular file)
};

// operations on files
errval_t vfs_open(const char *path, vfs_handle_t *handle); // fail if it doesn't exist
errval_t vfs_create(const char *path, vfs_handle_t *handle); // ok if already present
errval_t vfs_remove(const char *path);

// operations on file handles
errval_t vfs_read(vfs_handle_t handle, void *buffer, size_t bytes, size_t *bytes_read);
errval_t vfs_write(vfs_handle_t handle, const void *buffer, size_t bytes, size_t *bytes_written);
errval_t vfs_truncate(vfs_handle_t xhandle, size_t bytes);
errval_t vfs_seek(vfs_handle_t handle, enum vfs_seekpos whence, off_t offset);
errval_t vfs_tell(vfs_handle_t handle, size_t *pos);
errval_t vfs_stat(vfs_handle_t handle, struct vfs_fileinfo *info);
errval_t vfs_close(vfs_handle_t handle);

// manipulation of directories
errval_t vfs_mkdir(const char *path); // fail if already present
errval_t vfs_rmdir(const char *path); // fail if not empty
errval_t vfs_opendir(const char *path, vfs_handle_t *dhandle);
errval_t vfs_dir_read_next(vfs_handle_t dhandle, char **name /* malloced, optional */,
                           struct vfs_fileinfo *info /* optional */);
errval_t vfs_closedir(vfs_handle_t dhandle);

// manipulation of VFS mounts
errval_t vfs_mount(const char *mountpoint, const char *uri);
errval_t vfs_unmount(const char *mountpoint);

#endif<|MERGE_RESOLUTION|>--- conflicted
+++ resolved
@@ -16,12 +16,7 @@
 typedef void *vfs_handle_t;
 #define NULL_VFS_HANDLE NULL
 
-<<<<<<< HEAD
-//#define WITH_SHARED_CACHE
-//#define WITH_BUFFER_CACHE
-=======
 /* XXX: remove this for partitioned cache */
-#define WITH_SHARED_CACHE
 
 #ifdef WITH_SHARED_CACHE
 static const char vfs_cache_str[] = "single-shared";
@@ -29,8 +24,7 @@
 static const char vfs_cache_str[] = "partitioned";
 #endif
 
-#define WITH_BUFFER_CACHE
->>>>>>> eb7eaa9b
+//#define WITH_BUFFER_CACHE
 //#define WITH_WRITE_BACK_CACHE
 //#define WITH_META_DATA_CACHE
 
