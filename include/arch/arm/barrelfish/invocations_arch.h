--- conflicted
+++ resolved
@@ -22,7 +22,6 @@
 #include <barrelfish/caddr.h>
 #include <barrelfish_kpi/paging_arch.h>
 
-<<<<<<< HEAD
 /**
  * capability invocation syscall wrapper, copied from x86_32 version
  */
@@ -98,8 +97,6 @@
     cap_invoke(to, 1, _a, _b, 0, 0, 0, 0, 0, 0, 0, 0, 0)
 #define cap_invoke1(to, _a)                            \
     cap_invoke(to, 0, _a, 0, 0, 0, 0, 0, 0, 0, 0, 0, 0)
-=======
->>>>>>> 2fde9256
 /**
  * \brief Retype a capability.
  *
