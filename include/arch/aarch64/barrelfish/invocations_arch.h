--- conflicted
+++ resolved
@@ -127,25 +127,12 @@
                                            capaddr_t to, capaddr_t slot, int bits)
 {
     assert(cap != CPTR_NULL);
-<<<<<<< HEAD
-
-    uint8_t invoke_bits = get_cap_valid_bits(root);
-    capaddr_t invoke_cptr = get_cap_addr(root) >> (CPTR_BITS - invoke_bits);
-
-    assert(newtype < ObjType_Num);
-    assert(objbits <= 0xff);
-    assert(bits <= 0xff);
-    return syscall6((invoke_bits << 16) | (CNodeCmd_Retype << 8) | SYSCALL_INVOKE, invoke_cptr, cap,
-                    (newtype << 16) | (objbits << 8) | bits,
-                    to, slot).error;
-=======
     assert(newtype < ObjType_Num);
     assert(bits <= 0xFF);
     assert(slot <= 0xFFFF);
     return cap_invoke7(root, CNodeCmd_Retype, cap, offset,
                        ((uint64_t)slot << 32) | ((uint64_t)bits << 16) | newtype,
                        objsize, count, to).error;
->>>>>>> 674da5c8
 }
 
 /**
