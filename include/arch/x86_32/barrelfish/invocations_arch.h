/**
 * \file
 * \brief Low-level capability invocations
 */

/*
 * Copyright (c) 2007, 2008, 2009, 2010, 2012, ETH Zurich.
 * All rights reserved.
 *
 * This file is distributed under the terms in the attached LICENSE file.
 * If you do not find this file, copies can be found by writing to:
 * ETH Zurich D-INFK, Haldeneggsteig 4, CH-8092 Zurich. Attn: Systems Group.
 */
#ifndef INVOCATIONS_ARCH_H
#define INVOCATIONS_ARCH_H

#include <barrelfish/syscall_arch.h>
#include <barrelfish_kpi/dispatcher_shared.h>
#include <barrelfish_kpi/distcaps.h>            // for distcap_state_t
#include <barrelfish_kpi/syscalls.h>
#include <barrelfish/caddr.h>
#include <barrelfish_kpi/paging_arch.h>
#include <barrelfish/debug.h>

<<<<<<< HEAD

/**
 * capability invocation syscall wrapper, copied from x86_64 version
 */
static inline struct sysret cap_invoke(struct capref to, uintptr_t arg1,
                                       uintptr_t arg2, uintptr_t arg3,
                                       uintptr_t arg4, uintptr_t arg5,
                                       uintptr_t arg6)
{
    uint8_t invoke_bits = get_cap_valid_bits(to);
    capaddr_t invoke_cptr = get_cap_addr(to) >> (CPTR_BITS - invoke_bits);

    // invoke_bits << 16 | cmd << 8 | syscall_invoke
    uint32_t invocation = ((invoke_bits << 16) | (arg1 << 8) | SYSCALL_INVOKE);

    return syscall(invocation, invoke_cptr, arg2, arg3, arg4, arg5, arg6);
}

#define cap_invoke6(to, _a, _b, _c, _d, _e, _f)        \
    cap_invoke(to, _a, _b, _c, _d, _e, _f)
#define cap_invoke5(to, _a, _b, _c, _d, _e)            \
    cap_invoke6(to, _a, _b, _c, _d, _e, 0)
#define cap_invoke4(to, _a, _b, _c, _d)                \
    cap_invoke5(to, _a, _b, _c, _d, 0)
#define cap_invoke3(to, _a, _b, _c)                    \
    cap_invoke4(to, _a, _b, _c, 0)
#define cap_invoke2(to, _a, _b)                        \
    cap_invoke3(to, _a, _b, 0)
#define cap_invoke1(to, _a)                            \
    cap_invoke2(to, _a, 0)

=======
 static inline struct sysret cap_invoke(struct capref to, uintptr_t cmd,
                                        uintptr_t arg1, uintptr_t arg2,
                                        uintptr_t arg3, uintptr_t arg4,
                                        uintptr_t arg5)
 {
     uint8_t invoke_bits = get_cap_valid_bits(to);
     capaddr_t invoke_cptr = get_cap_addr(to) >> (CPTR_BITS - invoke_bits);

     return syscall((invoke_bits << 16) | (cmd << 8) | SYSCALL_INVOKE,
                    invoke_cptr, arg1, arg2, arg3, arg4, arg5);
 }

#define cap_invoke6(to, _a, _b, _c, _d, _e, _f)                    \
    cap_invoke(to, _a, _b, _c, _d, _e, _f)
#define cap_invoke5(to, _a, _b, _c, _d, _e)                        \
    cap_invoke6(to, _a, _b, _c, _d, _e, 0)
#define cap_invoke4(to, _a, _b, _c, _d)                            \
    cap_invoke5(to, _a, _b, _c, _d, 0)
#define cap_invoke3(to, _a, _b, _c)                                \
    cap_invoke4(to, _a, _b, _c, 0)
#define cap_invoke2(to, _a, _b)                                    \
    cap_invoke3(to, _a, _b, 0)
#define cap_invoke1(to, _a)                                        \
    cap_invoke2(to, _a, 0)


>>>>>>> 2fde9256
/**
 * \brief Retype a capability.
 *
 * Retypes CPtr 'cap' into 2^'objbits' caps of type 'newtype' and places them
 * into slots starting at slot 'slot' in the CNode, addressed by 'to', with
 * 'bits' address bits of 'to' valid.
 *
 * See also cap_retype(), which wraps this.
 *
 * \param root          Capability of the CNode to invoke
 * \param cap           Address of cap to retype.
 * \param newtype       Kernel object type to retype to.
 * \param objbits       Size of created objects, for variable-sized types
 * \param to            Address of CNode cap to place retyped caps into.
 * \param slot          Slot in CNode cap to start placement.
 * \param bits          Number of valid address bits in 'to'.
 *
 * \return Error code
 */
static inline errval_t invoke_cnode_retype(struct capref root, capaddr_t cap,
                                           enum objtype newtype, int objbits,
                                           capaddr_t to, capaddr_t slot, int bits)
{
    assert(cap != CPTR_NULL);

    uint8_t invoke_bits = get_cap_valid_bits(root);
    capaddr_t invoke_cptr = get_cap_addr(root) >> (CPTR_BITS - invoke_bits);

    assert(newtype <= 0xffff);
    assert(objbits <= 0xff);
    assert(bits <= 0xff);

    return syscall6((invoke_bits << 16) | (CNodeCmd_Retype << 8) | SYSCALL_INVOKE,
                    invoke_cptr, cap, (newtype << 16) | (objbits << 8) | bits, to,
                    slot).error;
}

/**
 * \brief Create a capability.
 *
 * Create a new capability of type 'type' and size 'objbits'. The new cap will
 * be placed in the slot 'dest_slot' of the CNode located at 'dest_cnode_cptr'
 * in the address space rooted at 'root'.
 *
 * See also cap_create(), which wraps this.
 *
 * \param root            Capability of the CNode to invoke.
 * \param type            Kernel object type to create.
 * \param objbits         Size of created object
 *                        (ignored for fixed-size objects)
 * \param dest_cnode_cptr Address of CNode cap, where newly created cap will be
 *                        placed into.
 * \param dest_slot       Slot in CNode cap to place new cap.
 * \param dest_vbits      Number of valid address bits in 'dest_cnode_cptr'.
 *
 * \return Error code
 */
static inline errval_t invoke_cnode_create(struct capref root,
                                           enum objtype type, uint8_t objbits,
                                           capaddr_t dest_cnode_cptr,
                                           capaddr_t dest_slot,
                                           uint8_t dest_vbits)
{
    /* Pack arguments */
    assert(dest_cnode_cptr != CPTR_NULL);

    uint8_t invoke_bits = get_cap_valid_bits(root);
    capaddr_t invoke_cptr = get_cap_addr(root) >> (CPTR_BITS - invoke_bits);

    assert(type <= 0xffff);
    assert(objbits <= 0xff);
    assert(dest_vbits <= 0xff);

    return syscall5((invoke_bits << 16) | (CNodeCmd_Create << 8) | SYSCALL_INVOKE,
                    invoke_cptr, (type << 16) | (objbits << 8) | dest_vbits,
                    dest_cnode_cptr, dest_slot).error;
}

/**
 * \brief "Mint" a capability.
 *
 * Copies CPtr 'from' into slot 'slot' in the CNode, addressed by 'to', within
 * the address space, rooted at 'root' and with 'tobits' and 'frombits' address
 * bits of 'to' and 'from' valid, respectively.
 *
 * See also cap_mint(), which wraps this.
 *
 * \param root          Capability of the CNode to invoke
 * \param to            CNode to place copy into.
 * \param slot          Slot in CNode cap to place copy into.
 * \param from          Address of cap to copy.
 * \param tobits        Number of valid address bits in 'to'.
 * \param frombits      Number of valid address bits in 'from'.
 * \param param1        1st cap-dependent parameter.
 * \param param2        2nd cap-dependent parameter.
 *
 * \return Error code
 */
static inline errval_t invoke_cnode_mint(struct capref root, capaddr_t to,
                                         capaddr_t slot, capaddr_t from, int tobits,
                                         int frombits, uintptr_t param1,
                                         uintptr_t param2)
{
    uint8_t invoke_bits = get_cap_valid_bits(root);
    capaddr_t invoke_cptr = get_cap_addr(root) >> (CPTR_BITS - invoke_bits);

    assert(slot <= 0xffff);
    assert(tobits <= 0xff);
    assert(frombits <= 0xff);

    return syscall7((invoke_bits << 16) | (CNodeCmd_Mint << 8) | SYSCALL_INVOKE,
                    invoke_cptr, to, from,
                    (slot << 16) | (tobits << 8) | frombits, param1,
                    param2).error;
}

/**
 * \brief Copy a capability.
 *
 * Copies CPtr 'from' into slot 'slot' in the CNode, addressed by 'to', within
 * the address space, rooted at 'root' and with 'tobits' and 'frombits' address
 * bits of 'to' and 'from' valid, respectively.
 *
 * See also cap_copy(), which wraps this.
 *
 * \param root          Capability of the CNode to invoke
 * \param to            CNode to place copy into.
 * \param slot          Slot in CNode cap to place copy into.
 * \param from          Address of cap to copy.
 * \param tobits        Number of valid address bits in 'to'.
 * \param frombits      Number of valid address bits in 'from'.
 *
 * \return Error code
 */
// XXX: workaround for an inlining bug in gcc 4.3.4
#if defined(__GNUC__) \
    && __GNUC__ == 4 && __GNUC_MINOR__ == 3 && __GNUC_PATCHLEVEL__ <= 4
static __attribute__ ((noinline,unused)) errval_t
invoke_cnode_copy(struct capref root, capaddr_t to,
                  capaddr_t slot, capaddr_t from, int tobits,
                  int frombits)
#else
static inline errval_t invoke_cnode_copy(struct capref root, capaddr_t to,
                                         capaddr_t slot, capaddr_t from, int tobits,
                                         int frombits)
#endif
{
    uint8_t invoke_bits = get_cap_valid_bits(root);
    capaddr_t invoke_cptr = get_cap_addr(root) >> (CPTR_BITS - invoke_bits);

    assert(slot <= 0xffff);
    assert(tobits <= 0xff);
    assert(frombits <= 0xff);

    return syscall5((invoke_bits << 16) | (CNodeCmd_Copy << 8) | SYSCALL_INVOKE,
                    invoke_cptr, to, from,
                    (slot << 16) | (tobits << 8) | frombits).error;
}

/**
 * \brief Delete a capability.
 *
 * Delete the capability pointed to by 'cap', with 'bits' address bits
 * of it valid, from the address space rooted at 'root'.
 *
 * \param root  Capability of the CNode to invoke
 * \param cap   Address of cap to delete.
 * \param bits  Number of valid bits within 'cap'.
 *
 * \return Error code
 */
static inline errval_t invoke_cnode_delete(struct capref root, capaddr_t cap,
                                           int bits)
{
    uint8_t invoke_bits = get_cap_valid_bits(root);
    capaddr_t invoke_cptr = get_cap_addr(root) >> (CPTR_BITS - invoke_bits);

    assert(bits <= 0xff);

    return syscall4((invoke_bits << 16) | (CNodeCmd_Delete << 8) | SYSCALL_INVOKE,
                    invoke_cptr, cap, bits).error;
}

static inline errval_t invoke_cnode_revoke(struct capref root, capaddr_t cap,
                                           int bits)
{
    uint8_t invoke_bits = get_cap_valid_bits(root);
    capaddr_t invoke_cptr = get_cap_addr(root) >> (CPTR_BITS - invoke_bits);

    assert(bits <= 0xff);

    return syscall4((invoke_bits << 16) | (CNodeCmd_Revoke << 8) | SYSCALL_INVOKE,
                    invoke_cptr, cap, bits).error;
}

static inline errval_t invoke_cnode_get_state(struct capref root, capaddr_t cap,
                                              int bits, distcap_state_t *ret)
{
    uint8_t invoke_bits = get_cap_valid_bits(root);
    capaddr_t invoke_cptr = get_cap_addr(root) >> (CPTR_BITS - invoke_bits);

    assert (bits <= 0xff);

    struct sysret sysret =
        syscall4((invoke_bits << 16) | (CNodeCmd_GetState << 8) | SYSCALL_INVOKE,
                invoke_cptr, cap, bits);

    assert(ret != NULL);
    if (err_is_ok(sysret.error)) {
        *ret = sysret.value;
    }
    else {
        *ret = 0;
    }
    return sysret.error;
}

// XXX: workaround for an inlining bug in gcc 4.3.4
#if defined(__GNUC__) \
    && __GNUC__ == 4 && __GNUC_MINOR__ == 3 && __GNUC_PATCHLEVEL__ <= 4
static __attribute__ ((noinline,unused)) errval_t
invoke_vnode_map(struct capref ptable, capaddr_t slot, capaddr_t from,
                 int frombits, uintptr_t flags, uintptr_t offset, uintptr_t pte_count)
#else
static inline errval_t invoke_vnode_map(struct capref ptable, capaddr_t slot,
                                        capaddr_t from, int frombits, uintptr_t flags,
                                        uintptr_t offset, uintptr_t pte_count)
#endif
{
    uint8_t invoke_bits = get_cap_valid_bits(ptable);
    capaddr_t invoke_cptr = get_cap_addr(ptable) >> (CPTR_BITS - invoke_bits);

    assert(slot <= 0xffff);
    assert(frombits <= 0xff);

    // XXX: needs check of flags, offset, and pte_count sizes
    // XXX: flag transfer breaks for PAE (flags are 64 bits for PAE)
    return syscall7((invoke_bits << 16) | (VNodeCmd_Map << 8) | SYSCALL_INVOKE,
                    invoke_cptr, from, (slot << 16) | frombits,
                    flags, offset, pte_count).error;
}


static inline errval_t invoke_vnode_unmap(struct capref cap, capaddr_t mapping_cptr, int mapping_bits, size_t entry, size_t pte_count)
{
    uint8_t invoke_bits = get_cap_valid_bits(cap);
    capaddr_t invoke_cptr = get_cap_addr(cap) >> (CPTR_BITS - invoke_bits);

    pte_count -= 1;

    assert(entry < 1024);
    assert(pte_count < 1024);
    assert(mapping_bits <= 0xff);

    return syscall4((invoke_bits << 16) | (VNodeCmd_Unmap << 8) | SYSCALL_INVOKE,
                    invoke_cptr, mapping_cptr, ((mapping_bits & 0xff)<<20) | ((pte_count & 0x3ff)<<10) | (entry & 0x3ff)).error;
}

/**
 * \brief Return the physical address and size of a frame capability
 *
 * \param frame    CSpace address of frame capability
 * \param ret      frame_identity struct filled in with relevant data
 *
 * \return Error code
 */
static inline errval_t invoke_frame_identify(struct capref frame,
                                             struct frame_identity *ret)
{
    struct sysret sysret = cap_invoke1(frame, FrameCmd_Identify);

    assert(ret != NULL);
    if (err_is_ok(sysret.error)) {
        ret->base = sysret.value & (~BASE_PAGE_MASK);
        ret->bits = sysret.value & BASE_PAGE_MASK;
        return sysret.error;
    }

    ret->base = 0;
    ret->bits = 0;
    return sysret.error;
}

/**
 * \brief Modify mapping flags on parts of a mapped frame
 *
 * \param frame    CSpace address of frame capability
 * \param off      Offset (in #pages) of the first page to get new set of flags
 *                 from the first page in the mapping identified by `frame`
 * \param pages    Number of pages that should get new set of flags
 * \param flags    New set of flags
 *
 * \return Error code
 */
static inline errval_t invoke_frame_modify_flags(struct capref frame,
                                                 size_t offset,
                                                 size_t pages,
                                                 size_t flags)
{
    uint8_t invoke_bits = get_cap_valid_bits(frame);
    capaddr_t invoke_cptr = get_cap_addr(frame) >> (CPTR_BITS - invoke_bits);

    return syscall5((invoke_bits << 16) | (FrameCmd_ModifyFlags << 8) |
                    SYSCALL_INVOKE, invoke_cptr, offset, pages, flags).error;
}


#ifdef __scc__
/**
 * \brief Return the physical address and size of a frame capability
 *
 * \param frame    CSpace address of frame capability
 * \param ret      frame_identity struct filled in with relevant data
 *
 * \return Error code
 */
static inline errval_t invoke_scc_frame_identify(struct capref frame,
                                                 struct scc_frame_identity *ret)
{
    uint8_t invoke_bits = get_cap_valid_bits(frame);
    capaddr_t invoke_cptr = get_cap_addr(frame) >> (CPTR_BITS - invoke_bits);

    struct sysret sysret =
        syscall2((invoke_bits << 16) | (FrameCmd_SCC_Identify << 8)
                 | SYSCALL_INVOKE, invoke_cptr);

    assert(ret != NULL);
    if (err_is_ok(sysret.error)) {
        ret->route = sysret.value & 0xff;
        ret->subdest = (sysret.value >> 8) & 0xff;
        ret->addrbits = sysret.value >> 16;
        return sysret.error;
    }

    return sysret.error;
}
#endif

static inline errval_t invoke_iocap_in(struct capref iocap, enum io_cmd cmd,
                                       uint16_t port, uint32_t *data)
{
    uint8_t invoke_bits = get_cap_valid_bits(iocap);
    capaddr_t invoke_cptr = get_cap_addr(iocap) >> (CPTR_BITS - invoke_bits);

    assert(cmd <= 0xff);

    struct sysret sysret =
        syscall3((invoke_bits << 16) | (cmd << 8) | SYSCALL_INVOKE,
                 invoke_cptr, port);

    if (err_is_ok(sysret.error)) {
        assert(data != NULL);
        *data = sysret.value;
    }
    return sysret.error;
}

static inline errval_t invoke_iocap_out(struct capref iocap, enum io_cmd cmd,
                                        uint16_t port, uint32_t data)
{
    uint8_t invoke_bits = get_cap_valid_bits(iocap);
    capaddr_t invoke_cptr = get_cap_addr(iocap) >> (CPTR_BITS - invoke_bits);

    assert(cmd <= 0xff);
    return syscall4((invoke_bits << 16) | (cmd << 8) | SYSCALL_INVOKE,
                    invoke_cptr, port, data).error;
}

/**
 * \brief Setup a dispatcher, possibly making it runnable
 *
 * \param dispatcher    Address of dispatcher capability
 * \param domdispatcher Address of existing dispatcher for domain ID
 * \param cspace_root   Root of CSpace for new dispatcher
 * \param cspace_root_bits  Number of valid bits in cspace_root
 * \param vspace_root   Root of VSpace for new dispatcher
 * \param dispatcher_frame Frame capability for dispatcher structure
 * \param run           Make runnable if true
 *
 * Any arguments of CPTR_NULL are ignored.
 *
 * \return Error code
 */
// XXX: workaround for an inlining bug in gcc 4.3.4
#if defined(__GNUC__) \
    && __GNUC__ == 4 && __GNUC_MINOR__ == 3 && __GNUC_PATCHLEVEL__ <= 4
static __attribute__ ((noinline,unused)) errval_t
#else
static inline errval_t
#endif
invoke_dispatcher(struct capref dispatcher, struct capref domdispatcher,
                  struct capref cspace, struct capref vspace,
                  struct capref dispframe, bool run)
{
    uint8_t root_vbits = get_cap_valid_bits(cspace);
    capaddr_t root_caddr = get_cap_addr(cspace) >> (CPTR_BITS - root_vbits);
    capaddr_t vtree_caddr = get_cap_addr(vspace);
    capaddr_t disp_caddr = get_cap_addr(dispframe);
    capaddr_t dd_caddr = get_cap_addr(domdispatcher);
    uint8_t invoke_bits = get_cap_valid_bits(dispatcher);
    capaddr_t invoke_cptr = get_cap_addr(dispatcher) >> (CPTR_BITS - invoke_bits);

    assert(root_vbits <= 0xff);

    return syscall7((invoke_bits << 16) | (DispatcherCmd_Setup << 8) |
                    SYSCALL_INVOKE,
                    invoke_cptr, dd_caddr, root_caddr,
                    (run << 8) | (root_vbits & 0xff), vtree_caddr,
                    disp_caddr).error;
}

/**
 * \brief Setup a VM guest DCB
 *
 * \param dcb       Dispatcher capability
 */
static inline errval_t invoke_dispatcher_setup_guest(struct capref dispatcher,
                                                     capaddr_t ep_cap,
                                                     capaddr_t vnode,
                                                     capaddr_t vmkit_guest,
                                                     capaddr_t guest_control_cap)
{
    USER_PANIC("NYI");
    return LIB_ERR_NOT_IMPLEMENTED;
}

static inline errval_t invoke_irqtable_alloc_vector(struct capref irqcap, int *retirq)
{
    uint8_t invoke_bits = get_cap_valid_bits(irqcap);
    capaddr_t invoke_cptr = get_cap_addr(irqcap) >> (CPTR_BITS - invoke_bits);

    struct sysret ret = syscall2(
                    (invoke_bits << 16) | (IRQTableCmd_Alloc << 8) | SYSCALL_INVOKE,
                    invoke_cptr);
    if (err_is_ok(ret.error)) {
        *retirq = ret.value;
    } else {
        *retirq = 0;
    }
    return ret.error;
}

static inline errval_t invoke_irqtable_set(struct capref irqcap, int irq,
                                           struct capref ep)
{
    uint8_t invoke_bits = get_cap_valid_bits(irqcap);
    capaddr_t invoke_cptr = get_cap_addr(irqcap) >> (CPTR_BITS - invoke_bits);

    return syscall4((invoke_bits << 16) | (IRQTableCmd_Set << 8) |
                    SYSCALL_INVOKE, invoke_cptr,
                    irq, get_cap_addr(ep)).error;
}

static inline errval_t invoke_irqtable_delete(struct capref irqcap, int irq)
{
    USER_PANIC("NYI");
    return LIB_ERR_NOT_IMPLEMENTED;
}

/**
 * \brief do a kernel cap invocation to get the core id
 */
static inline errval_t invoke_kernel_get_core_id(struct capref kern_cap,
                                                 uint8_t *core_id)
{
    assert(core_id != NULL);

    uint8_t invoke_bits = get_cap_valid_bits(kern_cap);
    capaddr_t invoke_cptr = get_cap_addr(kern_cap) >> (CPTR_BITS - invoke_bits);

    struct sysret sysret =
        syscall2((invoke_bits << 16) | (KernelCmd_Get_core_id << 8) | SYSCALL_INVOKE,
                 invoke_cptr);

    if (sysret.error == SYS_ERR_OK) {
        *core_id = sysret.value;
    }

    return sysret.error;
}

static inline errval_t invoke_dispatcher_dump_ptables(struct capref dispcap)
{
    uint8_t invoke_bits = get_cap_valid_bits(dispcap);
    capaddr_t invoke_cptr = get_cap_addr(dispcap) >> (CPTR_BITS - invoke_bits);

    return syscall2((invoke_bits << 16) | (DispatcherCmd_DumpPTables << 8) |
            SYSCALL_INVOKE, invoke_cptr).error;
}

static inline errval_t invoke_ipi_notify_send(struct capref notify_cap)
{
    uint8_t invoke_bits = get_cap_valid_bits(notify_cap);
    capaddr_t invoke_cptr = get_cap_addr(notify_cap) >> (CPTR_BITS - invoke_bits);

    return syscall2((invoke_bits << 16) | (NotifyCmd_Send << 8) | SYSCALL_INVOKE,
                    invoke_cptr).error;
}

static inline errval_t invoke_perfmon_setup(struct capref dispcap,
                                            uint8_t counter, uint64_t evt,
                                            uint64_t umsk, bool os)
{
    uint8_t invoke_bits = get_cap_valid_bits(dispcap);
    capaddr_t invoke_cptr = get_cap_addr(dispcap) >> (CPTR_BITS - invoke_bits);

    return syscall7((invoke_bits << 16) | (DispatcherCmd_PerfMon << 8) | SYSCALL_INVOKE,
                    invoke_cptr, counter, 0, evt, umsk, os ? 1 : 0).error;
}

static inline errval_t invoke_perfmon_write(struct capref dispcap,
                                            uint8_t counter, uint64_t value)
{
    uint8_t invoke_bits = get_cap_valid_bits(dispcap);
    capaddr_t invoke_cptr = get_cap_addr(dispcap) >> (CPTR_BITS - invoke_bits);
    uint32_t value_lo = value & 0xffffffff, value_hi = value >> 32;

    return syscall6((invoke_bits << 16) | (DispatcherCmd_PerfMon << 8) | SYSCALL_INVOKE,
                    invoke_cptr, counter, 1, value_hi, value_lo).error;
}

static inline errval_t
invoke_dispatcher_properties(struct capref dispatcher,
                             enum task_type type, unsigned long deadline,
                             unsigned long wcet, unsigned long period,
                             unsigned long release, unsigned short weight)
{
    uint8_t invoke_bits = get_cap_valid_bits(dispatcher);
    capaddr_t invoke_cptr = get_cap_addr(dispatcher) >> (CPTR_BITS - invoke_bits);

    return syscall7((invoke_bits << 16) | (DispatcherCmd_Properties << 8) | SYSCALL_INVOKE,
                    invoke_cptr, (type << 16) | weight, deadline, wcet, period, release).error;
}

static inline errval_t invoke_perfmon_activate(struct capref perfmon_cap,
                                               uint8_t event, uint8_t perf_umask,
                                               bool kernel, uint8_t counter_id,
                                               uint64_t counter_value,
                                               capaddr_t ep_addr)
{
    return ERR_NOTIMP;
}

static inline errval_t invoke_perfmon_deactivate(struct capref perfmon_cap)
{
    return ERR_NOTIMP;
}

/**
 * \brief Return the system-wide unique ID of the passed ID capability.
 *
 * \param idcap ID capability to invoke.
 * \param id    Filled-in with system-wide unique ID of ID cap.
 *
 * \return      Error code
 */
static inline errval_t invoke_idcap_identify(struct capref idcap,
                                             idcap_id_t *id)
{
    assert(id != NULL);
    uint8_t invoke_bits = get_cap_valid_bits(idcap);
    capaddr_t invoke_cptr = get_cap_addr(idcap) >> (CPTR_BITS - invoke_bits);

    // user-space pointer 'id' is directly written to by kernel.
    struct sysret sysret =
        syscall3((invoke_bits << 16) | (IDCmd_Identify << 8) | SYSCALL_INVOKE,
                 invoke_cptr, (uintptr_t) id);

    return sysret.error;
}
<<<<<<< HEAD
#endif // INVOCATIONS_ARCH_H
=======

static inline errval_t invoke_send_init_ipi(struct capref ipi_cap, coreid_t core_id)
{
    uint8_t invoke_bits = get_cap_valid_bits(ipi_cap);
    capaddr_t invoke_cptr = get_cap_addr(ipi_cap) >> (CPTR_BITS - invoke_bits);

    return
        syscall3((invoke_bits << 16) | (IPICmd_Send_Init << 8) | SYSCALL_INVOKE,
                 invoke_cptr, (uintptr_t) core_id).error;
}

static inline errval_t invoke_send_start_ipi(struct capref ipi_cap, coreid_t core_id, forvaddr_t entry)
{
    uint8_t invoke_bits = get_cap_valid_bits(ipi_cap);
    capaddr_t invoke_cptr = get_cap_addr(ipi_cap) >> (CPTR_BITS - invoke_bits);

    return
        syscall4((invoke_bits << 16) | (IPICmd_Send_Start << 8) | SYSCALL_INVOKE,
                 invoke_cptr, (uintptr_t) core_id, (uintptr_t) entry).error;

}

static inline errval_t invoke_get_global_paddr(struct capref kernel_cap, genpaddr_t* global)
{
    struct sysret sr = cap_invoke1(kernel_cap, KernelCmd_GetGlobalPhys);
    if (err_is_ok(sr.error)) {
        *global = sr.value;
    }

    return sr.error;
}
>>>>>>> 2fde9256
<|MERGE_RESOLUTION|>--- conflicted
+++ resolved
@@ -21,8 +21,6 @@
 #include <barrelfish/caddr.h>
 #include <barrelfish_kpi/paging_arch.h>
 #include <barrelfish/debug.h>
-
-<<<<<<< HEAD
 
 /**
  * capability invocation syscall wrapper, copied from x86_64 version
@@ -54,34 +52,6 @@
 #define cap_invoke1(to, _a)                            \
     cap_invoke2(to, _a, 0)
 
-=======
- static inline struct sysret cap_invoke(struct capref to, uintptr_t cmd,
-                                        uintptr_t arg1, uintptr_t arg2,
-                                        uintptr_t arg3, uintptr_t arg4,
-                                        uintptr_t arg5)
- {
-     uint8_t invoke_bits = get_cap_valid_bits(to);
-     capaddr_t invoke_cptr = get_cap_addr(to) >> (CPTR_BITS - invoke_bits);
-
-     return syscall((invoke_bits << 16) | (cmd << 8) | SYSCALL_INVOKE,
-                    invoke_cptr, arg1, arg2, arg3, arg4, arg5);
- }
-
-#define cap_invoke6(to, _a, _b, _c, _d, _e, _f)                    \
-    cap_invoke(to, _a, _b, _c, _d, _e, _f)
-#define cap_invoke5(to, _a, _b, _c, _d, _e)                        \
-    cap_invoke6(to, _a, _b, _c, _d, _e, 0)
-#define cap_invoke4(to, _a, _b, _c, _d)                            \
-    cap_invoke5(to, _a, _b, _c, _d, 0)
-#define cap_invoke3(to, _a, _b, _c)                                \
-    cap_invoke4(to, _a, _b, _c, 0)
-#define cap_invoke2(to, _a, _b)                                    \
-    cap_invoke3(to, _a, _b, 0)
-#define cap_invoke1(to, _a)                                        \
-    cap_invoke2(to, _a, 0)
-
-
->>>>>>> 2fde9256
 /**
  * \brief Retype a capability.
  *
@@ -652,9 +622,6 @@
 
     return sysret.error;
 }
-<<<<<<< HEAD
-#endif // INVOCATIONS_ARCH_H
-=======
 
 static inline errval_t invoke_send_init_ipi(struct capref ipi_cap, coreid_t core_id)
 {
@@ -686,4 +653,5 @@
 
     return sr.error;
 }
->>>>>>> 2fde9256
+
+#endif // INVOCATIONS_ARCH_H