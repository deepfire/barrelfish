--- conflicted
+++ resolved
@@ -56,13 +56,11 @@
     char        name[DISP_NAME_LEN];///< Name of domain, for debugging purposes
     uint32_t    fpu_used;               ///< Was FPU used while disabled?
     uint32_t    fpu_trap;               ///< State of FPU trap
-<<<<<<< HEAD
+	
+    coreid_t    curr_core_id;  ///< Core id of current core, in this part so kernel can update
 #ifdef __k1om__
     uint8_t     xeon_phi_id;
 #endif
-=======
-    coreid_t    curr_core_id;  ///< Core id of current core, in this part so kernel can update
->>>>>>> af1bdebb
 };
 
 static inline struct dispatcher_shared_generic*
