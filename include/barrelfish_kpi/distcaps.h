--- conflicted
+++ resolved
@@ -40,11 +40,7 @@
  * Predicates related to sharing capabilities
  */
 
-<<<<<<< HEAD
-STATIC_ASSERT(48 == ObjType_Num, "Knowledge of all cap types");
-=======
-STATIC_ASSERT(47 == ObjType_Num, "Knowledge of all cap types");
->>>>>>> 5849b091
+STATIC_ASSERT(49 == ObjType_Num, "Knowledge of all cap types");
 static inline bool
 distcap_needs_locality(enum objtype type)
 {
@@ -94,11 +90,7 @@
     }
 }
 
-<<<<<<< HEAD
-STATIC_ASSERT(48 == ObjType_Num, "Knowledge of all cap types");
-=======
-STATIC_ASSERT(47 == ObjType_Num, "Knowledge of all cap types");
->>>>>>> 5849b091
+STATIC_ASSERT(49 == ObjType_Num, "Knowledge of all cap types");
 static inline bool
 distcap_is_moveable(enum objtype type)
 {
