--- conflicted
+++ resolved
@@ -220,14 +220,11 @@
     DispatcherCmd_PerfMon,          ///< Performance monitoring
     DispatcherCmd_SetupGuest,       ///< Set up the DCB of a guest domain
     DispatcherCmd_DumpPTables,      ///< Dump hw page tables of dispatcher
-<<<<<<< HEAD
     DispatcherCmd_DumpCapabilities  ///< Dump capabilities of dispatcher
-=======
     DispatcherCmd_Vmread,           ///< Execute vmread on the current and active VMCS      
     DispatcherCmd_Vmwrite,          ///< Execute vmwrite on the current and active VMCS
     DispatcherCmd_Vmptrld,          ///< Make VMCS clear and inactive
     DispatcherCmd_Vmclear           ///< Make VMCS current and active 
->>>>>>> 878547ec
 };
 
 /**
