--- conflicted
+++ resolved
@@ -109,11 +109,8 @@
     uint64_t pa;
     void    *va;
     size_t   len;
-<<<<<<< HEAD
     void    *opaque;
-=======
     uint64_t flags;
->>>>>>> ce3665da
 };
 
 
