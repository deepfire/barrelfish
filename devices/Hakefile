--- conflicted
+++ resolved
@@ -7,7 +7,7 @@
 -- ETH Zurich D-INFK, Haldeneggsteig 4, CH-8092 Zurich. Attn: Systems Group.
 --
 -- Hakefile for devices/
--- 
+--
 --------------------------------------------------------------------------
 
 -- Mackerel 2 device descriptions
@@ -15,7 +15,7 @@
 -- THIS is the place for new device descriptions.
 --
 [ mackerel2 (options arch) f
-  | f <- [ "ac97_base_audio", 
+  | f <- [ "ac97_base_audio",
            "ac97_ext_audio",
            "ac97_ext_codec",
            "ac97_ext_modem",
@@ -67,7 +67,7 @@
            "omap/omap44xx_cam_cm2",
            "omap/omap44xx_cam_prm",
            "omap/omap44xx_ckgen_cm2",
-           "omap/omap44xx_ckgen_prm", 
+           "omap/omap44xx_ckgen_prm",
            "omap/omap44xx_cortex_m3_nvic",
            "omap/omap44xx_ctrlmod",
            "omap/omap44xx_device_prm",
@@ -78,43 +78,34 @@
            "omap/omap44xx_hsusbhost",
            "omap/omap44xx_id",
            "omap/omap44xx_l3init_cm2",
-           "omap/omap44xx_l4per_cm2", 
+           "omap/omap44xx_l4per_cm2",
            "omap/omap44xx_mmchs",
-           "omap/omap44xx_mmchs1",           
+           "omap/omap44xx_mmchs1",
            "omap/omap44xx_mmu",
            "omap/omap44xx_scrm",
            "omap/omap44xx_spinlock",
            "omap/omap44xx_sysctrl_padconf_core",
            "omap/omap44xx_sysctrl_padconf_wkup",
            "omap/omap44xx_usbconf",
-<<<<<<< HEAD
            "omap/omap44xx_usbtllhs_config",
-<<<<<<< HEAD
+           "omap/omap44xx_uart3",
            "virtio/virtio_blk",
            "virtio/virtio_mmio",
            "xeon_phi/xeon_phi_serial",
-           "xeon_phi/xeon_phi_boot", 
+           "xeon_phi/xeon_phi_boot",
            "xeon_phi/xeon_phi_apic",
            "xeon_phi/xeon_phi_smpt",
            "xeon_phi/xeon_phi_irq",
            "pci_sr_iov_cap"
-=======
-           "omap/omap44xx_uart3"
->>>>>>> Cleaned up omap44xx uart3 device file.
-=======
-           "pci_sr_iov_cap",
-           "omap/omap44xx_usbtllhs_config",
-           "omap/omap44xx_uart3"
->>>>>>> 32503d46
          ], arch <- allArchitectures
 ] ++
 
 -- Mackerel 1 device descriptions
--- 
+--
 -- DO NOT add new devices to this list - the interface is non-portable
 -- and liable to break with new C compiler versions!
--- 
-[ mackerel (options arch) f 
+--
+[ mackerel (options arch) f
   | f <- [ "amd_vmcb",
            "arm_icp_pic0",
            "arm_icp_pit",
