--------------------------------------------------------------------------
-- Copyright (c) 2007-2012, ETH Zurich.
-- All rights reserved.
--
-- This file is distributed under the terms in the attached LICENSE file.
-- If you do not find this file, copies can be found by writing to:
-- ETH Zurich D-INFK, Haldeneggsteig 4, CH-8092 Zurich. Attn: Systems Group.
--
-- Hakefile for devices/
-- 
--------------------------------------------------------------------------

-- Mackerel 2 device descriptions
--
-- THIS is the place for new device descriptions.
--
[ mackerel2 (options arch) f
  | f <- [ "ac97_base_audio", 
           "ac97_ext_audio",
           "ac97_ext_codec",
           "ac97_ext_modem",
           "ahci_hba",
           "ahci_port",
           "acpi_ec",
           "arm",
           "ata_identify",
           "audio_nbm",
           "e1000",
           "e10k",
           "e10k_q",
           "ehci",
           "fat16_ebpb",
           "fat32_ebpb",
           "fat_bpb",
           "fat_direntry",
           "hpet",
           "ia32",
           "ixp2800_icp_pic0",
           "ixp2800_icp_pit",
           "ixp2800_uart",
           "lpc_bridge",
           "lpc_dma",
           "lpc_kbd",
           "lpc_pic",
           "lpc_pci_config",
           "lpc_rtc",
           "lpc_rtc_spaces",
           "ohci",
           "pc16550d",
           "rtl8029as",
           "tulip",
           "uhci",
           "xapic",
           "x2apic",
           "amd64",
           "pl130_gic",
           "sp804_pit",
           "cortex_a9_pit",
           "a9scu",
           "ti_i2c",
           "ti_twl6030",
           "sdhc",
           "omap/omap_uart",
           "omap/omap44xx_emif",
           "omap/omap44xx_gpio",
           "omap/omap44xx_id",
           "omap/omap44xx_usbconf",
           "omap/omap44xx_mmu",
           "omap/ohci",
           "omap/ehci",
           "omap/omap44xx_ctrlmod",
           "omap/omap44xx_cam_prm",
           "omap/omap44xx_cam_cm2",
           "omap/omap44xx_fdif",
           "omap/omap44xx_device_prm",
           "omap/omap44xx_mmchs",
           "omap/omap44xx_mmchs1",           
           "omap/omap44xx_l3init_cm2",
           "omap/omap44xx_ckgen_cm2",
           "omap/omap44xx_l4per_cm2",
           "omap/omap44xx_sysctrl_padconf_core",
<<<<<<< HEAD
           "omap/omap44xx_sysctrl_padconf_wkup",
           "omap/omap44xx_hsusbhost",
           "omap/omap44xx_usbtllhs_config",
           "omap/omap44xx_scrm",
           "omap/omap44xx_ehci",
           "omap/omap44xx_ckgen_prm", 
           "omap/omap44xx_l4per_cm2", 
           "omap/omap44xx_l3init_cm2"
=======
           "omap/omap44xx_spinlock",
           "omap/omap44xx_cortex_m3_nvic"
>>>>>>> dd156af2
         ], arch <- allArchitectures
] ++

-- Mackerel 1 device descriptions
-- 
-- DO NOT add new devices to this list - the interface is non-portable
-- and liable to break with new C compiler versions!
-- 
[ mackerel (options arch) f 
  | f <- [ "amd_vmcb",
           "arm_icp_pic0",
           "arm_icp_pit",
           "cpuid",
           "crb_sif",
           "eMAC",
           "ht_config",
           "lpc_ioapic",
           "lpc_timer",
           "pc16550d_mem",
           "pci_hdr0",
           "pci_hdr0_mem",
           "pci_hdr1",
           "pl011_uart",
           "rck"
         ], arch <- allArchitectures
]<|MERGE_RESOLUTION|>--- conflicted
+++ resolved
@@ -79,7 +79,6 @@
            "omap/omap44xx_ckgen_cm2",
            "omap/omap44xx_l4per_cm2",
            "omap/omap44xx_sysctrl_padconf_core",
-<<<<<<< HEAD
            "omap/omap44xx_sysctrl_padconf_wkup",
            "omap/omap44xx_hsusbhost",
            "omap/omap44xx_usbtllhs_config",
@@ -87,11 +86,9 @@
            "omap/omap44xx_ehci",
            "omap/omap44xx_ckgen_prm", 
            "omap/omap44xx_l4per_cm2", 
-           "omap/omap44xx_l3init_cm2"
-=======
+           "omap/omap44xx_l3init_cm2",
            "omap/omap44xx_spinlock",
            "omap/omap44xx_cortex_m3_nvic"
->>>>>>> dd156af2
          ], arch <- allArchitectures
 ] ++
 
