--- conflicted
+++ resolved
@@ -30,15 +30,9 @@
 
 module /armv7/sbin/memtest
 
-<<<<<<< HEAD
 module /armv7/sbin/usb_manager auto
 module /armv7/sbin/usb_keyboard auto
-=======
 module  /armv7/sbin/sdma auto
-module  /armv7/sbin/usb_manager auto
-module  /armv7/sbin/usb_keyboard auto
->>>>>>> 5f3304d5
-
 
 # For pandaboard, use following values.
 mmap map 0x80000000 0x40000000 1