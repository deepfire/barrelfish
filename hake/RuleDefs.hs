-------------------------------------------------------------------------
-- Copyright (c) 2007-2011, 2012 ETH Zurich.
-- All rights reserved.
--
-- This file is distributed under the terms in the attached LICENSE file.
-- If you do not find this file, copies can be found by writing to:-
-- ETH Zurich D-INFK CAB F.78, Universitaetstr 6, CH-8092 Zurich. 
-- Attn: Systems Group.
--
-- Basic Hake rule definitions and combinators
--
--------------------------------------------------------------------------

module RuleDefs where
import Data.List (intersect, isSuffixOf, union, (\\), nub, sortBy, elemIndex)
import Data.Maybe (fromMaybe)
import System.FilePath
import qualified X86_64
import qualified K1om
import qualified X86_32
import qualified ARMv5
import qualified ARM11MP
import qualified XScale
import qualified ARMv7
import qualified ARMv7_M
import qualified ARMv8
import HakeTypes
import qualified Args
import qualified Config
import TreeDB

import Debug.Trace
-- enable debug spew
-- should we move this to Config.hs? -AB
debugFlag = False

--
-- Is a token to be displayed in a rule?
--
inRule :: RuleToken -> Bool
inRule (Dep _ _ _) = False
inRule (PreDep _ _ _) = False
inRule (Target _ _) = False
inRule _ = True

--
-- Look for a set of files: this is called using the "find" combinator
--
withSuffix :: TreeDB -> String -> String -> [String]
withSuffix srcDB hakepath extension =
    map (\f -> "/" </> f) $
        fromMaybe [] $ tdbByDirExt (takeDirectory hakepath) extension srcDB

withSuffices :: TreeDB -> String -> [String] -> [String]
withSuffices srcDB hakepath extensions =
    map (\f -> "/" </> f) $
        fromMaybe [] $ tdbByDirExts (takeDirectory hakepath) extensions srcDB

--
-- Find files with a given suffix in a given dir
--
inDir :: TreeDB -> String -> String -> String -> [String]
inDir srcDB hakepath dir extension =
    map (\f -> "/" </> f) $
        fromMaybe [] $
            tdbByDirExt (dropTrailingPathSeparator $ normalise $
                            takeDirectory hakepath </> dir)
                        extension srcDB

cInDir :: TreeDB -> String -> String -> [String]
cInDir tdb tf dir = inDir tdb tf dir ".c"

cxxInDir :: TreeDB -> String -> String -> [String]
cxxInDir tdb tf dir = (inDir tdb tf dir ".cpp") ++ (inDir tdb tf dir ".cc")

sInDir :: TreeDB -> String -> String -> [String]
sInDir tdb tf dir = inDir tdb tf dir ".S"

-------------------------------------------------------------------------
--
-- Architecture specific definitions
--
-------------------------------------------------------------------------

options :: String -> Options
options "x86_64" = X86_64.options
options "k1om" = K1om.options
options "x86_32" = X86_32.options
options "armv5" = ARMv5.options
options "arm11mp" = ARM11MP.options
options "xscale" = XScale.options
options "armv7" = ARMv7.options
options "armv7-m" = ARMv7_M.options
<<<<<<< HEAD
-- Remove this...
options "scc" = X86_32.options
=======
options "armv8" = ARMv8.options
>>>>>>> a699702f

kernelCFlags "x86_64" = X86_64.kernelCFlags
kernelCFlags "k1om" = K1om.kernelCFlags
kernelCFlags "x86_32" = X86_32.kernelCFlags
kernelCFlags "armv5" = ARMv5.kernelCFlags
kernelCFlags "arm11mp" = ARM11MP.kernelCFlags
kernelCFlags "xscale" = XScale.kernelCFlags
kernelCFlags "armv7" = ARMv7.kernelCFlags
kernelCFlags "armv7-m" = ARMv7_M.kernelCFlags
kernelCFlags "armv8" = ARMv8.kernelCFlags

kernelLdFlags "x86_64" = X86_64.kernelLdFlags
kernelLdFlags "k1om" = K1om.kernelLdFlags
kernelLdFlags "x86_32" = X86_32.kernelLdFlags
kernelLdFlags "armv5" = ARMv5.kernelLdFlags
kernelLdFlags "arm11mp" = ARM11MP.kernelLdFlags
kernelLdFlags "xscale" = XScale.kernelLdFlags
kernelLdFlags "armv7" = ARMv7.kernelLdFlags
kernelLdFlags "armv7-m" = ARMv7_M.kernelLdFlags
kernelLdFlags "armv8" = ARMv8.kernelLdFlags

archFamily :: String -> String
archFamily arch = optArchFamily (options arch)

-------------------------------------------------------------------------
--
-- Options for compiling the kernel, which is special
--
-------------------------------------------------------------------------

kernelOptIncludes :: String -> [ RuleToken ]
kernelOptIncludes arch
    | arch == "k1om"  = K1om.kernelOptIncludes
    | otherwise = [ ]

kernelIncludes arch = [ NoDep BuildTree arch f | f <- [
                    "/include" ]]
                 ++
                 [ NoDep SrcTree "src" f | f <- [
                    "/kernel/include/arch" </> arch,
                    "/kernel/include/arch" </> archFamily arch,
                    "/kernel/include",
                    "/include",
                    "/include/arch" </> archFamily arch,
                    Config.libcInc,
                    "/include/c",
                    "/include/target" </> archFamily arch]]
                 ++ kernelOptIncludes arch

kernelOptions arch = Options {
            optArch = arch,
            optArchFamily = archFamily arch,
            optFlags = kernelCFlags arch,
            optCxxFlags = [],
            optDefines = (optDefines (options arch)) ++ [ Str "-DIN_KERNEL",
                Str ("-DCONFIG_SCHEDULER_" ++ (show Config.scheduler)),
                Str ("-DCONFIG_TIMESLICE=" ++ (show Config.timeslice)) ],
            optIncludes = kernelIncludes arch,
            optDependencies =
                [ Dep InstallTree arch "/include/errors/errno.h",
                  Dep InstallTree arch "/include/barrelfish_kpi/capbits.h",
                  Dep InstallTree arch "/include/asmoffsets.h",
                  Dep InstallTree arch "/include/trace_definitions/trace_defs.h" ],
            optLdFlags = kernelLdFlags arch,
            optLdCxxFlags = [],
            optLibs = [],
            optCxxLibs = [],
            optSuffix = [],
            optInterconnectDrivers = [],
            optFlounderBackends = [],
            extraFlags = [],
            extraCxxFlags = [],
            extraDefines = [],
            extraIncludes = [],
            extraDependencies = [],
            extraLdFlags = []
          }


-------------------------------------------------------------------------
--
-- IMPORTANT: This section contains extraction of functions from the
-- relevant architecture module.  The names and types should be
-- exactly the same as in the architecture.hs file.  This section
-- should not contain any logic; ony architecture extraction.
--
--------------------------------------------------------------------------

--
-- First, the default C compiler for an architecture
--
cCompiler :: Options -> String -> String -> String -> [ RuleToken ]
cCompiler opts phase src obj
    | optArch opts == "x86_64"  = X86_64.cCompiler opts phase src obj
    | optArch opts == "k1om"    = K1om.cCompiler opts phase src obj
    | optArch opts == "x86_32"  = X86_32.cCompiler opts phase src obj
    | optArch opts == "armv5"   = ARMv5.cCompiler opts phase src obj
    | optArch opts == "arm11mp" = ARM11MP.cCompiler opts phase src obj
    | optArch opts == "xscale" = XScale.cCompiler opts phase src obj
    | optArch opts == "armv7" = ARMv7.cCompiler opts phase src obj
    | optArch opts == "armv7-m" = ARMv7_M.cCompiler opts phase src obj
    | optArch opts == "armv8" = ARMv8.cCompiler opts phase src obj
    | otherwise = [ ErrorMsg ("no C compiler for " ++ (optArch opts)) ]

cPreprocessor :: Options -> String -> String -> String -> [ RuleToken ]
cPreprocessor opts phase src obj
    | otherwise = [ ErrorMsg ("no C preprocessor for " ++ (optArch opts)) ]

--
-- C++ compiler, where supported
--
cxxCompiler :: Options -> String -> String -> String -> [ RuleToken ]
cxxCompiler opts phase src obj
    | optArch opts == "x86_64"  = X86_64.cxxCompiler opts phase src obj
    | optArch opts == "k1om"  = K1om.cxxCompiler opts phase src obj
    | otherwise = [ ErrorMsg ("no C++ compiler for " ++ (optArch opts)) ]


--
-- makeDepend step; note that obj can be whatever the intended output is
--
makeDepend :: Options -> String -> String -> String -> String -> [ RuleToken ]
makeDepend opts phase src obj depfile
    | optArch opts == "x86_64" =
        X86_64.makeDepend opts phase src obj depfile
    | optArch opts == "k1om" =
        K1om.makeDepend opts phase src obj depfile
    | optArch opts == "x86_32" =
        X86_32.makeDepend opts phase src obj depfile
    | optArch opts == "armv5" =
        ARMv5.makeDepend opts phase src obj depfile
    | optArch opts == "arm11mp" =
        ARM11MP.makeDepend opts phase src obj depfile
    | optArch opts == "xscale" =
        XScale.makeDepend opts phase src obj depfile
    | optArch opts == "armv7" = 
        ARMv7.makeDepend opts phase src obj depfile
    | optArch opts == "armv7-m" = 
        ARMv7_M.makeDepend opts phase src obj depfile
    | optArch opts == "armv8" = 
        ARMv8.makeDepend opts phase src obj depfile
    | otherwise = [ ErrorMsg ("no dependency generator for " ++ (optArch opts)) ]

makeCxxDepend :: Options -> String -> String -> String -> String -> [ RuleToken ]
makeCxxDepend opts phase src obj depfile
    | optArch opts == "x86_64" =
        X86_64.makeCxxDepend opts phase src obj depfile
    | optArch opts == "k1om" =
        K1om.makeCxxDepend opts phase src obj depfile        
    | otherwise = [ ErrorMsg ("no C++ dependency generator for " ++ (optArch opts)) ]

cToAssembler :: Options -> String -> String -> String -> String -> [ RuleToken ]
cToAssembler opts phase src afile objdepfile
    | optArch opts == "x86_64"  = X86_64.cToAssembler opts phase src afile objdepfile
    | optArch opts == "k1om"  = K1om.cToAssembler opts phase src afile objdepfile
    | optArch opts == "x86_32"  = X86_32.cToAssembler opts phase src afile objdepfile
    | optArch opts == "armv5"   = ARMv5.cToAssembler opts phase src afile objdepfile
    | optArch opts == "arm11mp" = ARM11MP.cToAssembler opts phase src afile objdepfile
    | optArch opts == "xscale" = XScale.cToAssembler opts phase src afile objdepfile
    | optArch opts == "armv7" = ARMv7.cToAssembler opts phase src afile objdepfile
    | optArch opts == "armv7-m" = ARMv7_M.cToAssembler opts phase src afile objdepfile
    | optArch opts == "armv8" = ARMv8.cToAssembler opts phase src afile objdepfile
    | otherwise = [ ErrorMsg ("no C compiler for " ++ (optArch opts)) ]

--
-- Assemble an assembly language file
--
assembler :: Options -> String -> String -> [ RuleToken ]
assembler opts src obj
    | optArch opts == "x86_64"  = X86_64.assembler opts src obj
    | optArch opts == "k1om"  = K1om.assembler opts src obj
    | optArch opts == "x86_32"  = X86_32.assembler opts src obj
    | optArch opts == "armv5"   = ARMv5.assembler opts src obj
    | optArch opts == "arm11mp" = ARM11MP.assembler opts src obj
    | optArch opts == "xscale" = XScale.assembler opts src obj
    | optArch opts == "armv7" = ARMv7.assembler opts src obj
    | optArch opts == "armv7-m" = ARMv7_M.assembler opts src obj
    | optArch opts == "armv8" = ARMv8.assembler opts src obj
    | otherwise = [ ErrorMsg ("no assembler for " ++ (optArch opts)) ]

archive :: Options -> [String] -> [String] -> String -> String -> [ RuleToken ]
archive opts objs libs name libname
    | optArch opts == "x86_64"  = X86_64.archive opts objs libs name libname
    | optArch opts == "k1om"  = K1om.archive opts objs libs name libname
    | optArch opts == "x86_32"  = X86_32.archive opts objs libs name libname
    | optArch opts == "armv5"     = ARMv5.archive opts objs libs name libname
    | optArch opts == "arm11mp" = ARM11MP.archive opts objs libs name libname
    | optArch opts == "xscale" = XScale.archive opts objs libs name libname
    | optArch opts == "armv7" = ARMv7.archive opts objs libs name libname
    | optArch opts == "armv7-m" = ARMv7_M.archive opts objs libs name libname
    | optArch opts == "armv8" = ARMv8.archive opts objs libs name libname
    | otherwise = [ ErrorMsg ("Can't build a library for " ++ (optArch opts)) ]

linker :: Options -> [String] -> [String] -> String -> [RuleToken]
linker opts objs libs bin
    | optArch opts == "x86_64" = X86_64.linker opts objs libs bin
    | optArch opts == "k1om" = K1om.linker opts objs libs bin
    | optArch opts == "x86_32" = X86_32.linker opts objs libs bin
    | optArch opts == "armv5"  = ARMv5.linker opts objs libs bin
    | optArch opts == "arm11mp" = ARM11MP.linker opts objs libs bin
    | optArch opts == "xscale" = XScale.linker opts objs libs bin
    | optArch opts == "armv7" = ARMv7.linker opts objs libs bin
    | optArch opts == "armv7-m" = ARMv7_M.linker opts objs libs bin
    | optArch opts == "armv8" = ARMv8.linker opts objs libs bin
    | otherwise = [ ErrorMsg ("Can't link executables for " ++ (optArch opts)) ]

cxxlinker :: Options -> [String] -> [String] -> String -> [RuleToken]
cxxlinker opts objs libs bin
    | optArch opts == "x86_64" = X86_64.cxxlinker opts objs libs bin
    | optArch opts == "k1om" = K1om.cxxlinker opts objs libs bin
    | otherwise = [ ErrorMsg ("Can't link C++ executables for " ++ (optArch opts)) ]

--
-- The C compiler for compiling things on the host
--
nativeCCompiler :: String
nativeCCompiler = "$(CC)"

-------------------------------------------------------------------------
--
-- Functions to create useful filenames
--

dependFilePath :: String -> String
dependFilePath obj = obj ++ ".depend"

objectFilePath :: Options -> String -> String
objectFilePath opts src = optSuffix opts </> replaceExtension src ".o"

generatedObjectFilePath :: Options -> String -> String
generatedObjectFilePath opts src = replaceExtension src ".o"

preprocessedFilePath :: Options -> String -> String
preprocessedFilePath opts src = optSuffix opts </> replaceExtension src ".i"

-- Standard convention is that human generated assembler is .S, machine generated is .s
assemblerFilePath :: Options -> String -> String
assemblerFilePath opts src = optSuffix opts </> replaceExtension src ".s"


-------------------------------------------------------------------------
--
-- Functions with logic to start doing things
--

--
-- Create C file dependencies
--

-- Since this is where we know what the depfile is called it is here that we also
-- decide to include it.  This stops many different places below trying to
-- guess what the depfile is called
--
makeDependArchSub :: Options -> String -> String -> String -> String -> [ RuleToken ]
makeDependArchSub opts phase src objfile depfile =
   [ Str ("@echo Generating $@"), NL ] ++
     makeDepend opts phase src objfile depfile

makeDependArch :: Options -> String -> String -> String -> String -> HRule
makeDependArch opts phase src objfile depfile =
    Rules [ Rule (makeDependArchSub opts phase src objfile depfile),
            Include (Out (optArch opts) depfile)
          ]

-- Make depend for a standard object file
makeDependObj :: Options -> String -> String -> HRule
makeDependObj opts phase src =
    let objfile = (objectFilePath opts src)
    in
      makeDependArch opts phase src objfile (dependFilePath objfile)

-- Make depend for a C++ object file
makeDependCxxArchSub :: Options -> String -> String -> String -> String -> [ RuleToken ]
makeDependCxxArchSub opts phase src objfile depfile =
   [ Str ("@echo Generating $@"), NL ] ++
     makeCxxDepend opts phase src objfile depfile

makeDependCxxArch :: Options -> String -> String -> String -> String -> HRule
makeDependCxxArch opts phase src objfile depfile =
    Rules [ Rule (makeDependCxxArchSub opts phase src objfile depfile),
            Include (Out (optArch opts) depfile)
          ]

makeDependCxxObj :: Options -> String -> String -> HRule
makeDependCxxObj opts phase src =
    let objfile = (objectFilePath opts src)
    in
      makeDependCxxArch opts phase src objfile (dependFilePath objfile)

-- Make depend for an assembler output
makeDependAssembler :: Options -> String -> String -> HRule
makeDependAssembler opts phase src =
    let objfile = (assemblerFilePath opts src)
    in
      makeDependArch opts phase src objfile (dependFilePath objfile)

--
-- Compile a C program to assembler
--
makecToAssembler :: Options -> String -> String -> String -> [ RuleToken ]
makecToAssembler opts phase src obj =
    cToAssembler opts phase src (assemblerFilePath opts src) (dependFilePath obj)

--
-- Assemble an assembly language file
--
assemble :: Options -> String -> [ RuleToken ]
assemble opts src =
    assembler opts src (objectFilePath opts src)

--
-- Create a library from a set of object files
--
archiveLibrary :: Options -> String -> [String] -> [String] -> [ RuleToken ]
archiveLibrary opts name objs libs =
    archive opts objs libs name (libraryPath name)

--
-- Link an executable
--
linkExecutable :: Options -> [String] -> [String] -> String -> [RuleToken]
linkExecutable opts objs libs bin =
    linker opts objs libs (applicationPath bin)

--
-- Link a C++ executable
--
linkCxxExecutable :: Options -> [String] -> [String] -> String -> [RuleToken]
linkCxxExecutable opts objs libs bin =
    cxxlinker opts objs libs (applicationPath bin)

-------------------------------------------------------------------------





-------------------------------------------------------------------------
--
-- Hake macros (hacros?): each of these evaluates to HRule, i.e. a
-- list of templates for Makefile rules
--
-------------------------------------------------------------------------

--
-- Compile a C file for a particular architecture
-- We include cToAssembler to permit humans to type "make foo/bar.s"
--
compileCFile :: Options -> String -> HRule
compileCFile opts src =
    Rules [ Rule (cCompiler opts "src" src (objectFilePath opts src)),
            Rule (makecToAssembler opts "src" src (objectFilePath opts src)),
            makeDependObj opts "src" src
          ]

--
-- Compile a C++ file for a particular architecture
--
compileCxxFile :: Options -> String -> HRule
compileCxxFile opts src =
    Rules [ Rule (cxxCompiler opts "src" src (objectFilePath opts src)),
            makeDependCxxObj opts "src" src
          ]

--
-- Compile a C file for a particular architecture
--
compileGeneratedCFile :: Options -> String -> HRule
compileGeneratedCFile opts src =
    let o2 = opts { optSuffix = "" }
        arch = optArch o2
    in
      Rules [ Rule (cCompiler o2 arch src (objectFilePath o2 src) ),
              Rule (makecToAssembler o2 arch src (objectFilePath o2 src)),
              makeDependObj o2 arch src
            ]

compileGeneratedCxxFile :: Options -> String -> HRule
compileGeneratedCxxFile opts src =
    let o2 = opts { optSuffix = "" }
        arch = optArch o2
    in
      Rules [ Rule (cxxCompiler o2 arch src (objectFilePath o2 src) ),
              makeDependCxxObj o2 arch src
            ]

compileCFiles :: Options -> [String] -> HRule
compileCFiles opts srcs = Rules [ compileCFile opts s | s <- srcs ]
compileCxxFiles :: Options -> [String] -> HRule
compileCxxFiles opts srcs = Rules [ compileCxxFile opts s | s <- srcs ]
compileGeneratedCFiles :: Options -> [String] -> HRule
compileGeneratedCFiles opts srcs =
    Rules [ compileGeneratedCFile opts s | s <- srcs ]
compileGeneratedCxxFiles :: Options -> [String] -> HRule
compileGeneratedCxxFiles opts srcs =
    Rules [ compileGeneratedCxxFile opts s | s <- srcs ]

--
-- Add a set of C (or whatever) dependences on a *generated* file.
-- Somewhere else this file has to be defined as a target, of
-- course...
--
extraCDependencyForObj :: Options -> String -> String -> String -> [RuleToken]
extraCDependencyForObj opts file s obj =
    let arch = optArch opts
    in
      [ Target arch (dependFilePath obj),
        Target arch obj,
        Dep BuildTree arch file
      ]

extraCDependency :: Options -> String -> String -> HRule
extraCDependency opts file s = Rule (extraCDependencyForObj opts file s obj)
    where obj = objectFilePath opts s


extraCDependencies :: Options -> String -> [String] -> HRule
extraCDependencies opts file srcs =
    Rules [ extraCDependency opts file s | s <- srcs ]

extraGeneratedCDependency :: Options -> String -> String -> HRule
extraGeneratedCDependency opts file s =
    extraCDependency (opts { optSuffix = "" }) file s

--
-- Copy include files to the appropriate directory
--
includeFile :: Options -> String -> HRule
includeFile opts hdr =
    Rules [ (Rule [ Str "cp", In SrcTree "src" hdr, Out (optArch opts) hdr ]),
            (Rule [ PreDep BuildTree (optArch opts) hdr,
                    Target (optArch opts) "/include/errors/errno.h" ]
            )
          ]

--
-- Build a Mackerel header file from a definition.
--
mackerelProgLoc = In InstallTree "tools" "/bin/mackerel"
mackerelDevFileLoc d = In SrcTree "src" ("/devices" </> (d ++ ".dev"))
mackerelDevHdrPath d = "/include/dev/" </> (d ++ "_dev.h")

mackerel2 :: Options -> String -> HRule
mackerel2 opts dev = mackerel_generic opts dev "shift-driver"

mackerel :: Options -> String -> HRule
mackerel opts dev = mackerel_generic opts dev "bitfield-driver"

mackerel_generic :: Options -> String -> String -> HRule
mackerel_generic opts dev flag =
    let
        arch = optArch opts
    in
      Rule [ mackerelProgLoc,
             Str ("--" ++ flag),
             Str "-c", mackerelDevFileLoc dev,
             Str "-o", Out arch (mackerelDevHdrPath dev)
           ]

mackerelDependencies :: Options -> String -> [String] -> HRule
mackerelDependencies opts d srcs =
    extraCDependencies opts (mackerelDevHdrPath d) srcs

--
-- Basic Flounder definitions: where things are
--

flounderProgLoc = In InstallTree "tools" "/bin/flounder"
flounderIfFileLoc ifn = In SrcTree "src" ("/if" </> (ifn ++ ".if"))

-- new-style stubs: path for generic header
flounderIfDefsPath ifn = "/include/if" </> (ifn ++ "_defs.h")
-- new-style stubs: path for specific backend header
flounderIfDrvDefsPath ifn drv = "/include/if" </> (ifn ++ "_" ++ drv ++ "_defs.h")

-- new-style stubs: generated C code (for all default enabled backends)
flounderBindingPath opts ifn =
    (optSuffix opts) </> (ifn ++ "_flounder_bindings.c")
-- new-style stubs: generated C code (for extra backends enabled by the user)
flounderExtraBindingPath opts ifn =
    (optSuffix opts) </> (ifn ++ "_flounder_extra_bindings.c")

flounderTHCHdrPath ifn = "/include/if" </> (ifn ++ "_thc.h")
flounderTHCStubPath opts ifn =
    (optSuffix opts) </> (ifn ++ "_thc.c")

applicationPath name = "/sbin" </> name
libraryPath libname = "/lib" </> ("lib" ++ libname ++ ".a")
kernelPath = "/sbin/cpu"

-- construct include arguments to flounder for common types
-- these are:
--  1. platform-specific types (if/platform/foo.if)
--  2. architecture-specific types (if/arch/foo.if)
--  3. generic types (if/types.if)
flounderIncludes :: Options -> [RuleToken]
flounderIncludes opts
    = concat [ [Str "-i", flounderIfFileLoc ifn]
               | ifn <- [ "platform" </> (optArch opts), -- XXX: optPlatform
                          "arch" </> (optArch opts),
                          "types" ] ]

flounderRule :: Options -> [RuleToken] -> HRule
flounderRule opts args
    = Rule $ [ flounderProgLoc ] ++ (flounderIncludes opts) ++ args

--
-- Build new-style Flounder header files from a definition
-- (generic header, plus one per backend)
--
flounderGenDefs :: Options -> String -> HRule
flounderGenDefs opts ifn =
    Rules $ flounderRule opts [
           Str "--generic-header", flounderIfFileLoc ifn,
           Out (optArch opts) (flounderIfDefsPath ifn)
         ] : [ flounderRule opts [
           Str $ "--" ++ drv ++ "-header", flounderIfFileLoc ifn,
           Out (optArch opts) (flounderIfDrvDefsPath ifn drv)]
           | drv <- Args.allFlounderBackends ]

--
-- Build a new Flounder binding file from a definition.
-- This builds the binding for all enabled backends
--
flounderBinding :: Options -> String -> [String] -> HRule
flounderBinding opts ifn =
    flounderBindingHelper opts ifn backends (flounderBindingPath opts ifn)
    where
        backends = "generic" : (optFlounderBackends opts)

-- as above, but for a specific set of user-specified backends
flounderExtraBinding :: Options -> String -> [String] -> [String] -> HRule
flounderExtraBinding opts ifn backends =
    flounderBindingHelper opts ifn backends (flounderExtraBindingPath opts ifn)

flounderBindingHelper :: Options -> String -> [String] -> String -> [String] -> HRule
flounderBindingHelper opts ifn backends cfile srcs = Rules $
    [ flounderRule opts $ args ++ [flounderIfFileLoc ifn, Out arch cfile ],
        compileGeneratedCFile opts cfile,
        flounderDefsDepend opts ifn allbackends srcs]
    ++ [extraGeneratedCDependency opts (flounderIfDefsPath ifn) cfile]
    ++ [extraGeneratedCDependency opts (flounderIfDrvDefsPath ifn d) cfile
        | d <- allbackends]
    where
        arch = optArch opts
        archfam = optArchFamily opts
        args = [Str "-a", Str archfam] ++ [Str $ "--" ++ d ++ "-stub" | d <- backends]
        allbackends = backends `union` optFlounderBackends opts \\ ["generic"]

--
-- Build a Flounder THC header file from a definition.
--
flounderTHCFile :: Options -> String -> HRule
flounderTHCFile opts ifn =
    flounderRule opts [
           Str "--thc-header", flounderIfFileLoc ifn,
           Out (optArch opts) (flounderTHCHdrPath ifn)
         ]

--
-- Build a Flounder THC stubs file from a definition.
--
flounderTHCStub :: Options -> String -> [String] -> HRule
flounderTHCStub opts ifn srcs =
    let cfile = flounderTHCStubPath opts ifn
        hfile = flounderTHCHdrPath ifn
        arch = optArch opts
    in
      Rules [ flounderRule opts [
                     Str "--thc-stubs", flounderIfFileLoc ifn,
                     Out arch cfile
                   ],
              compileGeneratedCFile opts cfile,
              extraCDependencies opts hfile srcs,
              extraGeneratedCDependency opts hfile cfile
            ]

--
-- Create a dependency on a Flounder header file for a set of files,
-- but don't actually build either stub (useful for libraries)
--
flounderDefsDepend :: Options -> String -> [String] -> [String] -> HRule
flounderDefsDepend opts ifn backends srcs = Rules $
    (extraCDependencies opts (flounderIfDefsPath ifn) srcs) :
    [extraCDependencies opts (flounderIfDrvDefsPath ifn drv) srcs
           | drv <- backends, drv /= "generic" ]

--
-- Emit all the Flounder-related rules/dependencies for a given target
--

flounderRules :: Options -> Args.Args -> [String] -> [HRule]
flounderRules opts args csrcs =
    ([ flounderBinding opts f csrcs | f <- Args.flounderBindings args ]
     ++
     [ flounderExtraBinding opts f backends csrcs
       | (f, backends) <- Args.flounderExtraBindings args ]
     ++
     [ flounderTHCStub opts f csrcs | f <- Args.flounderTHCStubs args ]
     ++
     -- Flounder extra defs (header files) also depend on the base
     -- Flounder headers for the same interface
     [ flounderDefsDepend opts f baseBackends csrcs | f <- allIf ]
     ++
     -- Extra defs only for non-base backends (those were already emitted above)
     [ flounderDefsDepend opts f (backends \\ baseBackends) csrcs
       | (f, backends) <- Args.flounderExtraDefs args ]
    )
    where
      -- base backends enabled by default
      baseBackends = optFlounderBackends opts

      -- all interfaces mentioned in flounderDefs or ExtraDefs
      allIf = nub $ Args.flounderDefs args ++ [f | (f,_) <- Args.flounderExtraDefs args]


--
-- Build a Fugu library
--
fuguFile :: Options -> String -> HRule
fuguFile opts file =
    let arch = optArch opts
        cfile = file ++ ".c"
        hfile = "/include/errors/" ++ file ++ ".h"
    in
      Rules [ Rule [In InstallTree "tools" "/bin/fugu",
                    In SrcTree "src" (file++".fugu"),
                    Out arch hfile,
                    Out arch cfile ],
              compileGeneratedCFile opts cfile
         ]

--
-- Build a Pleco library
--
plecoFile :: Options -> String -> HRule
plecoFile opts file =
    let arch = optArch opts
        cfile = file ++ ".c"
        hfile = "/include/trace_definitions/" ++ file ++ ".h"
        jsonfile = "/trace_definitions/" ++ file ++ ".json"
    in
      Rules [ Rule [In InstallTree "tools" "/bin/pleco",
                    In SrcTree "src" (file++".pleco"),
                    Out arch hfile,
                    Out arch jsonfile,
                    Out arch cfile ],
              compileGeneratedCFile opts cfile
         ]

--
-- Build a Hamlet file
--
hamletFile :: Options -> String -> HRule
hamletFile opts file =
    let arch = optArch opts
        hfile = "/include/barrelfish_kpi/capbits.h"
        cfile = "cap_predicates.c"
        usercfile = "user_cap_predicates.c"
        ofile = "user_cap_predicates.o"
        nfile = "cap_predicates"
        afile = "/lib/libcap_predicates.a"
    in
      Rules [ Rule [In InstallTree "tools" "/bin/hamlet",
                    In SrcTree "src" (file++".hl"),
                    Out arch hfile,
                    Out arch cfile,
                    Out arch usercfile ],
              compileGeneratedCFile opts usercfile,
              Rule (archive opts [ ofile ] [] nfile afile)
         ]

--
-- Link a set of object files and libraries together
--
link :: Options -> [String] -> [ String ] -> String -> HRule
link opts objs libs bin =
    Rule (linkExecutable opts objs libs bin)

--
-- Link a set of C++ object files and libraries together
--
linkCxx :: Options -> [String] -> [ String ] -> String -> HRule
linkCxx opts objs libs bin =
    Rule (linkCxxExecutable opts objs libs bin)

--
-- Link a CPU driver.  This is where it gets distinctly architecture-specific.
--
linkKernel :: Options -> String -> [String] -> [String] -> HRule
linkKernel opts name objs libs
    | optArch opts == "x86_64" = X86_64.linkKernel opts objs [libraryPath l | l <- libs ] ("/sbin" </> name)
    | optArch opts == "k1om" = K1om.linkKernel opts objs [libraryPath l | l <- libs ] ("/sbin" </> name)
    | optArch opts == "x86_32" = X86_32.linkKernel opts objs [libraryPath l | l <- libs ] ("/sbin" </> name)
    | optArch opts == "armv5" = ARMv5.linkKernel opts objs [libraryPath l | l <- libs ] ("/sbin" </> name)
    | optArch opts == "arm11mp" = ARM11MP.linkKernel opts objs [libraryPath l | l <- libs ] ("/sbin" </> name)
    | optArch opts == "xscale" = XScale.linkKernel opts objs [libraryPath l | l <- libs ] ("/sbin" </> name)
    | optArch opts == "armv7" = ARMv7.linkKernel opts objs [libraryPath l | l <- libs ] name
    | optArch opts == "armv7-m" = ARMv7_M.linkKernel opts objs [libraryPath l | l <- libs ] name
    | optArch opts == "armv8" = ARMv8.linkKernel opts objs [libraryPath l | l <- libs ] name
    | otherwise = Rule [ Str ("Error: Can't link kernel for '" ++ (optArch opts) ++ "'") ]

--
-- Copy a file from one place to another
--
copy :: Options -> String -> String -> HRule
copy opts src dest =
    Rule [ Str "cp", In BuildTree (optArch opts) src, Out (optArch opts) dest ]

--
-- Assemble a list of S files for a particular architecture
--
assembleSFile :: Options -> String -> HRule
assembleSFile opts src =
    Rules [ Rule (assemble opts src),
            makeDependObj opts "src" src
          ]

assembleSFiles :: Options -> [String] -> HRule
assembleSFiles opts srcs = Rules [ assembleSFile opts s | s <- srcs ]

--
-- Archive a bunch of objects into a library
--
staticLibrary :: Options -> String -> [String] -> [String] -> HRule
staticLibrary opts libpath objs libs =
    Rule (archiveLibrary opts libpath objs libs)

--
-- Compile a Haskell binary (for the host architecture)
--
compileHaskell prog main deps = compileHaskellWithLibs prog main deps []
compileHaskellWithLibs prog main deps dirs =
  let 
    tools_dir = (Dep InstallTree "tools" "/tools/.marker")
  in
    Rule ([ NStr "ghc -i",
            NoDep SrcTree "src" ".",
            Str "-odir ", NoDep BuildTree "tools" ".",
            Str "-hidir ", NoDep BuildTree "tools" ".",
            Str "-rtsopts=all",
            Str "--make ",
            In SrcTree "src" main,
            Str "-o ",
            Out "tools" ("/bin" </> prog),
            Str "$(LDFLAGS)" ]
          ++ concat [[ NStr "-i", NoDep SrcTree "src" d] | d <- dirs]
          ++ [ (Dep SrcTree "src" dep) | dep <- deps ]
          ++ [ tools_dir ])

--
-- Compile (and link) a C binary (for the host architecture)
--
compileNativeC :: String -> [String] -> [String] -> [String] -> HRule
compileNativeC prog cfiles cflags ldflags =
    Rule ([ Str nativeCCompiler,
            Str "-o",
            Out "tools" ("/bin" </> prog),
            Str "$(CFLAGS)",
            Str "$(LDFLAGS)" ]
          ++ [ (Str flag) | flag <- cflags ]
          ++ [ (Str flag) | flag <- ldflags ]
          ++ [ (In SrcTree "src" dep) | dep <- cfiles ])

--
-- Build a Technical Note
--
buildTechNote :: String -> String -> Bool -> Bool -> [String] -> HRule
buildTechNote input output bib glo figs =
    buildTechNoteWithDeps input output bib glo figs []
buildTechNoteWithDeps :: String -> String -> Bool -> Bool -> [String] -> [RuleToken] -> HRule
buildTechNoteWithDeps input output bib glo figs deps =
    let
        working_dir = NoDep BuildTree "tools" "/tmp/"
        style_files = [ "bfish-logo.pdf", "bftn.sty", "defs.bib", "barrelfish.bib" ]
    in
      Rule ( [ Dep SrcTree "src" (f ++ ".pdf") | f <- figs]
             ++
             [ Dep SrcTree "src" ("/doc/style" </> f) | f <- style_files ]
             ++
             [ Str "mkdir", Str "-p", working_dir, NL ]
             ++
             deps
             ++
             [ In SrcTree "src" "/tools/run-pdflatex.sh",
               Str "--input-tex", In SrcTree "src" input,
               Str "--working-dir", working_dir,
               Str "--output-pdf", Out "docs" ("/" ++ output),
               Str "--texinput", NoDep SrcTree "src" "/doc/style",
               Str "--bibinput", NoDep SrcTree "src" "/doc/style"
             ]
             ++ (if bib then [ Str "--has-bib" ] else [])
             ++ (if glo then [ Str "--has-glo" ] else [])
           )

---------------------------------------------------------------------
--
-- Transformations on file names
--
----------------------------------------------------------------------

allObjectPaths :: Options -> Args.Args -> [String]
allObjectPaths opts args =
    [objectFilePath opts g
         | g <- (Args.cFiles args)++(Args.cxxFiles args)++(Args.assemblyFiles args)]
    ++
    [generatedObjectFilePath opts g
         | g <- [ flounderBindingPath opts f
                      | f <- (Args.flounderBindings args)]
                ++
                [ flounderExtraBindingPath opts f
                      | (f, _) <- (Args.flounderExtraBindings args)]
                ++
                [ flounderTHCStubPath opts f
                      | f <- (Args.flounderTHCStubs args)]
                ++
                (Args.generatedCFiles args) ++ (Args.generatedCxxFiles args)
    ]

allLibraryPaths :: Args.Args -> [String]
allLibraryPaths args =
    [ libraryPath l | l <- Args.addLibraries args ]


---------------------------------------------------------------------
--
-- Very large-scale macros
--
----------------------------------------------------------------------

--
-- Build an application binary
--

application :: Args.Args
application = Args.defaultArgs { Args.buildFunction = applicationBuildFn }

applicationBuildFn :: TreeDB -> String -> Args.Args -> HRule
applicationBuildFn tdb tf args
    | debugFlag && trace (Args.showArgs (tf ++ " Application ") args) False
        = undefined
applicationBuildFn tdb tf args =
    Rules [ appBuildArch tdb tf args arch | arch <- Args.architectures args ]

appGetOptionsForArch arch args =
    (options arch) { extraIncludes =
                         [ NoDep SrcTree "src" a | a <- Args.addIncludes args]
                         ++                         
                         [ NoDep BuildTree arch a | a <- Args.addGeneratedIncludes args],
                     optIncludes = (optIncludes $ options arch) \\
                         [ NoDep SrcTree "src" i | i <- Args.omitIncludes args ],
                     optFlags = (optFlags $ options arch) \\
                                [ Str f | f <- Args.omitCFlags args ],
                     optCxxFlags = (optCxxFlags $ options arch) \\
                                   [ Str f | f <- Args.omitCxxFlags args ],
                     optSuffix = "_for_app_" ++ Args.target args,
                     extraFlags = Args.addCFlags args, 
                     extraCxxFlags = Args.addCxxFlags args,
                     extraLdFlags = [ Str f | f <- Args.addLinkFlags args ],
                     extraDependencies =
                         [Dep BuildTree arch s |
                            s <- Args.addGeneratedDependencies args]
                   }

appBuildArch tdb tf args arch =
    let -- Fiddle the options
        opts = appGetOptionsForArch arch args
        csrcs = Args.cFiles args
        cxxsrcs = Args.cxxFiles args
        gencsrc = Args.generatedCFiles args
        gencxxsrc = Args.generatedCxxFiles args
        

        appname = Args.target args
        -- XXX: Not sure if this is correct. Currently assuming that if the app
        -- contains C++ files, we have to use the C++ linker.
        mylink = if cxxsrcs == [] then link else linkCxx
    in
      Rules ( flounderRules opts args csrcs
              ++
              [ mackerelDependencies opts m csrcs | m <- Args.mackerelDevices args ]
              ++
              [ compileCFiles opts csrcs,
                compileCxxFiles opts cxxsrcs,
                compileGeneratedCFiles opts gencsrc,
                compileGeneratedCxxFiles opts gencxxsrc,
                assembleSFiles opts (Args.assemblyFiles args),
                mylink opts (allObjectPaths opts args) (allLibraryPaths args) appname
              ]
            )

--
-- Build an Arrakis application binary
--

arrakisapplication :: Args.Args
arrakisapplication = Args.defaultArgs { Args.buildFunction = arrakisApplicationBuildFn }

arrakisApplicationBuildFn :: TreeDB -> String -> Args.Args -> HRule
arrakisApplicationBuildFn tdb tf args
    | debugFlag && trace (Args.showArgs (tf ++ " Arrakis Application ") args) False
        = undefined
arrakisApplicationBuildFn tdb tf args =
    Rules [ arrakisAppBuildArch tdb tf args arch | arch <- Args.architectures args ]

arrakisAppGetOptionsForArch arch args =
    (options arch) { extraIncludes =
                         [ NoDep SrcTree "src" a | a <- Args.addIncludes args],
                     optIncludes = (optIncludes $ options arch) \\
                         [ NoDep SrcTree "src" i | i <- Args.omitIncludes args ],
                     optFlags = ((optFlags $ options arch) ++ [ Str "-DARRAKIS" ]) \\
                                [ Str f | f <- Args.omitCFlags args ],
                     optCxxFlags = (optCxxFlags $ options arch) \\
                                   [ Str f | f <- Args.omitCxxFlags args ],
                     optSuffix = "_for_app_" ++ Args.target args,
                     optLibs = [ In InstallTree arch "/lib/libarrakis.a" ] ++
                               ((optLibs $ options arch) \\
                                [ In InstallTree arch "/lib/libbarrelfish.a" ]),
                     extraFlags = Args.addCFlags args, 
                     extraCxxFlags = Args.addCxxFlags args,
                     extraLdFlags = [ Str f | f <- Args.addLinkFlags args ],
                     extraDependencies =
                         [Dep BuildTree arch s | s <- Args.addGeneratedDependencies args]
                   }

arrakisAppBuildArch tdb tf args arch =
    let -- Fiddle the options
        opts = arrakisAppGetOptionsForArch arch args
        csrcs = Args.cFiles args
        cxxsrcs = Args.cxxFiles args
        gencsrc = Args.generatedCFiles args
        gencxxsrc = Args.generatedCxxFiles args
        appname = Args.target args
        -- XXX: Not sure if this is correct. Currently assuming that if the app
        -- contains C++ files, we have to use the C++ linker.
        mylink = if cxxsrcs == [] then link else linkCxx
    in
      Rules ( flounderRules opts args csrcs
              ++
              [ mackerelDependencies opts m csrcs | m <- Args.mackerelDevices args ]
              ++
              [ compileCFiles opts csrcs,
                compileCxxFiles opts cxxsrcs,
                compileGeneratedCFiles opts gencsrc,
                compileGeneratedCxxFiles opts gencxxsrc,
                assembleSFiles opts (Args.assemblyFiles args),
                mylink opts (allObjectPaths opts args) (allLibraryPaths args) appname
              ]
            )

--
-- Build a static library
--

library :: Args.Args
library = Args.defaultArgs { Args.buildFunction = libraryBuildFn }

libraryBuildFn :: TreeDB -> String -> Args.Args -> HRule
libraryBuildFn tdb tf args | debugFlag && trace (Args.showArgs (tf ++ " Library ") args) False = undefined
libraryBuildFn tdb tf args =
    Rules [ libBuildArch tdb tf args arch | arch <- Args.architectures args ]

libGetOptionsForArch arch args =
    (options arch) { extraIncludes =
                         [ NoDep SrcTree "src" a | a <- Args.addIncludes args],
                     optIncludes = (optIncludes $ options arch) \\
                         [ NoDep SrcTree "src" i | i <- Args.omitIncludes args ],
                     optFlags = (optFlags $ options arch) \\
                                [ Str f | f <- Args.omitCFlags args ],
                     optCxxFlags = (optCxxFlags $ options arch) \\
                                   [ Str f | f <- Args.omitCxxFlags args ],
                     optSuffix = "_for_lib_" ++ Args.target args,
                     extraFlags = Args.addCFlags args, 
                     extraCxxFlags = Args.addCxxFlags args,
                     extraDependencies =
                         [Dep BuildTree arch s | s <- Args.addGeneratedDependencies args]
                   }

libBuildArch tdb tf args arch =
    let -- Fiddle the options
        opts = libGetOptionsForArch arch args
        csrcs = Args.cFiles args
        cxxsrcs = Args.cxxFiles args
        gencsrc = Args.generatedCFiles args
        gencxxsrc = Args.generatedCxxFiles args
    in
      Rules ( flounderRules opts args csrcs
              ++
              [ mackerelDependencies opts m csrcs | m <- Args.mackerelDevices args ]
              ++
              [ compileCFiles opts csrcs,
                compileCxxFiles opts cxxsrcs,
                compileGeneratedCFiles opts gencsrc,
                compileGeneratedCxxFiles opts gencxxsrc,
                assembleSFiles opts (Args.assemblyFiles args),
                staticLibrary opts (Args.target args) (allObjectPaths opts args) (allLibraryPaths args)
              ]
            )

--
-- Library dependecies
--

-- The following code is under heavy construction, and also somewhat ugly
data LibDepTree = LibDep String | LibDeps [LibDepTree] deriving (Show,Eq)

-- manually add dependencies for now (it would be better if each library
-- defined each own dependencies locally, but that does not seem to be an
-- easy thing to do currently
libposixcompat_deps   = LibDeps [ LibDep "posixcompat",
                                  (libvfs_deps_all "vfs"), LibDep "term_server" ]
liblwip_deps          = LibDeps $ [ LibDep x | x <- deps ]
    where deps = ["lwip" ,"contmng" ,"net_if_raw" ,"timer" ,"hashtable"]
libnetQmng_deps       = LibDeps $ [ LibDep x | x <- deps ]
    where deps = ["net_queue_manager", "contmng" ,"procon" , "net_if_raw", "bfdmuxvm"]
libnfs_deps           = LibDeps $ [ LibDep "nfs", liblwip_deps]
libssh_deps           = LibDeps [ libposixcompat_deps, libopenbsdcompat_deps,
                                  LibDep "zlib", LibDep "crypto", LibDep "ssh" ]
libopenbsdcompat_deps = LibDeps [ libposixcompat_deps, LibDep "crypto",
                                  LibDep "openbsdcompat" ]

-- we need to make vfs more modular to make this actually useful
data VFSModules = VFS_RamFS | VFS_NFS | VFS_BlockdevFS | VFS_FAT
vfsdeps :: [VFSModules] -> String -> [LibDepTree]
vfsdeps [] t                  = [LibDep t]
vfsdeps (VFS_RamFS:xs) t      = [] ++ vfsdeps xs t
vfsdeps (VFS_NFS:xs) t        = [libnfs_deps] ++ vfsdeps xs t
vfsdeps (VFS_BlockdevFS:xs) t = [LibDep "ahci", LibDep "megaraid"] ++ vfsdeps xs t
vfsdeps (VFS_FAT:xs) t        = [] ++ vfsdeps xs t

libvfs_deps_all t        = LibDeps $ (vfsdeps [VFS_NFS, VFS_RamFS, VFS_BlockdevFS,
                                               VFS_FAT] t)
libvfs_deps_noblockdev t = LibDeps $ (vfsdeps [VFS_NFS, VFS_RamFS] t)
libvfs_deps_nonfs t      = LibDeps $ (vfsdeps [VFS_RamFS, VFS_BlockdevFS, VFS_FAT] t)
libvfs_deps_nfs t        = LibDeps $ (vfsdeps [VFS_NFS] t)
libvfs_deps_ramfs t      = LibDeps $ (vfsdeps [VFS_RamFS] t)
libvfs_deps_blockdevfs t = LibDeps $ (vfsdeps [VFS_BlockdevFS] t)
libvfs_deps_fat t        = LibDeps $ (vfsdeps [VFS_FAT, VFS_BlockdevFS] t)

-- flatten the dependency tree
flat :: [LibDepTree] -> [LibDepTree]
flat [] = []
flat ((LibDep  l):xs) = [LibDep l] ++ flat xs
flat ((LibDeps t):xs) = flat t ++ flat xs

str2dep :: String -> LibDepTree
str2dep  str
    | str == "vfs"           = libvfs_deps_all str
    | str == "vfs_ramfs"     = libvfs_deps_ramfs str
    | str == "vfs_nonfs"     = libvfs_deps_nonfs str
    | str == "vfs_noblockdev"= libvfs_deps_noblockdev str
    | str == "lwip"          = liblwip_deps
    | str == "netQmng"       = libnetQmng_deps
    | str == "ssh"           = libssh_deps
    | str == "openbsdcompat" = libopenbsdcompat_deps
    | otherwise              = LibDep str

-- get library depdencies
--   we need a specific order for the .a, so we define a total order
libDeps :: [String] -> [String]
libDeps xs = [x | (LibDep x) <- (sortBy xcmp) . nub . flat $ map str2dep xs ]
    where xord = [ "ssh"
                  , "openbsdcompat"
                  , "crypto"
                  , "zlib"
                  , "posixcompat"
                  , "term_server"
                  , "vfs"
                  , "ahci"
		  , "megaraid"
                  , "nfs"
                  , "net_queue_manager"
                  , "bfdmuxvm"
                  , "lwip"
                  , "arranet"
                  , "e1000n"
                  , "e10k"
                  , "e10k_vf"
                  , "contmng"
                  , "procon"
                  , "net_if_raw"
                  , "vfsfd"
                  , "timer"
                  , "hashtable"]
          xcmp (LibDep a) (LibDep b) = compare (elemIndex a xord) (elemIndex b xord)


--
-- Build a CPU driver
--

cpuDriver :: Args.Args
cpuDriver = Args.defaultArgs { Args.buildFunction = cpuDriverBuildFn, 
                               Args.target = "cpu" }

-- CPU drivers are built differently
cpuDriverBuildFn :: TreeDB -> String -> Args.Args -> HRule
cpuDriverBuildFn tdb tf args = Rules []

--
-- Build a platform
--
platform :: String -> [ String ] -> [ ( String, String ) ] -> String -> HRule
platform name archs files docstr =
  if null $ archs Data.List.\\ Config.architectures then
    Rules [
      Phony name False
      ([ NStr "@echo 'Built platform <",  NStr name, NStr ">'" ] ++
       [ Dep BuildTree arch file | (arch,file) <- files ]) ,
      Phony "help-platforms" True 
      [ Str "@echo \"", NStr name, Str ":\\n\\t", NStr docstr, Str "\"" ]
      ]
  else
    Rules []
    
--
-- Boot an image.
--   name: the boot target name
--   archs: list of architectures required
--   tokens: the hake tokens for the target
--   docstr: description of the target
--
boot :: String -> [ String ] -> [ RuleToken ] -> String -> HRule
boot name archs tokens docstr =
  if null $ archs Data.List.\\ Config.architectures then
    Rules [
      Phony name False tokens,
      Phony "help-boot" True 
      [ Str "@echo \"", NStr name, Str ":\\n\\t", NStr docstr, Str "\"" ]
      ]
  else
    Rules []
    
--
-- Copy a file from the source tree
--
copyFile :: TreeRef -> String -> String -> String -> String -> HRule
copyFile stree sarch spath darch dpath =
  Rule [ Str "cp", Str "-v", In stree sarch spath, Out darch dpath ]
  <|MERGE_RESOLUTION|>--- conflicted
+++ resolved
@@ -91,12 +91,7 @@
 options "xscale" = XScale.options
 options "armv7" = ARMv7.options
 options "armv7-m" = ARMv7_M.options
-<<<<<<< HEAD
--- Remove this...
-options "scc" = X86_32.options
-=======
 options "armv8" = ARMv8.options
->>>>>>> a699702f
 
 kernelCFlags "x86_64" = X86_64.kernelCFlags
 kernelCFlags "k1om" = K1om.kernelCFlags
