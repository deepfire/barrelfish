/**
 * \file
 * \brief System calls implementation.
 */

/*
 * Copyright (c) 2007, 2008, 2009, 2010, 2012, ETH Zurich.
 * All rights reserved.
 *
 * This file is distributed under the terms in the attached LICENSE file.
 * If you do not find this file, copies can be found by writing to:
 * ETH Zurich D-INFK, Haldeneggsteig 4, CH-8092 Zurich. Attn: Systems Group.
 */

#include <kernel.h>
#include <kcb.h>
#include <syscall.h>
#include <barrelfish_kpi/syscalls.h>
#include <mdb/mdb.h>
#include <mdb/mdb_tree.h>
#include <dispatch.h>
#include <paging_kernel_arch.h>
#include <paging_generic.h>
#include <exec.h>
#include <fpu.h>
#include <arch/x86/x86.h>
#include <arch/x86/apic.h>
#include <arch/x86/global.h>
#include <arch/x86/perfmon.h>
#include <arch/x86/debugregs.h>
#include <arch/x86/syscall.h>
#include <arch/x86/timing.h>
#include <arch/x86/ipi_notify.h>
#include <barrelfish_kpi/sys_debug.h>
#include <barrelfish_kpi/lmp.h>
#include <barrelfish_kpi/dispatcher_shared_target.h>
#include <trace/trace.h>
#ifndef __k1om__
#include <vmkit.h>
#include <dev/amd_vmcb_dev.h>
#endif

#define MIN(a,b)        ((a) < (b) ? (a) : (b))

extern uint64_t user_stack_save;

/* FIXME: lots of missing argument checks in this function */
static struct sysret handle_dispatcher_setup(struct capability *to,
                                             int cmd, uintptr_t *args)
{
    capaddr_t cptr = args[0];
    int depth    = args[1];
    capaddr_t vptr = args[2];
    capaddr_t dptr = args[3];
    bool run = args[4];
    capaddr_t odptr = args[5];

    TRACE(KERNEL, SC_DISP_SETUP, 0);
    struct sysret sr = sys_dispatcher_setup(to, cptr, depth, vptr, dptr, run, odptr);
    TRACE(KERNEL, SC_DISP_SETUP, 1);
    return sr;
}

static struct sysret handle_dispatcher_properties(struct capability *to,
                                                  int cmd, uintptr_t *args)
{
    enum task_type type = args[0];
    unsigned long deadline = args[1];
    unsigned long wcet = args[2];
    unsigned long period = args[3];
    unsigned long release = args[4];
    unsigned short weight = args[5];

    TRACE(KERNEL, SC_DISP_PROPS, 0);
    struct sysret sr = sys_dispatcher_properties(to, type, deadline, wcet, period,
                                                 release, weight);
    TRACE(KERNEL, SC_DISP_PROPS, 1);
    return sr;
}

static struct sysret handle_retype_common(struct capability *root,
                                          uintptr_t *args,
                                          bool from_monitor)
{
    uint64_t source_cptr     = args[0];
    uint64_t type            = args[1];
    uint64_t objbits         = args[2];
    uint64_t dest_cnode_cptr = args[3];
    uint64_t dest_slot       = args[4];
    uint64_t dest_vbits      = args[5];

    TRACE(KERNEL, SC_RETYPE, 0);
    struct sysret sr = sys_retype(root, source_cptr, type, objbits, dest_cnode_cptr,
                                  dest_slot, dest_vbits, from_monitor);
    TRACE(KERNEL, SC_RETYPE, 1);
    return sr;
}

static struct sysret handle_retype(struct capability *root,
                                   int cmd, uintptr_t *args)
{
    return handle_retype_common(root, args, false);
}

static struct sysret handle_create(struct capability *root,
                                   int cmd, uintptr_t *args)
{
    /* Retrieve arguments */
    enum objtype type         = args[0];
    uint8_t objbits           = args[1];
    capaddr_t dest_cnode_cptr = args[2];
    cslot_t dest_slot         = args[3];
    uint8_t dest_vbits        = args[4];

    TRACE(KERNEL, SC_CREATE, 0);
    struct sysret sr = sys_create(root, type, objbits, dest_cnode_cptr, dest_slot,
                                  dest_vbits);
    TRACE(KERNEL, SC_CREATE, 1);
    return sr;
}


/**
 * Common code for copying and minting except the mint flag and param passing
 */
static struct sysret copy_or_mint(struct capability *root,
                                  uintptr_t *args, bool mint)
{
    /* Retrive arguments */
    capaddr_t  destcn_cptr   = args[0];
    uint64_t dest_slot     = args[1];
    capaddr_t  source_cptr   = args[2];
    int      destcn_vbits  = args[3];
    int      source_vbits  = args[4];
    uint64_t param1, param2;
    // params only sent if mint operation
    if (mint) {
        param1 = args[5];
        param2 = args[6];
    } else {
        param1 = param2 = 0;
    }

    TRACE(KERNEL, SC_COPY_OR_MINT, 0);
    struct sysret sr = sys_copy_or_mint(root, destcn_cptr, dest_slot, source_cptr,
                                        destcn_vbits, source_vbits, param1, param2, mint);
    TRACE(KERNEL, SC_COPY_OR_MINT, 1);
    return sr;
}

static struct sysret handle_map(struct capability *ptable,
                                int cmd, uintptr_t *args)
{
    /* Retrieve arguments */
    uint64_t  slot          = args[0];
    capaddr_t source_cptr   = args[1];
    int       source_vbits  = args[2];
    uint64_t  flags         = args[3];
    uint64_t  offset        = args[4];
    uint64_t  pte_count     = args[5];

    TRACE(KERNEL, SC_MAP, 0);
    struct sysret sr = sys_map(ptable, slot, source_cptr, source_vbits, flags, offset,
                   	           pte_count);
    TRACE(KERNEL, SC_MAP, 1);
    return sr;
}

static struct sysret handle_mint(struct capability *root,
                                 int cmd, uintptr_t *args)
{
    return copy_or_mint(root, args, true);
}

static struct sysret handle_copy(struct capability *root,
                                 int cmd, uintptr_t *args)
{
    return copy_or_mint(root, args, false);
}

static struct sysret handle_delete(struct capability *root,
                                   int cmd, uintptr_t *args)
{
    capaddr_t cptr = args[0];
<<<<<<< HEAD
    int bits       = args[1];

    TRACE(KERNEL, SC_DELETE, 0);
    struct sysret sr = sys_delete(root, cptr, bits, from_monitor);
    TRACE(KERNEL, SC_DELETE, 1);

    return sr;
=======
    int bits     = args[1];
    return sys_delete(root, cptr, bits);
>>>>>>> 37d96486
}

static struct sysret handle_revoke(struct capability *root,
                                   int cmd, uintptr_t *args)
{
    capaddr_t cptr = args[0];
<<<<<<< HEAD
    int bits       = args[1];

    TRACE(KERNEL, SC_REVOKE, 0);
    struct sysret sr = sys_revoke(root, cptr, bits, from_monitor);
    TRACE(KERNEL, SC_REVOKE, 1);

    return sr;
=======
    int bits     = args[1];
    return sys_revoke(root, cptr, bits);
>>>>>>> 37d96486
}

static struct sysret handle_get_state(struct capability *root,
                                      int cmd, uintptr_t *args)
{
    capaddr_t cptr = args[0];
    int bits = args[1];
    return sys_get_state(root, cptr, bits);
}

static struct sysret handle_unmap(struct capability *pgtable,
                                  int cmd, uintptr_t *args)
{
    capaddr_t cptr = args[0];
    int bits       = args[1];
    size_t entry   = args[2];
    size_t pages   = args[3];

    errval_t err;
    struct cte *mapping;
    err = caps_lookup_slot(&dcb_current->cspace.cap, cptr, bits,
                                    &mapping, CAPRIGHTS_READ_WRITE);
    if (err_is_fail(err)) {
        return SYSRET(err_push(err, SYS_ERR_CAP_NOT_FOUND));
    }

    TRACE(KERNEL, SC_UNMAP, 0);
    err = page_mappings_unmap(pgtable, mapping, entry, pages);
    TRACE(KERNEL, SC_UNMAP, 1);
    return SYSRET(err);
}

/// Different handler for cap operations performed by the monitor
static struct sysret monitor_handle_retype(struct capability *kernel_cap,
                                           int cmd, uintptr_t *args)
{
    errval_t err;

    capaddr_t root_caddr = args[0];
    capaddr_t root_vbits = args[1];

    struct capability *root;
    err = caps_lookup_cap(&dcb_current->cspace.cap, root_caddr, root_vbits,
                          &root, CAPRIGHTS_READ);
    if (err_is_fail(err)) {
        return SYSRET(err_push(err, SYS_ERR_ROOT_CAP_LOOKUP));
    }

    /* XXX: this hides the first two arguments */
    return handle_retype_common(root, &args[2], true);
}

static struct sysret monitor_handle_has_descendants(struct capability *kernel_cap,
                                                    int cmd, uintptr_t *args)
{
    struct capability *src = (struct capability *)args;

    struct cte *next = mdb_find_greater(src, false);

    return (struct sysret) {
        .error = SYS_ERR_OK,
        .value = (next && is_ancestor(&next->cap, src)),
    };
}

static struct sysret monitor_handle_delete_last(struct capability *kernel_cap,
                                                int cmd, uintptr_t *args)
{
    capaddr_t root_caddr = args[0];
    uint8_t root_vbits = args[1];
    capaddr_t target_caddr = args[2];
    uint8_t target_vbits = args[3];
    capaddr_t retcn_caddr = args[4];
    uint8_t retcn_vbits = args[5];
    cslot_t ret_slot = args[6];

    return sys_monitor_delete_last(root_caddr, root_vbits, target_caddr,
                                   target_vbits, retcn_caddr, retcn_vbits,
                                   ret_slot);
}

static struct sysret monitor_handle_delete_foreigns(struct capability *kernel_cap,
                                                    int cmd, uintptr_t *args)
{
    capaddr_t caddr = args[0];
    uint8_t bits = args[1];
    return sys_monitor_delete_foreigns(caddr, bits);
}

static struct sysret monitor_handle_revoke_mark_tgt(struct capability *kernel_cap,
                                                    int cmd, uintptr_t *args)
{
    capaddr_t root_caddr = args[0];
    uint8_t root_vbits = args[1];
    capaddr_t target_caddr = args[2];
    uint8_t target_vbits = args[3];

    return sys_monitor_revoke_mark_tgt(root_caddr, root_vbits,
                                       target_caddr, target_vbits);
}

static struct sysret monitor_handle_revoke_mark_rels(struct capability *kernel_cap,
                                                     int cmd, uintptr_t *args)
{
    struct capability *base = (struct capability*)args;

    return sys_monitor_revoke_mark_rels(base);
}

static struct sysret monitor_handle_delete_step(struct capability *kernel_cap,
                                                int cmd, uintptr_t *args)
{
    capaddr_t ret_cn_addr = args[0];
    capaddr_t ret_cn_bits = args[1];
    capaddr_t ret_slot = args[2];
    return sys_monitor_delete_step(ret_cn_addr, ret_cn_bits, ret_slot);
}

static struct sysret monitor_handle_clear_step(struct capability *kernel_cap,
                                               int cmd, uintptr_t *args)
{
    capaddr_t ret_cn_addr = args[0];
    capaddr_t ret_cn_bits = args[1];
    capaddr_t ret_slot = args[2];
    return sys_monitor_clear_step(ret_cn_addr, ret_cn_bits, ret_slot);
}

static struct sysret monitor_handle_register(struct capability *kernel_cap,
                                             int cmd, uintptr_t *args)
{
    capaddr_t ep_caddr = args[0];

    TRACE(KERNEL, SC_MONITOR_REGISTER, 0);
    struct sysret sr = sys_monitor_register(ep_caddr);
    TRACE(KERNEL, SC_MONITOR_REGISTER, 1);
    return sr;
}

static inline void __monitor(const void *eax, unsigned long ecx,
                 unsigned long edx)
{
    /* "monitor %eax, %ecx, %edx;" */
    __asm__ __volatile__ (".byte 0x0f, 0x01, 0xc8;"
                          :: "a" (eax), "c" (ecx), "d"(edx));
}

static inline void __mwait(unsigned long eax, unsigned long ecx)
{
    /* "mwait %eax, %ecx;" */
    __asm__ __volatile__ (".byte 0x0f, 0x01, 0xc9;"
                          :: "a" (eax), "c" (ecx));
}

static struct sysret monitor_get_core_id(struct capability *kernel_cap,
                                         int cmd, uintptr_t *args)
{
    return (struct sysret){.error = SYS_ERR_OK, .value = my_core_id};
}

static struct sysret monitor_get_arch_id(struct capability *kernel_cap,
                                         int cmd, uintptr_t *args)
{
    return (struct sysret){.error = SYS_ERR_OK, .value = apic_id};
}

static struct sysret monitor_identify_cap_common(struct capability *kernel_cap,
                                                 struct capability *root,
                                                 uintptr_t *args)
{
    capaddr_t cptr = args[0];
    uint8_t bits   = args[1];
    
    struct capability *retbuf = (void *)args[2];

    return sys_monitor_identify_cap(root, cptr, bits, retbuf);
}

static struct sysret monitor_identify_cap(struct capability *kernel_cap,
                                          int cmd, uintptr_t *args)
{
    return monitor_identify_cap_common(kernel_cap, &dcb_current->cspace.cap, args);
}

static struct sysret monitor_identify_domains_cap(struct capability *kernel_cap,
                                                  int cmd, uintptr_t *args)
{
    errval_t err;

    capaddr_t root_caddr = args[0];
    capaddr_t root_vbits = args[1];

    struct capability *root;
    err = caps_lookup_cap(&dcb_current->cspace.cap, root_caddr, root_vbits,
                          &root, CAPRIGHTS_READ);

    if (err_is_fail(err)) {
        return SYSRET(err_push(err, SYS_ERR_ROOT_CAP_LOOKUP));
    }

    /* XXX: this hides the first two arguments */
    return monitor_identify_cap_common(kernel_cap, root, &args[2]);
}

static struct sysret monitor_cap_has_relations(struct capability *kernel_cap,
                                               int cmd, uintptr_t *args)
{
    capaddr_t caddr = args[0];
    uint8_t vbits = args[1];
    uint8_t mask = args[2];

    return sys_cap_has_relations(caddr, vbits, mask);
}

static struct sysret monitor_remote_relations(struct capability *kernel_cap,
                                              int cmd, uintptr_t *args)
{
    capaddr_t root_addr = args[0];
    int root_bits = args[1];
    capaddr_t cptr = args[2];
    int bits = args[3];
    uint8_t relations = args[4] & 0xFF;
    uint8_t mask = (args[4] >> 8) & 0xFF;

    return sys_monitor_remote_relations(root_addr, root_bits, cptr, bits,
                                        relations, mask);
}


static struct sysret monitor_create_cap(struct capability *kernel_cap,
                                        int cmd, uintptr_t *args)
{
    /* XXX: Get the raw metadata of the capability to create */
    struct capability *src = (struct capability *)args;
    int pos = sizeof(struct capability) / sizeof(uint64_t);

    /* Cannot create null caps */
    if (src->type == ObjType_Null) {
        return SYSRET(SYS_ERR_ILLEGAL_DEST_TYPE);
    }

    coreid_t owner = args[pos + 3];

    /* For certain types, only foreign copies can be created here */
    if ((src->type == ObjType_EndPoint || src->type == ObjType_Dispatcher
         || src->type == ObjType_Kernel || src->type == ObjType_IRQTable)
        && owner == my_core_id)
    {
        return SYSRET(SYS_ERR_ILLEGAL_DEST_TYPE);
    }

    /* Create the cap in the destination */
    capaddr_t cnode_cptr = args[pos];
    int cnode_vbits      = args[pos + 1];
    size_t slot          = args[pos + 2];

    return SYSRET(caps_create_from_existing(&dcb_current->cspace.cap,
                                            cnode_cptr, cnode_vbits,
                                            slot, owner, src));
}

static struct sysret monitor_copy_existing(struct capability *kernel_cap,
                                        int cmd, uintptr_t *args)
{
    /* XXX: Get the raw metadata of the capability to create */
    struct capability *src = (struct capability *)args;
    int pos = sizeof(struct capability) / sizeof(uint64_t);

    capaddr_t cnode_cptr = args[pos];
    int cnode_vbits    = args[pos + 1];
    size_t slot        = args[pos + 2];

    return sys_monitor_copy_existing(src, cnode_cptr, cnode_vbits, slot);
}

static struct sysret monitor_nullify_cap(struct capability *kernel_cap,
                                         int cmd, uintptr_t *args)
{
    capaddr_t cptr = args[0];
    uint8_t bits   = args[1];

    return sys_monitor_nullify_cap(cptr, bits);
}

static struct sysret monitor_handle_sync_timer(struct capability *kern_cap,
                                               int cmd, uintptr_t *args)
{
    uint64_t synctime = args[0];
    return sys_monitor_handle_sync_timer(synctime);
}

static struct sysret handle_frame_identify(struct capability *to,
                                           int cmd, uintptr_t *args)
{
    // Return with physical base address of frame
    // XXX: pack size into bottom bits of base address
    assert(to->type == ObjType_Frame || to->type == ObjType_DevFrame);
    assert((to->u.frame.base & BASE_PAGE_MASK) == 0);
    return (struct sysret) {
        .error = SYS_ERR_OK,
        .value = to->u.frame.base | to->u.frame.bits,
    };
}

static struct sysret handle_frame_modify_flags(struct capability *to,
                                               int cmd, uintptr_t *args)
{
    // Modify flags of (part of) mapped region of frame
    assert(to->type == ObjType_Frame || to->type == ObjType_DevFrame);

    // unpack arguments
    size_t offset = args[0]; // in pages; of first page to modify from first
                             // page in mapped region
    size_t pages  = args[1]; // #pages to modify
    size_t flags  = args[2]; // new flags

    page_mappings_modify_flags(to, offset, pages, flags);

    return (struct sysret) {
        .error = SYS_ERR_OK,
        .value = 0,
    };
}

static struct sysret handle_io(struct capability *to, int cmd, uintptr_t *args)
{
    uint64_t    port = args[0];
    uint64_t    data = args[1]; // ignored for input

    return sys_io(to, cmd, port, data);
}

#ifndef __k1om__
static struct sysret
handle_dispatcher_setup_guest (struct capability *to, int cmd, uintptr_t *args)
{
    errval_t err;
    struct dcb *dcb = to->u.dispatcher.dcb;

    capaddr_t epp = args[0];
    capaddr_t vnodep = args[1];
    capaddr_t vmcbp = args[2];
    capaddr_t ctrlp = args[3];

    // 0. Enable VM extensions
    err = vmkit_enable_virtualization();
    if (err != SYS_ERR_OK) {
        return SYSRET(err);
    }

    // 1. Check arguments
    // Monitor endpoint for exits of this geust
    struct cte *ep_cte;

    err = caps_lookup_slot(&dcb_current->cspace.cap, epp, CPTR_BITS,
                           &ep_cte, CAPRIGHTS_READ_WRITE);
    if (err_is_fail(err)) {
        return SYSRET(err);
    }
    if (ep_cte->cap.type != ObjType_EndPoint) {
        return SYSRET(SYS_ERR_VMKIT_ENDPOINT_INVALID);
    }
    err = caps_copy_to_cte(&dcb->guest_desc.monitor_ep, ep_cte, false, 0, 0);
    if (err_is_fail(err)) {
        return SYSRET(err_push(err, SYS_ERR_VMKIT_ENDPOINT));
    }

    // Domain vspace
    struct capability *vnode_cap;
    err = caps_lookup_cap(&dcb_current->cspace.cap, vnodep, CPTR_BITS,
                          &vnode_cap, CAPRIGHTS_WRITE);
    if (err_is_fail(err)) {
        return SYSRET(err);
    }
    if (vnode_cap->type != ObjType_VNode_x86_64_pml4) {
        return SYSRET(SYS_ERR_DISP_VSPACE_INVALID);
    }

    assert(vnode_cap->type == ObjType_VNode_x86_64_pml4);

    // VMCB
    struct cte *vmcb_cte;
    err = caps_lookup_slot(&dcb_current->cspace.cap, vmcbp, CPTR_BITS,
                           &vmcb_cte, CAPRIGHTS_READ_WRITE);
    if (err_is_fail(err)) {
        return SYSRET(err);
    }
    if (vmcb_cte->cap.type != ObjType_Frame ||
        vmcb_cte->cap.u.frame.bits < BASE_PAGE_BITS) {
        return SYSRET(SYS_ERR_VMKIT_VMCB_INVALID);
    }
    err = caps_copy_to_cte(&dcb->guest_desc.vmcb, vmcb_cte, false, 0, 0);
    if (err_is_fail(err)) {
        return SYSRET(err_push(err, SYS_ERR_VMKIT_VMCB));
    }

    // guest control
    struct cte *ctrl_cte;
    err = caps_lookup_slot(&dcb_current->cspace.cap, ctrlp, CPTR_BITS,
                           &ctrl_cte, CAPRIGHTS_READ_WRITE);
    if (err_is_fail(err)) {
        return SYSRET(err);
    }
    if (ctrl_cte->cap.type != ObjType_Frame ||
        ctrl_cte->cap.u.frame.bits < BASE_PAGE_BITS) {
        return SYSRET(SYS_ERR_VMKIT_CTRL_INVALID);
    }
    err = caps_copy_to_cte(&dcb->guest_desc.ctrl, ctrl_cte, false, 0, 0);
    if (err_is_fail(err)) {
        return SYSRET(err_push(err, SYS_ERR_VMKIT_CTRL));
    }

    // 2. Set up the target DCB
/*     dcb->guest_desc.monitor_ep = ep_cap; */
    dcb->vspace = vnode_cap->u.vnode_x86_64_pml4.base;
    dcb->is_vm_guest = true;
/*     dcb->guest_desc.vmcb = vmcb_cap->u.frame.base; */
/*     dcb->guest_desc.ctrl = (void *)x86_64_phys_to_mem(ctrl_cap->u.frame.base); */

    return SYSRET(SYS_ERR_OK);
}
#endif

static struct sysret monitor_handle_domain_id(struct capability *monitor_cap,
                                              int cmd, uintptr_t *args)
{
    capaddr_t cptr = args[0];
    domainid_t domain_id = args[1];

    return sys_monitor_domain_id(cptr, domain_id);
}

static struct sysret monitor_get_cap_owner(struct capability *monitor_cap,
                                           int cmd, uintptr_t *args)
{
    capaddr_t root_addr = args[0];
    uint8_t root_bits = args[1];
    capaddr_t cptr = args[2];
    uint8_t bits = args[3];

    return sys_get_cap_owner(root_addr, root_bits, cptr, bits);
}

static struct sysret monitor_set_cap_owner(struct capability *monitor_cap,
                                           int cmd, uintptr_t *args)
{
    capaddr_t root_addr = args[0];
    uint8_t root_bits = args[1];
    capaddr_t cptr = args[2];
    uint8_t bits = args[3];
    coreid_t owner = args[4];

    return sys_set_cap_owner(root_addr, root_bits, cptr, bits, owner);
}

static struct sysret monitor_lock_cap(struct capability *monitor_cap,
                                      int cmd, uintptr_t *args)
{
    capaddr_t root_addr = args[0];
    uint8_t root_bits = args[1];
    capaddr_t cptr = args[2];
    uint8_t bits = args[3];

    return sys_lock_cap(root_addr, root_bits, cptr, bits);
}

static struct sysret monitor_unlock_cap(struct capability *monitor_cap,
                                        int cmd, uintptr_t *args)
{
    capaddr_t root_addr = args[0];
    uint8_t root_bits = args[1];
    capaddr_t cptr = args[2];
    uint8_t bits = args[3];

    return sys_unlock_cap(root_addr, root_bits, cptr, bits);
}

/**
 * \brief Set up tracing in the kernel
 */
static struct sysret handle_trace_setup(struct capability *cap,
                                        int cmd, uintptr_t *args)
{
    struct capability *frame;
    errval_t err;

    /* lookup passed cap */
    capaddr_t cptr = args[0];
    err = caps_lookup_cap(&dcb_current->cspace.cap, cptr, CPTR_BITS, &frame,
                          CAPRIGHTS_READ_WRITE);
    if (err_is_fail(err)) {
        return SYSRET(err);
    }

    lpaddr_t lpaddr = gen_phys_to_local_phys(frame->u.frame.base);
    kernel_trace_buf = local_phys_to_mem(lpaddr);
    //printf("kernel.%u: handle_trace_setup at %lx\n", apic_id, kernel_trace_buf);

    // Copy boot applications.
    trace_copy_boot_applications();

    return SYSRET(SYS_ERR_OK);
}

static struct sysret handle_irq_table_alloc(struct capability *to, int cmd,
                                            uintptr_t *args)
{
    struct sysret ret;
    int outvec;
    ret.error = irq_table_alloc(&outvec);
    ret.value = outvec;
    return ret;
}


static struct sysret handle_irq_table_set(struct capability *to, int cmd,
                                          uintptr_t *args)
{
    return SYSRET(irq_table_set(args[0], args[1]));
}

static struct sysret handle_irq_table_delete(struct capability *to, int cmd,
                                             uintptr_t *args)
{
    return SYSRET(irq_table_delete(args[0]));
}

static struct sysret handle_ipi_notify_send(struct capability *cap,
                                            int cmd, uintptr_t *args)
{
    assert(cap->type == ObjType_Notify_IPI);
    return ipi_raise_notify(cap->u.notify_ipi.coreid, cap->u.notify_ipi.chanid);
}

static struct sysret kernel_ipi_register(struct capability *cap,
                                         int cmd, uintptr_t *args)
{
    assert(cap->type == ObjType_Kernel);
    capaddr_t ep = args[0];
    int chanid = args[1];
    return SYSRET(ipi_register_notification(ep, chanid));
}

static struct sysret kernel_ipi_delete(struct capability *cap,
                                       int cmd, uintptr_t *args)
{
    assert(cap->type == ObjType_Kernel);
    assert(!"NYI");
    return SYSRET(SYS_ERR_OK);
}

static struct sysret dispatcher_dump_ptables(struct capability *cap,
                                             int cmd, uintptr_t *args)
{
    assert(cap->type == ObjType_Dispatcher);

    printf("kernel_dump_ptables\n");

    struct dcb *dispatcher = cap->u.dispatcher.dcb;

    paging_dump_tables(dispatcher);

    return SYSRET(SYS_ERR_OK);
}

/*
 * \brief Activate performance monitoring
 *
 * Activates performance monitoring.
 * \param xargs Expected parameters in args:
 * - performance monitoring type
 * - mask for given type
 * - Counter id
 * - Also count in privileged mode
 * - Number of counts before overflow. This parameter may be used to
 *   set tradeoff between accuracy and overhead. Set the counter to 0
 *   to deactivate the usage of APIC.
 * - Endpoint capability to be invoked when the counter overflows.
 *   The buffer associated with the endpoint needs to be large enough
 *   to hold several overflow notifications depending on the overflow
 *   frequency.
 */
static struct sysret performance_counter_activate(struct capability *cap,
                                                  int cmd, uintptr_t *args)
{
    uint8_t event = args[0];
    uint8_t umask = args[1];
    uint8_t counter_id = args[2];
    bool kernel = args[3];
    uint64_t counter_value = args[4];
    capaddr_t ep_addr = args[5];

    errval_t err;
    struct capability *ep;
    extern struct capability perfmon_callback_ep;

    // Make sure that
    assert(ep_addr!=0 || counter_value==0);

    perfmon_init();
    perfmon_measure_start(event, umask, counter_id, kernel, counter_value);

    if(ep_addr!=0) {

        err = caps_lookup_cap(&dcb_current->cspace.cap, ep_addr, CPTR_BITS, &ep,
                               CAPRIGHTS_READ);
        if(err_is_fail(err)) {
            return SYSRET(err);
        }

        perfmon_callback_ep = *ep;
    }

    return SYSRET(SYS_ERR_OK);
}

/*
 * \brief Write counter values.
 */
static struct sysret performance_counter_write(struct capability *cap,
                                               int cmd, uintptr_t *args)
{
    uint8_t counter_id = args[0];
    uint64_t counter_value = args[1];

    perfmon_measure_write(counter_id, counter_value);
    return SYSRET(SYS_ERR_OK);
}

/*
 * \brief Deactivate performance counters again.
 */
static struct sysret performance_counter_deactivate(struct capability *cap,
                                                  int cmd, uintptr_t *args)
{
    perfmon_measure_stop();
    return SYSRET(SYS_ERR_OK);
}

/*
 * \brief Return system-wide unique ID of this ID cap.
 */
static struct sysret handle_idcap_identify(struct capability *cap, int cmd,
                                           uintptr_t *args)
{
    idcap_id_t id;
    struct sysret sysret = sys_idcap_identify(cap, &id);
    sysret.value = id;

    return sysret;
}

static struct sysret kernel_send_init_ipi(struct capability *cap, int cmd,
                                          uintptr_t *args)
{
    coreid_t destination = args[0];
//    printk(LOG_DEBUG, "%s:%s:%d: destination=%"PRIuCOREID"\n",
//           __FILE__, __FUNCTION__, __LINE__, destination);

    apic_send_init_assert(destination, xapic_none);
    apic_send_init_deassert();

    return SYSRET(SYS_ERR_OK);
}

static struct sysret kernel_send_start_ipi(struct capability *cap,
                                           int cmd,
                                           uintptr_t *args)
{
    coreid_t destination = args[0];
    genvaddr_t start_vector = X86_64_REAL_MODE_SEGMENT_TO_REAL_MODE_PAGE(X86_64_REAL_MODE_SEGMENT);
//    printk(LOG_DEBUG, "%s:%d: destination=%"PRIuCOREID" start_vector=%"PRIxGENVADDR"\n",
//           __FILE__, __LINE__, destination, start_vector);

    apic_send_start_up(destination, xapic_none, start_vector);

    return SYSRET(SYS_ERR_OK);
}

static struct sysret kernel_get_global_phys(struct capability *cap,
                                           int cmd,
                                           uintptr_t *args)
{

    struct sysret sysret;
    sysret.value = mem_to_local_phys((lvaddr_t)global);
    sysret.error = SYS_ERR_OK;

    return sysret;
}

static struct sysret kernel_add_kcb(struct capability *kern_cap,
                                    int cmd, uintptr_t *args)
{
    uintptr_t kcb_addr = args[0];
    struct kcb *new_kcb = (struct kcb *)kcb_addr;

    return sys_kernel_add_kcb(new_kcb);
}

static struct sysret kernel_remove_kcb(struct capability *kern_cap,
                                       int cmd, uintptr_t *args)
{
    printk(LOG_NOTE, "in kernel_remove_kcb invocation!\n");
    uintptr_t kcb_addr = args[0];
    struct kcb *to_remove = (struct kcb *)kcb_addr;

    return sys_kernel_remove_kcb(to_remove);
}

static struct sysret kernel_suspend_kcb_sched(struct capability *kern_cap,
                                              int cmd, uintptr_t *args)
{
    printk(LOG_NOTE, "in kernel_suspend_kcb_sched invocation!\n");
    return sys_kernel_suspend_kcb_sched((bool)args[0]);
}

static struct sysret handle_kcb_identify(struct capability *to,
                                         int cmd, uintptr_t *args)
{
    return sys_handle_kcb_identify(to);
}


typedef struct sysret (*invocation_handler_t)(struct capability *to,
                                              int cmd, uintptr_t *args);

static invocation_handler_t invocations[ObjType_Num][CAP_MAX_CMD] = {
    [ObjType_Dispatcher] = {
        [DispatcherCmd_Setup] = handle_dispatcher_setup,
        [DispatcherCmd_Properties] = handle_dispatcher_properties,
#ifndef __k1om__
        [DispatcherCmd_SetupGuest] = handle_dispatcher_setup_guest,
#endif
        [DispatcherCmd_DumpPTables]  = dispatcher_dump_ptables,
    },
    [ObjType_KernelControlBlock] = {
        [FrameCmd_Identify] = handle_kcb_identify,
    },
    [ObjType_Frame] = {
        [FrameCmd_Identify] = handle_frame_identify,
        [FrameCmd_ModifyFlags] = handle_frame_modify_flags,
    },
    [ObjType_DevFrame] = {
        [FrameCmd_Identify] = handle_frame_identify,
        [FrameCmd_ModifyFlags] = handle_frame_modify_flags,
    },
    [ObjType_CNode] = {
        [CNodeCmd_Copy]   = handle_copy,
        [CNodeCmd_Mint]   = handle_mint,
        [CNodeCmd_Retype] = handle_retype,
        [CNodeCmd_Create] = handle_create,
        [CNodeCmd_Delete] = handle_delete,
        [CNodeCmd_Revoke] = handle_revoke,
        [CNodeCmd_GetState] = handle_get_state,
    },
    [ObjType_VNode_x86_64_pml4] = {
        [VNodeCmd_Map]   = handle_map,
        [VNodeCmd_Unmap] = handle_unmap,
    },
    [ObjType_VNode_x86_64_pdpt] = {
        [VNodeCmd_Map]   = handle_map,
        [VNodeCmd_Unmap] = handle_unmap,
    },
    [ObjType_VNode_x86_64_pdir] = {
        [VNodeCmd_Map]   = handle_map,
        [VNodeCmd_Unmap] = handle_unmap,
    },
    [ObjType_VNode_x86_64_ptable] = {
        [VNodeCmd_Map]   = handle_map,
        [VNodeCmd_Unmap] = handle_unmap,
    },
    [ObjType_Kernel] = {
        [KernelCmd_Get_core_id]  = monitor_get_core_id,
        [KernelCmd_Get_arch_id]  = monitor_get_arch_id,
        [KernelCmd_Identify_cap] = monitor_identify_cap,
        [KernelCmd_Identify_domains_cap] = monitor_identify_domains_cap,
        [KernelCmd_Remote_relations] = monitor_remote_relations,
        [KernelCmd_Cap_has_relations] = monitor_cap_has_relations,
        [KernelCmd_Create_cap]   = monitor_create_cap,
        [KernelCmd_Copy_existing] = monitor_copy_existing,
        [KernelCmd_Nullify_cap]  = monitor_nullify_cap,
        [KernelCmd_Setup_trace]  = handle_trace_setup,
        [KernelCmd_Register]     = monitor_handle_register,
        [KernelCmd_Domain_Id]    = monitor_handle_domain_id,
        [KernelCmd_Get_cap_owner] = monitor_get_cap_owner,
        [KernelCmd_Set_cap_owner] = monitor_set_cap_owner,
        [KernelCmd_Lock_cap]     = monitor_lock_cap,
        [KernelCmd_Unlock_cap]   = monitor_unlock_cap,
        [KernelCmd_Retype]       = monitor_handle_retype,
        [KernelCmd_Has_descendants] = monitor_handle_has_descendants,
        [KernelCmd_Delete_last]  = monitor_handle_delete_last,
        [KernelCmd_Delete_foreigns] = monitor_handle_delete_foreigns,
        [KernelCmd_Revoke_mark_target] = monitor_handle_revoke_mark_tgt,
        [KernelCmd_Revoke_mark_relations] = monitor_handle_revoke_mark_rels,
        [KernelCmd_Delete_step] = monitor_handle_delete_step,
        [KernelCmd_Clear_step] = monitor_handle_clear_step,
        [KernelCmd_Sync_timer]   = monitor_handle_sync_timer,
        [KernelCmd_IPI_Register] = kernel_ipi_register,
        [KernelCmd_IPI_Delete]   = kernel_ipi_delete,
        [KernelCmd_GetGlobalPhys] = kernel_get_global_phys,
        [KernelCmd_Add_kcb]      = kernel_add_kcb,
        [KernelCmd_Remove_kcb]   = kernel_remove_kcb,
        [KernelCmd_Suspend_kcb_sched]   = kernel_suspend_kcb_sched,
    },
    [ObjType_IPI] = {
        [IPICmd_Send_Start] = kernel_send_start_ipi,
        [IPICmd_Send_Init] = kernel_send_init_ipi,
    },
    [ObjType_IRQTable] = {
        [IRQTableCmd_Alloc] = handle_irq_table_alloc,
        [IRQTableCmd_Set] = handle_irq_table_set,
        [IRQTableCmd_Delete] = handle_irq_table_delete
    },
    [ObjType_IO] = {
        [IOCmd_Outb] = handle_io,
        [IOCmd_Outw] = handle_io,
        [IOCmd_Outd] = handle_io,
        [IOCmd_Inb] = handle_io,
        [IOCmd_Inw] = handle_io,
        [IOCmd_Ind] = handle_io
    },
    [ObjType_Notify_IPI] = {
        [NotifyCmd_Send] = handle_ipi_notify_send
    },
    [ObjType_PerfMon] = {
        [PerfmonCmd_Activate] = performance_counter_activate,
        [PerfmonCmd_Deactivate] = performance_counter_deactivate,
        [PerfmonCmd_Write] = performance_counter_write,
    },
    [ObjType_ID] = {
        [IDCmd_Identify] = handle_idcap_identify,
    }
};

/* syscall C entry point; called only from entry.S so no prototype in header */
struct sysret sys_syscall(uint64_t syscall, uint64_t arg0, uint64_t arg1,
                          uint64_t *args, uint64_t rflags, uint64_t rip);
struct sysret sys_syscall(uint64_t syscall, uint64_t arg0, uint64_t arg1,
                          uint64_t *args, uint64_t rflags, uint64_t rip)
{
    struct sysret retval = { .error = SYS_ERR_OK, .value = 0 };

    switch(syscall) {
    case SYSCALL_INVOKE: /* Handle capability invocation */
    {
        // unpack "header" word
        capaddr_t invoke_cptr = arg0 >> 32;
        uint8_t send_bits = arg0 >> 24;
        uint8_t invoke_bits = arg0 >> 16;
        uint8_t length_words = arg0 >> 8;
        uint8_t flags = arg0;

        debug(SUBSYS_SYSCALL, "sys_invoke(0x%x(%d), 0x%lx)\n",
              invoke_cptr, invoke_bits, arg1);

        // Capability to invoke
        struct capability *to = NULL;
        retval.error = caps_lookup_cap(&dcb_current->cspace.cap, invoke_cptr,
                                       invoke_bits, &to, CAPRIGHTS_READ);
        if (err_is_fail(retval.error)) {
            break;
        }

        assert(to != NULL);
        assert(to->type < ObjType_Num);

        // Endpoint cap, do LMP
        if (to->type == ObjType_EndPoint) {
            struct dcb *listener = to->u.endpoint.listener;
            assert(listener != NULL);

            if (listener->disp == 0) {
                retval.error = SYS_ERR_LMP_NO_TARGET;
                break;
            }

            /* limit length of message from buggy/malicious sender */
            length_words = MIN(length_words, LMP_MSG_LENGTH);

            // does the sender want to yield their timeslice on success?
            bool sync = flags & LMP_FLAG_SYNC;
            // does the sender want to yield to the target if undeliverable?
            bool yield = flags & LMP_FLAG_YIELD;
            // is the cap (if present) to be deleted on send?
            bool give_away = flags & LMP_FLAG_GIVEAWAY;

            // try to deliver message
            retval.error = lmp_deliver(to, dcb_current, args, length_words,
                                       arg1, send_bits, give_away);

            /* Switch to reciever upon successful delivery with sync flag,
             * or (some cases of) unsuccessful delivery with yield flag */
            enum err_code err_code = err_no(retval.error);
            if ((sync && err_is_ok(retval.error)) ||
                (yield && (err_code == SYS_ERR_LMP_BUF_OVERFLOW
                           || err_code == SYS_ERR_LMP_CAPTRANSFER_DST_CNODE_LOOKUP
                           || err_code == SYS_ERR_LMP_CAPTRANSFER_DST_CNODE_INVALID
                           || err_code == SYS_ERR_LMP_CAPTRANSFER_DST_SLOT_OCCUPIED))
                    ) {
                if (err_is_fail(retval.error)) {
                    struct dispatcher_shared_generic *current_disp =
                        get_dispatcher_shared_generic(dcb_current->disp);
                    struct dispatcher_shared_generic *listener_disp =
                        get_dispatcher_shared_generic(listener->disp);
                    debug(SUBSYS_DISPATCH, "LMP failed; %.*s yields to %.*s: %u\n",
                          DISP_NAME_LEN, current_disp->name,
                          DISP_NAME_LEN, listener_disp->name, err_code);
                }

                // special-case context switch: ensure correct state in current DCB
                dispatcher_handle_t handle = dcb_current->disp;
                struct dispatcher_shared_x86_64 *disp =
                    get_dispatcher_shared_x86_64(handle);
                dcb_current->disabled = dispatcher_is_disabled_ip(handle, rip);
                struct registers_x86_64 *save_area;
                if (dcb_current->disabled) {
                    save_area = &disp->disabled_save_area;
                } else {
                    save_area = &disp->enabled_save_area;
                }

		// Should be enabled. Else, how do we do an invocation??
		if(dcb_current->disabled) {
		  panic("Dispatcher needs to be enabled for this invocation");
		}

		// save calling dispatcher's registers, so that when the dispatcher
		// next runs, it has a valid state in the relevant save area.
		// Save RIP, RFLAGS, RSP and set RAX (return value) for later resume
		save_area->rax = retval.error; // XXX: x86 1st return register
		save_area->rip = rip;
		save_area->eflags = rflags;
		save_area->rsp = user_stack_save;

		if(!dcb_current->is_vm_guest) {
		  /* save and zero FS/GS selectors (they're unmodified by the syscall path) */
		  __asm ("mov     %%fs, %[fs]     \n\t"
			 "mov     %%gs, %[gs]     \n\t"
			 "mov     %[zero], %%fs   \n\t"
			 "mov     %[zero], %%gs   \n\t"
			 : /* No output */
			 :
			 [fs] "m" (save_area->fs),
			 [gs] "m" (save_area->gs),
			 [zero] "r" (0)
			 );
		} else {
#ifndef __k1om__
		  lpaddr_t lpaddr = gen_phys_to_local_phys(dcb_current->guest_desc.vmcb.cap.u.frame.base);
		  amd_vmcb_t vmcb;
		  amd_vmcb_initialize(&vmcb, (void *)local_phys_to_mem(lpaddr));
		  save_area->fs = amd_vmcb_fs_selector_rd(&vmcb);
		  save_area->gs = amd_vmcb_gs_selector_rd(&vmcb);
#else
          panic("VM Guests not supported on Xeon Phi");
#endif
		}

                dispatch(to->u.endpoint.listener);
                panic("dispatch returned");
            }
        } else { // not endpoint cap, call kernel handler through dispatch table
            uint64_t cmd = args[0];
            if (cmd >= CAP_MAX_CMD) {
                retval.error = SYS_ERR_ILLEGAL_INVOCATION;
                break;
            }

            // Call the invocation
            invocation_handler_t invocation = invocations[to->type][cmd];
            if(invocation == NULL) {
                retval.error = SYS_ERR_ILLEGAL_INVOCATION;
            } else {
                retval = invocation(to, cmd, &args[1]);
            }
        }
        break;
    }

        // Yield the CPU to the next dispatcher
    case SYSCALL_YIELD:
        TRACE(KERNEL, SC_YIELD, 0);
        retval = sys_yield((capaddr_t)arg0);
        TRACE(KERNEL, SC_YIELD, 1);
        break;

        // NOP system call for benchmarking purposes
    case SYSCALL_NOP:
        break;

        // Debug print system call
    case SYSCALL_PRINT:
        TRACE(KERNEL, SC_PRINT, 0);
        retval.error = sys_print((char *)arg0, arg1);
        TRACE(KERNEL, SC_PRINT, 1);
        break;

        // Reboot!
        // FIXME: this should be a kernel cap invocation or similarly restricted
    case SYSCALL_REBOOT:
        reboot();
        break;

    case SYSCALL_X86_FPU_TRAP_ON:
        fpu_trap_on();
        break;

    case SYSCALL_X86_RELOAD_LDT:
        maybe_reload_ldt(dcb_current, true);
        break;

        // Temporarily suspend the CPU
    case SYSCALL_SUSPEND:
        TRACE(KERNEL, SC_SUSPEND, 0);
        retval = sys_suspend((bool)arg0);
        TRACE(KERNEL, SC_SUSPEND, 1);
        break;

    case SYSCALL_DEBUG:
        switch(arg0) {
        case DEBUG_CONTEXT_COUNTER_RESET:
            dispatch_csc_reset();
            break;

        case DEBUG_CONTEXT_COUNTER_READ:
            retval.value = dispatch_get_csc();
            break;

        case DEBUG_TIMESLICE_COUNTER_READ:
            retval.value = kernel_now;
            break;

        case DEBUG_FLUSH_CACHE:
            wbinvd();
            break;

        case DEBUG_SEND_IPI:
            apic_send_std_ipi(arg1, args[0], args[1]);
            break;

        case DEBUG_SET_BREAKPOINT:
            debugregs_set_breakpoint(arg1, args[0], args[1]);
            break;

        case DEBUG_GET_TSC_PER_MS:
            retval.value = timing_get_tsc_per_ms();
            break;

        case DEBUG_GET_APIC_TIMER:
            retval.value = apic_timer_get_count();
            break;

        case DEBUG_GET_APIC_TICKS_PER_SEC:
            retval.value = timing_get_apic_ticks_per_sec();
            break;

        case DEBUG_TRACE_PMEM_CTRL:
#ifdef TRACE_PMEM_CAPS
            if (arg1) {
                caps_trace_ctrl(arg1, args[0], args[1]);
            } else {
                caps_trace_ctrl(arg1, 0, 0);
            }
#endif
            retval.value = 0;
            retval.error = SYS_ERR_OK;
            break;


        case DEBUG_GET_APIC_ID:
            retval.value = apic_get_id();
            break;

        default:
            printk(LOG_ERR, "invalid sys_debug msg type\n");
        }
        break;

    default:
        printk(LOG_ERR, "sys_syscall: Illegal system call! "
               "(0x%lx, 0x%lx, 0x%lx)\n", syscall, arg0, arg1);
        retval.error = SYS_ERR_ILLEGAL_SYSCALL;
        break;
    }

    // If dcb_current got removed, dispatch someone else
    if (dcb_current == NULL) {
        assert(err_is_ok(retval.error));
        dispatch(schedule());
    }

    if (syscall == SYSCALL_INVOKE) {
        debug(SUBSYS_SYSCALL, "invoke returning 0x%lx 0x%lx\n",
              retval.error, retval.value);
    }

    return retval;
}<|MERGE_RESOLUTION|>--- conflicted
+++ resolved
@@ -182,36 +182,16 @@
                                    int cmd, uintptr_t *args)
 {
     capaddr_t cptr = args[0];
-<<<<<<< HEAD
-    int bits       = args[1];
-
-    TRACE(KERNEL, SC_DELETE, 0);
-    struct sysret sr = sys_delete(root, cptr, bits, from_monitor);
-    TRACE(KERNEL, SC_DELETE, 1);
-
-    return sr;
-=======
     int bits     = args[1];
     return sys_delete(root, cptr, bits);
->>>>>>> 37d96486
 }
 
 static struct sysret handle_revoke(struct capability *root,
                                    int cmd, uintptr_t *args)
 {
     capaddr_t cptr = args[0];
-<<<<<<< HEAD
-    int bits       = args[1];
-
-    TRACE(KERNEL, SC_REVOKE, 0);
-    struct sysret sr = sys_revoke(root, cptr, bits, from_monitor);
-    TRACE(KERNEL, SC_REVOKE, 1);
-
-    return sr;
-=======
     int bits     = args[1];
     return sys_revoke(root, cptr, bits);
->>>>>>> 37d96486
 }
 
 static struct sysret handle_get_state(struct capability *root,
