/**
 * \file
 * \brief System calls implementation.
 */

/*
 * Copyright (c) 2007, 2008, 2009, 2010, 2012, ETH Zurich.
 * All rights reserved.
 *
 * This file is distributed under the terms in the attached LICENSE file.
 * If you do not find this file, copies can be found by writing to:
 * ETH Zurich D-INFK, Haldeneggsteig 4, CH-8092 Zurich. Attn: Systems Group.
 */

#include <kernel.h>
#include <kcb.h>
#include <syscall.h>
#include <barrelfish_kpi/syscalls.h>
#include <mdb/mdb.h>
#include <mdb/mdb_tree.h>
#include <dispatch.h>
#include <paging_kernel_arch.h>
#include <paging_generic.h>
#include <exec.h>
#include <arch/x86/x86.h>
#include <arch/x86/apic.h>
#include <arch/x86/global.h>
#include <arch/x86/perfmon.h>
#include <vmkit.h>
#include <barrelfish_kpi/sys_debug.h>
#include <barrelfish_kpi/lmp.h>
#include <barrelfish_kpi/dispatcher_shared_target.h>
#include <arch/x86/debugregs.h>
#include <trace/trace.h>
#include <arch/x86/syscall.h>
#include <arch/x86/timing.h>
#include <fpu.h>
#include <arch/x86/ipi_notify.h>
#include <amd_vmcb_dev.h>

#define MIN(a,b)        ((a) < (b) ? (a) : (b))

extern uint64_t user_stack_save;

/* FIXME: lots of missing argument checks in this function */
static struct sysret handle_dispatcher_setup(struct capability *to,
                                             int cmd, uintptr_t *args)
{
    capaddr_t cptr = args[0];
    int depth    = args[1];
    capaddr_t vptr = args[2];
    capaddr_t dptr = args[3];
    bool run = args[4];
    capaddr_t odptr = args[5];

    TRACE(KERNEL, SC_DISP_SETUP, 0);
    struct sysret sr = sys_dispatcher_setup(to, cptr, depth, vptr, dptr, run, odptr);
    TRACE(KERNEL, SC_DISP_SETUP, 1);
    return sr;
}

static struct sysret handle_dispatcher_properties(struct capability *to,
                                                  int cmd, uintptr_t *args)
{
    enum task_type type = args[0];
    unsigned long deadline = args[1];
    unsigned long wcet = args[2];
    unsigned long period = args[3];
    unsigned long release = args[4];
    unsigned short weight = args[5];

    TRACE(KERNEL, SC_DISP_PROPS, 0);
    struct sysret sr = sys_dispatcher_properties(to, type, deadline, wcet, period,
                                                 release, weight);
    TRACE(KERNEL, SC_DISP_PROPS, 1);
    return sr;
}

static struct sysret handle_retype_common(struct capability *root,
                                          uintptr_t *args,
                                          bool from_monitor)
{
    uint64_t source_cptr     = args[0];
    uint64_t type            = args[1];
    uint64_t objbits         = args[2];
    uint64_t  dest_cnode_cptr = args[3];
    uint64_t dest_slot       = args[4];
    uint64_t dest_vbits      = args[5];

    TRACE(KERNEL, SC_RETYPE, 0);
    struct sysret sr = sys_retype(root, source_cptr, type, objbits, dest_cnode_cptr,
                                  dest_slot, dest_vbits, from_monitor);
    TRACE(KERNEL, SC_RETYPE, 1);
    return sr;
}

static struct sysret handle_retype(struct capability *root,
                                   int cmd, uintptr_t *args)
{
    return handle_retype_common(root, args, false);
}

static struct sysret handle_create(struct capability *root,
                                   int cmd, uintptr_t *args)
{
    /* Retrieve arguments */
    enum objtype type         = args[0];
    uint8_t objbits           = args[1];
    capaddr_t dest_cnode_cptr = args[2];
    cslot_t dest_slot         = args[3];
    uint8_t dest_vbits        = args[4];

    TRACE(KERNEL, SC_CREATE, 0);
    struct sysret sr = sys_create(root, type, objbits, dest_cnode_cptr, dest_slot,
                                  dest_vbits);
    TRACE(KERNEL, SC_CREATE, 1);
    return sr;
}


/**
 * Common code for copying and minting except the mint flag and param passing
 */
static struct sysret copy_or_mint(struct capability *root,
                                  uintptr_t *args, bool mint)
{
    /* Retrive arguments */
    capaddr_t  destcn_cptr   = args[0];
    uint64_t dest_slot     = args[1];
    capaddr_t  source_cptr   = args[2];
    int      destcn_vbits  = args[3];
    int      source_vbits  = args[4];
    uint64_t param1, param2;
    // params only sent if mint operation
    if (mint) {
        param1 = args[5];
        param2 = args[6];
    } else {
        param1 = param2 = 0;
    }

    TRACE(KERNEL, SC_COPY_OR_MINT, 0);
    struct sysret sr = sys_copy_or_mint(root, destcn_cptr, dest_slot, source_cptr,
                                        destcn_vbits, source_vbits, param1, param2, mint);
    TRACE(KERNEL, SC_COPY_OR_MINT, 1);
    return sr;
}

static struct sysret handle_map(struct capability *ptable,
                                int cmd, uintptr_t *args)
{
    /* Retrieve arguments */
    uint64_t  slot          = args[0];
    capaddr_t source_cptr   = args[1];
    int       source_vbits  = args[2];
    uint64_t  flags         = args[3];
    uint64_t  offset        = args[4];
    uint64_t  pte_count     = args[5];

    TRACE(KERNEL, SC_MAP, 0);
    struct sysret sr = sys_map(ptable, slot, source_cptr, source_vbits, flags, offset,
                   pte_count);
    TRACE(KERNEL, SC_MAP, 1);
    return sr;
}

static struct sysret handle_mint(struct capability *root,
                                 int cmd, uintptr_t *args)
{
    return copy_or_mint(root, args, true);
}

static struct sysret handle_copy(struct capability *root,
                                 int cmd, uintptr_t *args)
{
    return copy_or_mint(root, args, false);
}

<<<<<<< HEAD
=======
static struct sysret handle_delete_common(struct capability *root,
                                   uintptr_t *args,
                                   bool from_monitor)
{
    capaddr_t cptr = args[0];
    int bits     = args[1];

    TRACE(KERNEL, SC_DELETE, 0);
    struct sysret sr = sys_delete(root, cptr, bits, from_monitor);
    TRACE(KERNEL, SC_DELETE, 1);

    return sr;
}

>>>>>>> 2fde9256
static struct sysret handle_delete(struct capability *root,
                                   int cmd, uintptr_t *args)
{
    capaddr_t cptr = args[0];
    int bits     = args[1];
<<<<<<< HEAD
    return sys_delete(root, cptr, bits);
=======

    TRACE(KERNEL, SC_REVOKE, 0);
    struct sysret sr = sys_revoke(root, cptr, bits, from_monitor);
    TRACE(KERNEL, SC_REVOKE, 1);

    return sr;
>>>>>>> 2fde9256
}

static struct sysret handle_revoke(struct capability *root,
                                   int cmd, uintptr_t *args)
{
    capaddr_t cptr = args[0];
    int bits     = args[1];
    return sys_revoke(root, cptr, bits);
}

static struct sysret handle_get_state(struct capability *root,
                                      int cmd, uintptr_t *args)
{
    capaddr_t cptr = args[0];
    int bits = args[1];
    return sys_get_state(root, cptr, bits);
}

static struct sysret handle_unmap(struct capability *pgtable,
                                  int cmd, uintptr_t *args)
{
    capaddr_t cptr = args[0];
    int bits       = args[1];
    size_t entry   = args[2];
    size_t pages   = args[3];

    errval_t err;
    struct cte *mapping;
    err = caps_lookup_slot(&dcb_current->cspace.cap, cptr, bits,
                                    &mapping, CAPRIGHTS_READ_WRITE);
    if (err_is_fail(err)) {
        return SYSRET(err_push(err, SYS_ERR_CAP_NOT_FOUND));
    }

    TRACE(KERNEL, SC_UNMAP, 0);
    err = page_mappings_unmap(pgtable, mapping, entry, pages);
    TRACE(KERNEL, SC_UNMAP, 1);
    return SYSRET(err);
}

/// Different handler for cap operations performed by the monitor
static struct sysret monitor_handle_retype(struct capability *kernel_cap,
                                           int cmd, uintptr_t *args)
{
    errval_t err;

    capaddr_t root_caddr = args[0];
    capaddr_t root_vbits = args[1];

    struct capability *root;
    err = caps_lookup_cap(&dcb_current->cspace.cap, root_caddr, root_vbits,
                          &root, CAPRIGHTS_READ);
    if (err_is_fail(err)) {
        return SYSRET(err_push(err, SYS_ERR_ROOT_CAP_LOOKUP));
    }

    /* XXX: this hides the first two arguments */
    return handle_retype_common(root, &args[2], true);
}

static struct sysret monitor_handle_has_descendants(struct capability *kernel_cap,
                                                    int cmd, uintptr_t *args)
{
    struct capability *src = (struct capability *)args;

    struct cte *next = mdb_find_greater(src, false);

    return (struct sysret) {
        .error = SYS_ERR_OK,
        .value = (next && is_ancestor(&next->cap, src)),
    };
}

static struct sysret monitor_handle_delete_last(struct capability *kernel_cap,
                                                int cmd, uintptr_t *args)
{
    capaddr_t root_caddr = args[0];
    uint8_t root_vbits = args[1];
    capaddr_t target_caddr = args[2];
    uint8_t target_vbits = args[3];
    capaddr_t retcn_caddr = args[4];
    uint8_t retcn_vbits = args[5];
    cslot_t ret_slot = args[6];

    return sys_monitor_delete_last(root_caddr, root_vbits, target_caddr,
                                   target_vbits, retcn_caddr, retcn_vbits,
                                   ret_slot);
}

static struct sysret monitor_handle_delete_foreigns(struct capability *kernel_cap,
                                                    int cmd, uintptr_t *args)
{
    capaddr_t caddr = args[0];
    uint8_t bits = args[1];
    return sys_monitor_delete_foreigns(caddr, bits);
}

static struct sysret monitor_handle_revoke_mark_tgt(struct capability *kernel_cap,
                                                    int cmd, uintptr_t *args)
{
    capaddr_t root_caddr = args[0];
    uint8_t root_vbits = args[1];
    capaddr_t target_caddr = args[2];
    uint8_t target_vbits = args[3];

    return sys_monitor_revoke_mark_tgt(root_caddr, root_vbits,
                                       target_caddr, target_vbits);
}

static struct sysret monitor_handle_revoke_mark_rels(struct capability *kernel_cap,
                                                     int cmd, uintptr_t *args)
{
    struct capability *base = (struct capability*)args;

    return sys_monitor_revoke_mark_rels(base);
}

static struct sysret monitor_handle_delete_step(struct capability *kernel_cap,
                                                int cmd, uintptr_t *args)
{
    capaddr_t ret_cn_addr = args[0];
    capaddr_t ret_cn_bits = args[1];
    capaddr_t ret_slot = args[2];
    return sys_monitor_delete_step(ret_cn_addr, ret_cn_bits, ret_slot);
}

static struct sysret monitor_handle_clear_step(struct capability *kernel_cap,
                                               int cmd, uintptr_t *args)
{
    capaddr_t ret_cn_addr = args[0];
    capaddr_t ret_cn_bits = args[1];
    capaddr_t ret_slot = args[2];
    return sys_monitor_clear_step(ret_cn_addr, ret_cn_bits, ret_slot);
}

static struct sysret monitor_handle_register(struct capability *kernel_cap,
                                             int cmd, uintptr_t *args)
{
    capaddr_t ep_caddr = args[0];

    TRACE(KERNEL, SC_MONITOR_REGISTER, 0);
    struct sysret sr = sys_monitor_register(ep_caddr);
    TRACE(KERNEL, SC_MONITOR_REGISTER, 1);
    return sr;
}

static inline void __monitor(const void *eax, unsigned long ecx,
                 unsigned long edx)
{
    /* "monitor %eax, %ecx, %edx;" */
    __asm__ __volatile__ (".byte 0x0f, 0x01, 0xc8;"
                          :: "a" (eax), "c" (ecx), "d"(edx));
}

static inline void __mwait(unsigned long eax, unsigned long ecx)
{
    /* "mwait %eax, %ecx;" */
    __asm__ __volatile__ (".byte 0x0f, 0x01, 0xc9;"
                          :: "a" (eax), "c" (ecx));
}

static struct sysret monitor_get_core_id(struct capability *kernel_cap,
                                         int cmd, uintptr_t *args)
{
    return (struct sysret){.error = SYS_ERR_OK, .value = my_core_id};
}

static struct sysret monitor_get_arch_id(struct capability *kernel_cap,
                                         int cmd, uintptr_t *args)
{
    return (struct sysret){.error = SYS_ERR_OK, .value = apic_id};
}

static struct sysret monitor_identify_cap_common(struct capability *kernel_cap,
                                                 struct capability *root,
                                                 uintptr_t *args)
{
    capaddr_t cptr = args[0];
    uint8_t bits = args[1];
    struct capability *retbuf = (void *)args[2];

    return sys_monitor_identify_cap(root, cptr, bits, retbuf);
}

static struct sysret monitor_identify_cap(struct capability *kernel_cap,
                                          int cmd, uintptr_t *args)
{
    return monitor_identify_cap_common(kernel_cap, &dcb_current->cspace.cap, args);
}

static struct sysret monitor_identify_domains_cap(struct capability *kernel_cap,
                                                  int cmd, uintptr_t *args)
{
    errval_t err;

    capaddr_t root_caddr = args[0];
    capaddr_t root_vbits = args[1];

    struct capability *root;
    err = caps_lookup_cap(&dcb_current->cspace.cap, root_caddr, root_vbits,
                          &root, CAPRIGHTS_READ);

    if (err_is_fail(err)) {
        return SYSRET(err_push(err, SYS_ERR_ROOT_CAP_LOOKUP));
    }

    /* XXX: this hides the first two arguments */
    return monitor_identify_cap_common(kernel_cap, root, &args[2]);
}

static struct sysret monitor_cap_has_relations(struct capability *kernel_cap,
                                               int cmd, uintptr_t *args)
{
    capaddr_t caddr = args[0];
    uint8_t vbits = args[1];
    uint8_t mask = args[2];

    return sys_cap_has_relations(caddr, vbits, mask);
}

static struct sysret monitor_remote_relations(struct capability *kernel_cap,
                                              int cmd, uintptr_t *args)
{
    capaddr_t root_addr = args[0];
    int root_bits = args[1];
    capaddr_t cptr = args[2];
    int bits = args[3];
    uint8_t relations = args[4] & 0xFF;
    uint8_t mask = (args[4] >> 8) & 0xFF;

    return sys_monitor_remote_relations(root_addr, root_bits, cptr, bits,
                                        relations, mask);
}


static struct sysret monitor_create_cap(struct capability *kernel_cap,
                                        int cmd, uintptr_t *args)
{
    /* XXX: Get the raw metadata of the capability to create */
    struct capability *src = (struct capability *)args;
    int pos = sizeof(struct capability) / sizeof(uint64_t);

    /* Cannot create null caps */
    if (src->type == ObjType_Null) {
        return SYSRET(SYS_ERR_ILLEGAL_DEST_TYPE);
    }

    coreid_t owner = args[pos + 3];

    /* For certain types, only foreign copies can be created here */
    if ((src->type == ObjType_EndPoint || src->type == ObjType_Dispatcher
         || src->type == ObjType_Kernel || src->type == ObjType_IRQTable)
        && owner == my_core_id)
    {
        return SYSRET(SYS_ERR_ILLEGAL_DEST_TYPE);
    }

    /* Create the cap in the destination */
    capaddr_t cnode_cptr = args[pos];
    int cnode_vbits    = args[pos + 1];
    size_t slot        = args[pos + 2];

    return SYSRET(caps_create_from_existing(&dcb_current->cspace.cap,
                                            cnode_cptr, cnode_vbits,
                                            slot, owner, src));
}

static struct sysret monitor_copy_existing(struct capability *kernel_cap,
                                        int cmd, uintptr_t *args)
{
    /* XXX: Get the raw metadata of the capability to create */
    struct capability *src = (struct capability *)args;
    int pos = sizeof(struct capability) / sizeof(uint64_t);

    capaddr_t cnode_cptr = args[pos];
    int cnode_vbits    = args[pos + 1];
    size_t slot        = args[pos + 2];

    return sys_monitor_copy_existing(src, cnode_cptr, cnode_vbits, slot);
}

static struct sysret monitor_nullify_cap(struct capability *kernel_cap,
                                         int cmd, uintptr_t *args)
{
    capaddr_t cptr = args[0];
    uint8_t bits = args[1];

    return sys_monitor_nullify_cap(cptr, bits);
}

static struct sysret monitor_handle_sync_timer(struct capability *kern_cap,
                                               int cmd, uintptr_t *args)
{
    uint64_t synctime = args[0];
    return sys_monitor_handle_sync_timer(synctime);
}


static struct sysret handle_frame_identify(struct capability *to,
                                           int cmd, uintptr_t *args)
{
    // Return with physical base address of frame
    // XXX: pack size into bottom bits of base address
    assert(to->type == ObjType_Frame || to->type == ObjType_DevFrame);
    assert((to->u.frame.base & BASE_PAGE_MASK) == 0);
    return (struct sysret) {
        .error = SYS_ERR_OK,
        .value = to->u.frame.base | to->u.frame.bits,
    };
}

static struct sysret handle_frame_modify_flags(struct capability *to,
                                               int cmd, uintptr_t *args)
{
    // Modify flags of (part of) mapped region of frame
    assert(to->type == ObjType_Frame || to->type == ObjType_DevFrame);

    // unpack arguments
    size_t offset = args[0]; // in pages; of first page to modify from first
                             // page in mapped region
    size_t pages  = args[1]; // #pages to modify
    size_t flags  = args[2]; // new flags

    page_mappings_modify_flags(to, offset, pages, flags);

    return (struct sysret) {
        .error = SYS_ERR_OK,
        .value = 0,
    };
}

static struct sysret handle_io(struct capability *to, int cmd, uintptr_t *args)
{
    uint64_t    port = args[0];
    uint64_t    data = args[1]; // ignored for input

    return sys_io(to, cmd, port, data);
}

static struct sysret
handle_dispatcher_setup_guest (struct capability *to, int cmd, uintptr_t *args)
{
    errval_t err;
    struct dcb *dcb = to->u.dispatcher.dcb;

    capaddr_t epp = args[0];
    capaddr_t vnodep = args[1];
    capaddr_t vmcbp = args[2];
    capaddr_t ctrlp = args[3];

    // 0. Enable VM extensions
    err = vmkit_enable_virtualization();
    if (err != SYS_ERR_OK) {
        return SYSRET(err);
    }

    // 1. Check arguments
    // Monitor endpoint for exits of this geust
    struct cte *ep_cte;

    err = caps_lookup_slot(&dcb_current->cspace.cap, epp, CPTR_BITS,
                           &ep_cte, CAPRIGHTS_READ_WRITE);
    if (err_is_fail(err)) {
        return SYSRET(err);
    }
    if (ep_cte->cap.type != ObjType_EndPoint) {
        return SYSRET(SYS_ERR_VMKIT_ENDPOINT_INVALID);
    }
    err = caps_copy_to_cte(&dcb->guest_desc.monitor_ep, ep_cte, false, 0, 0);
    if (err_is_fail(err)) {
        return SYSRET(err_push(err, SYS_ERR_VMKIT_ENDPOINT));
    }

    // Domain vspace
    struct capability *vnode_cap;
    err = caps_lookup_cap(&dcb_current->cspace.cap, vnodep, CPTR_BITS,
                          &vnode_cap, CAPRIGHTS_WRITE);
    if (err_is_fail(err)) {
        return SYSRET(err);
    }
    if (vnode_cap->type != ObjType_VNode_x86_64_pml4) {
        return SYSRET(SYS_ERR_DISP_VSPACE_INVALID);
    }

    assert(vnode_cap->type == ObjType_VNode_x86_64_pml4);

    // VMCB
    struct cte *vmcb_cte;
    err = caps_lookup_slot(&dcb_current->cspace.cap, vmcbp, CPTR_BITS,
                           &vmcb_cte, CAPRIGHTS_READ_WRITE);
    if (err_is_fail(err)) {
        return SYSRET(err);
    }
    if (vmcb_cte->cap.type != ObjType_Frame ||
        vmcb_cte->cap.u.frame.bits < BASE_PAGE_BITS) {
        return SYSRET(SYS_ERR_VMKIT_VMCB_INVALID);
    }
    err = caps_copy_to_cte(&dcb->guest_desc.vmcb, vmcb_cte, false, 0, 0);
    if (err_is_fail(err)) {
        return SYSRET(err_push(err, SYS_ERR_VMKIT_VMCB));
    }

    // guest control
    struct cte *ctrl_cte;
    err = caps_lookup_slot(&dcb_current->cspace.cap, ctrlp, CPTR_BITS,
                           &ctrl_cte, CAPRIGHTS_READ_WRITE);
    if (err_is_fail(err)) {
        return SYSRET(err);
    }
    if (ctrl_cte->cap.type != ObjType_Frame ||
        ctrl_cte->cap.u.frame.bits < BASE_PAGE_BITS) {
        return SYSRET(SYS_ERR_VMKIT_CTRL_INVALID);
    }
    err = caps_copy_to_cte(&dcb->guest_desc.ctrl, ctrl_cte, false, 0, 0);
    if (err_is_fail(err)) {
        return SYSRET(err_push(err, SYS_ERR_VMKIT_CTRL));
    }

    // 2. Set up the target DCB
/*     dcb->guest_desc.monitor_ep = ep_cap; */
    dcb->vspace = vnode_cap->u.vnode_x86_64_pml4.base;
    dcb->is_vm_guest = true;
/*     dcb->guest_desc.vmcb = vmcb_cap->u.frame.base; */
/*     dcb->guest_desc.ctrl = (void *)x86_64_phys_to_mem(ctrl_cap->u.frame.base); */

    return SYSRET(SYS_ERR_OK);
}

static struct sysret monitor_handle_domain_id(struct capability *monitor_cap,
                                              int cmd, uintptr_t *args)
{
    capaddr_t cptr = args[0];
    domainid_t domain_id = args[1];

    return sys_monitor_domain_id(cptr, domain_id);
}

static struct sysret monitor_get_cap_owner(struct capability *monitor_cap,
                                           int cmd, uintptr_t *args)
{
    capaddr_t root_addr = args[0];
    uint8_t root_bits = args[1];
    capaddr_t cptr = args[2];
    uint8_t bits = args[3];

    return sys_get_cap_owner(root_addr, root_bits, cptr, bits);
}

static struct sysret monitor_set_cap_owner(struct capability *monitor_cap,
                                           int cmd, uintptr_t *args)
{
    capaddr_t root_addr = args[0];
    uint8_t root_bits = args[1];
    capaddr_t cptr = args[2];
    uint8_t bits = args[3];
    coreid_t owner = args[4];

    return sys_set_cap_owner(root_addr, root_bits, cptr, bits, owner);
}

static struct sysret monitor_lock_cap(struct capability *monitor_cap,
                                      int cmd, uintptr_t *args)
{
    capaddr_t root_addr = args[0];
    uint8_t root_bits = args[1];
    capaddr_t cptr = args[2];
    uint8_t bits = args[3];

    return sys_lock_cap(root_addr, root_bits, cptr, bits);
}

static struct sysret monitor_unlock_cap(struct capability *monitor_cap,
                                        int cmd, uintptr_t *args)
{
    capaddr_t root_addr = args[0];
    uint8_t root_bits = args[1];
    capaddr_t cptr = args[2];
    uint8_t bits = args[3];

    return sys_unlock_cap(root_addr, root_bits, cptr, bits);
}

/**
 * \brief Set up tracing in the kernel
 */
static struct sysret handle_trace_setup(struct capability *cap,
                                        int cmd, uintptr_t *args)
{
    struct capability *frame;
    errval_t err;

    /* lookup passed cap */
    capaddr_t cptr = args[0];
    err = caps_lookup_cap(&dcb_current->cspace.cap, cptr, CPTR_BITS, &frame,
                          CAPRIGHTS_READ_WRITE);
    if (err_is_fail(err)) {
        return SYSRET(err);
    }

    lpaddr_t lpaddr = gen_phys_to_local_phys(frame->u.frame.base);
    kernel_trace_buf = local_phys_to_mem(lpaddr);
    //printf("kernel.%u: handle_trace_setup at %lx\n", apic_id, kernel_trace_buf);

    // Copy boot applications.
    trace_copy_boot_applications();

    return SYSRET(SYS_ERR_OK);
}

static struct sysret handle_irq_table_alloc(struct capability *to, int cmd,
                                            uintptr_t *args)
{
    struct sysret ret;
    int outvec;
    ret.error = irq_table_alloc(&outvec);
    ret.value = outvec;
    return ret;
}


static struct sysret handle_irq_table_set(struct capability *to, int cmd,
                                          uintptr_t *args)
{
    return SYSRET(irq_table_set(args[0], args[1]));
}

static struct sysret handle_irq_table_delete(struct capability *to, int cmd,
                                             uintptr_t *args)
{
    return SYSRET(irq_table_delete(args[0]));
}

static struct sysret handle_ipi_notify_send(struct capability *cap,
                                            int cmd, uintptr_t *args)
{
    assert(cap->type == ObjType_Notify_IPI);
    return ipi_raise_notify(cap->u.notify_ipi.coreid, cap->u.notify_ipi.chanid);
}

static struct sysret kernel_ipi_register(struct capability *cap,
                                         int cmd, uintptr_t *args)
{
    assert(cap->type == ObjType_Kernel);
    capaddr_t ep = args[0];
    int chanid = args[1];
    return SYSRET(ipi_register_notification(ep, chanid));
}

static struct sysret kernel_ipi_delete(struct capability *cap,
                                       int cmd, uintptr_t *args)
{
    assert(cap->type == ObjType_Kernel);
    assert(!"NYI");
    return SYSRET(SYS_ERR_OK);
}

static struct sysret dispatcher_dump_ptables(struct capability *cap,
                                             int cmd, uintptr_t *args)
{
    assert(cap->type == ObjType_Dispatcher);

    printf("kernel_dump_ptables\n");

    struct dcb *dispatcher = cap->u.dispatcher.dcb;

    paging_dump_tables(dispatcher);

    return SYSRET(SYS_ERR_OK);
}

/*
 * \brief Activate performance monitoring
 *
 * Activates performance monitoring.
 * \param xargs Expected parameters in args:
 * - performance monitoring type
 * - mask for given type
 * - Counter id
 * - Also count in privileged mode
 * - Number of counts before overflow. This parameter may be used to
 *   set tradeoff between accuracy and overhead. Set the counter to 0
 *   to deactivate the usage of APIC.
 * - Endpoint capability to be invoked when the counter overflows.
 *   The buffer associated with the endpoint needs to be large enough
 *   to hold several overflow notifications depending on the overflow
 *   frequency.
 */
static struct sysret performance_counter_activate(struct capability *cap,
                                                  int cmd, uintptr_t *args)
{
    uint8_t event = args[0];
    uint8_t umask = args[1];
    uint8_t counter_id = args[2];
    bool kernel = args[3];
    uint64_t counter_value = args[4];
    capaddr_t ep_addr = args[5];

    errval_t err;
    struct capability *ep;
    extern struct capability perfmon_callback_ep;

    // Make sure that
    assert(ep_addr!=0 || counter_value==0);

    perfmon_init();
    perfmon_measure_start(event, umask, counter_id, kernel, counter_value);

    if(ep_addr!=0) {

        err = caps_lookup_cap(&dcb_current->cspace.cap, ep_addr, CPTR_BITS, &ep,
                               CAPRIGHTS_READ);
        if(err_is_fail(err)) {
            return SYSRET(err);
        }

        perfmon_callback_ep = *ep;
    }

    return SYSRET(SYS_ERR_OK);
}

/*
 * \brief Write counter values.
 */
static struct sysret performance_counter_write(struct capability *cap,
                                               int cmd, uintptr_t *args)
{
    uint8_t counter_id = args[0];
    uint64_t counter_value = args[1];

    perfmon_measure_write(counter_id, counter_value);
    return SYSRET(SYS_ERR_OK);
}

/*
 * \brief Deactivate performance counters again.
 */
static struct sysret performance_counter_deactivate(struct capability *cap,
                                                  int cmd, uintptr_t *args)
{
    perfmon_measure_stop();
    return SYSRET(SYS_ERR_OK);
}

/*
 * \brief Return system-wide unique ID of this ID cap.
 */
static struct sysret handle_idcap_identify(struct capability *cap, int cmd,
                                           uintptr_t *args)
{
    idcap_id_t id;
    struct sysret sysret = sys_idcap_identify(cap, &id);
    sysret.value = id;

    return sysret;
}

static struct sysret kernel_send_init_ipi(struct capability *cap, int cmd,
                                          uintptr_t *args)
{
    coreid_t destination = args[0];
//    printk(LOG_DEBUG, "%s:%s:%d: destination=%"PRIuCOREID"\n",
//           __FILE__, __FUNCTION__, __LINE__, destination);

    apic_send_init_assert(destination, xapic_none);
    apic_send_init_deassert();

    return SYSRET(SYS_ERR_OK);
}

static struct sysret kernel_send_start_ipi(struct capability *cap,
                                           int cmd,
                                           uintptr_t *args)
{
    coreid_t destination = args[0];
    genvaddr_t start_vector = X86_64_REAL_MODE_SEGMENT_TO_REAL_MODE_PAGE(X86_64_REAL_MODE_SEGMENT);
//    printk(LOG_DEBUG, "%s:%d: destination=%"PRIuCOREID" start_vector=%"PRIxGENVADDR"\n",
//           __FILE__, __LINE__, destination, start_vector);

    apic_send_start_up(destination, xapic_none, start_vector);

    return SYSRET(SYS_ERR_OK);
}

static struct sysret kernel_get_global_phys(struct capability *cap,
                                           int cmd,
                                           uintptr_t *args)
{

    struct sysret sysret;
    sysret.value = mem_to_local_phys((lvaddr_t)global);
    sysret.error = SYS_ERR_OK;

    return sysret;
}

static struct sysret kernel_add_kcb(struct capability *kern_cap,
                                    int cmd, uintptr_t *args)
{
    uintptr_t kcb_addr = args[0];
    struct kcb *new_kcb = (struct kcb *)kcb_addr;

    return sys_kernel_add_kcb(new_kcb);
}

static struct sysret kernel_remove_kcb(struct capability *kern_cap,
                                       int cmd, uintptr_t *args)
{
    printk(LOG_NOTE, "in kernel_remove_kcb invocation!\n");
    uintptr_t kcb_addr = args[0];
    struct kcb *to_remove = (struct kcb *)kcb_addr;

    return sys_kernel_remove_kcb(to_remove);
}

static struct sysret kernel_suspend_kcb_sched(struct capability *kern_cap,
                                              int cmd, uintptr_t *args)
{
    printk(LOG_NOTE, "in kernel_suspend_kcb_sched invocation!\n");
    return sys_kernel_suspend_kcb_sched((bool)args[0]);
}

static struct sysret handle_kcb_identify(struct capability *to,
                                         int cmd, uintptr_t *args)
{
    return sys_handle_kcb_identify(to);
}


typedef struct sysret (*invocation_handler_t)(struct capability *to,
                                              int cmd, uintptr_t *args);

static invocation_handler_t invocations[ObjType_Num][CAP_MAX_CMD] = {
    [ObjType_Dispatcher] = {
        [DispatcherCmd_Setup] = handle_dispatcher_setup,
        [DispatcherCmd_Properties] = handle_dispatcher_properties,
        [DispatcherCmd_SetupGuest] = handle_dispatcher_setup_guest,
        [DispatcherCmd_DumpPTables]  = dispatcher_dump_ptables,
    },
    [ObjType_KernelControlBlock] = {
        [FrameCmd_Identify] = handle_kcb_identify,
    },
    [ObjType_Frame] = {
        [FrameCmd_Identify] = handle_frame_identify,
        [FrameCmd_ModifyFlags] = handle_frame_modify_flags,
    },
    [ObjType_DevFrame] = {
        [FrameCmd_Identify] = handle_frame_identify,
        [FrameCmd_ModifyFlags] = handle_frame_modify_flags,
    },
    [ObjType_CNode] = {
        [CNodeCmd_Copy]   = handle_copy,
        [CNodeCmd_Mint]   = handle_mint,
        [CNodeCmd_Retype] = handle_retype,
        [CNodeCmd_Create] = handle_create,
        [CNodeCmd_Delete] = handle_delete,
        [CNodeCmd_Revoke] = handle_revoke,
        [CNodeCmd_GetState] = handle_get_state,
    },
    [ObjType_VNode_x86_64_pml4] = {
        [VNodeCmd_Map]   = handle_map,
        [VNodeCmd_Unmap] = handle_unmap,
    },
    [ObjType_VNode_x86_64_pdpt] = {
        [VNodeCmd_Map]   = handle_map,
        [VNodeCmd_Unmap] = handle_unmap,
    },
    [ObjType_VNode_x86_64_pdir] = {
        [VNodeCmd_Map]   = handle_map,
        [VNodeCmd_Unmap] = handle_unmap,
    },
    [ObjType_VNode_x86_64_ptable] = {
        [VNodeCmd_Map]   = handle_map,
        [VNodeCmd_Unmap] = handle_unmap,
    },
    [ObjType_Kernel] = {
        [KernelCmd_Get_core_id]  = monitor_get_core_id,
        [KernelCmd_Get_arch_id]  = monitor_get_arch_id,
        [KernelCmd_Identify_cap] = monitor_identify_cap,
        [KernelCmd_Identify_domains_cap] = monitor_identify_domains_cap,
        [KernelCmd_Remote_relations] = monitor_remote_relations,
        [KernelCmd_Cap_has_relations] = monitor_cap_has_relations,
        [KernelCmd_Create_cap]   = monitor_create_cap,
        [KernelCmd_Copy_existing] = monitor_copy_existing,
        [KernelCmd_Nullify_cap]  = monitor_nullify_cap,
        [KernelCmd_Setup_trace]  = handle_trace_setup,
        [KernelCmd_Register]     = monitor_handle_register,
        [KernelCmd_Domain_Id]    = monitor_handle_domain_id,
        [KernelCmd_Get_cap_owner] = monitor_get_cap_owner,
        [KernelCmd_Set_cap_owner] = monitor_set_cap_owner,
        [KernelCmd_Lock_cap]     = monitor_lock_cap,
        [KernelCmd_Unlock_cap]   = monitor_unlock_cap,
        [KernelCmd_Retype]       = monitor_handle_retype,
        [KernelCmd_Has_descendants] = monitor_handle_has_descendants,
        [KernelCmd_Delete_last]  = monitor_handle_delete_last,
        [KernelCmd_Delete_foreigns] = monitor_handle_delete_foreigns,
        [KernelCmd_Revoke_mark_target] = monitor_handle_revoke_mark_tgt,
        [KernelCmd_Revoke_mark_relations] = monitor_handle_revoke_mark_rels,
        [KernelCmd_Delete_step] = monitor_handle_delete_step,
        [KernelCmd_Clear_step] = monitor_handle_clear_step,
        [KernelCmd_Sync_timer]   = monitor_handle_sync_timer,
        [KernelCmd_IPI_Register] = kernel_ipi_register,
        [KernelCmd_IPI_Delete]   = kernel_ipi_delete,
        [KernelCmd_GetGlobalPhys] = kernel_get_global_phys,
        [KernelCmd_Add_kcb]      = kernel_add_kcb,
        [KernelCmd_Remove_kcb]   = kernel_remove_kcb,
        [KernelCmd_Suspend_kcb_sched]   = kernel_suspend_kcb_sched,
    },
    [ObjType_IPI] = {
        [IPICmd_Send_Start] = kernel_send_start_ipi,
        [IPICmd_Send_Init] = kernel_send_init_ipi,
    },
    [ObjType_IRQTable] = {
        [IRQTableCmd_Alloc] = handle_irq_table_alloc,
        [IRQTableCmd_Set] = handle_irq_table_set,
        [IRQTableCmd_Delete] = handle_irq_table_delete
    },
    [ObjType_IO] = {
        [IOCmd_Outb] = handle_io,
        [IOCmd_Outw] = handle_io,
        [IOCmd_Outd] = handle_io,
        [IOCmd_Inb] = handle_io,
        [IOCmd_Inw] = handle_io,
        [IOCmd_Ind] = handle_io
    },
    [ObjType_Notify_IPI] = {
        [NotifyCmd_Send] = handle_ipi_notify_send
    },
    [ObjType_PerfMon] = {
        [PerfmonCmd_Activate] = performance_counter_activate,
        [PerfmonCmd_Deactivate] = performance_counter_deactivate,
        [PerfmonCmd_Write] = performance_counter_write,
    },
    [ObjType_ID] = {
        [IDCmd_Identify] = handle_idcap_identify,
    }
};

/* syscall C entry point; called only from entry.S so no prototype in header */
struct sysret sys_syscall(uint64_t syscall, uint64_t arg0, uint64_t arg1,
                          uint64_t *args, uint64_t rflags, uint64_t rip);
struct sysret sys_syscall(uint64_t syscall, uint64_t arg0, uint64_t arg1,
                          uint64_t *args, uint64_t rflags, uint64_t rip)
{
    struct sysret retval = { .error = SYS_ERR_OK, .value = 0 };

    switch(syscall) {
    case SYSCALL_INVOKE: /* Handle capability invocation */
    {
        // unpack "header" word
        capaddr_t invoke_cptr = arg0 >> 32;
        uint8_t send_bits = arg0 >> 24;
        uint8_t invoke_bits = arg0 >> 16;
        uint8_t length_words = arg0 >> 8;
        uint8_t flags = arg0;

        debug(SUBSYS_SYSCALL, "sys_invoke(0x%x(%d), 0x%lx)\n",
              invoke_cptr, invoke_bits, arg1);

        // Capability to invoke
        struct capability *to = NULL;
        retval.error = caps_lookup_cap(&dcb_current->cspace.cap, invoke_cptr,
                                       invoke_bits, &to, CAPRIGHTS_READ);
        if (err_is_fail(retval.error)) {
            break;
        }

        assert(to != NULL);
        assert(to->type < ObjType_Num);

        // Endpoint cap, do LMP
        if (to->type == ObjType_EndPoint) {
            struct dcb *listener = to->u.endpoint.listener;
            assert(listener != NULL);

            if (listener->disp == 0) {
                retval.error = SYS_ERR_LMP_NO_TARGET;
                break;
            }

            /* limit length of message from buggy/malicious sender */
            length_words = MIN(length_words, LMP_MSG_LENGTH);

            // does the sender want to yield their timeslice on success?
            bool sync = flags & LMP_FLAG_SYNC;
            // does the sender want to yield to the target if undeliverable?
            bool yield = flags & LMP_FLAG_YIELD;
            // is the cap (if present) to be deleted on send?
            bool give_away = flags & LMP_FLAG_GIVEAWAY;

            // try to deliver message
            retval.error = lmp_deliver(to, dcb_current, args, length_words,
                                       arg1, send_bits, give_away);

            /* Switch to reciever upon successful delivery with sync flag,
             * or (some cases of) unsuccessful delivery with yield flag */
            enum err_code err_code = err_no(retval.error);
            if ((sync && err_is_ok(retval.error)) ||
                (yield && (err_code == SYS_ERR_LMP_BUF_OVERFLOW
                           || err_code == SYS_ERR_LMP_CAPTRANSFER_DST_CNODE_LOOKUP
                           || err_code == SYS_ERR_LMP_CAPTRANSFER_DST_CNODE_INVALID
                           || err_code == SYS_ERR_LMP_CAPTRANSFER_DST_SLOT_OCCUPIED))
                    ) {
                if (err_is_fail(retval.error)) {
                    struct dispatcher_shared_generic *current_disp =
                        get_dispatcher_shared_generic(dcb_current->disp);
                    struct dispatcher_shared_generic *listener_disp =
                        get_dispatcher_shared_generic(listener->disp);
                    debug(SUBSYS_DISPATCH, "LMP failed; %.*s yields to %.*s: %u\n",
                          DISP_NAME_LEN, current_disp->name,
                          DISP_NAME_LEN, listener_disp->name, err_code);
                }

                // special-case context switch: ensure correct state in current DCB
                dispatcher_handle_t handle = dcb_current->disp;
                struct dispatcher_shared_x86_64 *disp =
                    get_dispatcher_shared_x86_64(handle);
                dcb_current->disabled = dispatcher_is_disabled_ip(handle, rip);
                struct registers_x86_64 *save_area;
                if (dcb_current->disabled) {
                    save_area = &disp->disabled_save_area;
                } else {
                    save_area = &disp->enabled_save_area;
                }

		// Should be enabled. Else, how do we do an invocation??
		if(dcb_current->disabled) {
		  panic("Dispatcher needs to be enabled for this invocation");
		}

                // save calling dispatcher's registers, so that when the dispatcher
                // next runs, it has a valid state in the relevant save area.
                // Save RIP, RFLAGS, RSP and set RAX (return value) for later resume
                save_area->rax = retval.error; // XXX: x86 1st return register
                save_area->rip = rip;
                save_area->eflags = rflags;
                save_area->rsp = user_stack_save;

		if(!dcb_current->is_vm_guest) {
		  /* save and zero FS/GS selectors (they're unmodified by the syscall path) */
		  __asm ("mov     %%fs, %[fs]     \n\t"
			 "mov     %%gs, %[gs]     \n\t"
			 "mov     %[zero], %%fs   \n\t"
			 "mov     %[zero], %%gs   \n\t"
			 : /* No output */
			 :
			 [fs] "m" (save_area->fs),
			 [gs] "m" (save_area->gs),
			 [zero] "r" (0)
			 );
		} else {
		  lpaddr_t lpaddr = gen_phys_to_local_phys(dcb_current->guest_desc.vmcb.cap.u.frame.base);
		  amd_vmcb_t vmcb;
		  amd_vmcb_initialize(&vmcb, (void *)local_phys_to_mem(lpaddr));
		  save_area->fs = amd_vmcb_fs_selector_rd(&vmcb);
		  save_area->gs = amd_vmcb_gs_selector_rd(&vmcb);
		}

                dispatch(to->u.endpoint.listener);
                panic("dispatch returned");
            }
        } else { // not endpoint cap, call kernel handler through dispatch table
            uint64_t cmd = args[0];
            if (cmd >= CAP_MAX_CMD) {
                retval.error = SYS_ERR_ILLEGAL_INVOCATION;
                break;
            }

            // Call the invocation
            invocation_handler_t invocation = invocations[to->type][cmd];
            if(invocation == NULL) {
                retval.error = SYS_ERR_ILLEGAL_INVOCATION;
            } else {
                retval = invocation(to, cmd, &args[1]);
            }
        }
        break;
    }

        // Yield the CPU to the next dispatcher
    case SYSCALL_YIELD:
        TRACE(KERNEL, SC_YIELD, 0);
        retval = sys_yield((capaddr_t)arg0);
        TRACE(KERNEL, SC_YIELD, 1);
        break;

        // NOP system call for benchmarking purposes
    case SYSCALL_NOP:
        break;

        // Debug print system call
    case SYSCALL_PRINT:
        TRACE(KERNEL, SC_PRINT, 0);
        retval.error = sys_print((char *)arg0, arg1);
        TRACE(KERNEL, SC_PRINT, 1);
        break;

        // Reboot!
        // FIXME: this should be a kernel cap invocation or similarly restricted
    case SYSCALL_REBOOT:
        reboot();
        break;

    case SYSCALL_X86_FPU_TRAP_ON:
        fpu_trap_on();
        break;

    case SYSCALL_X86_RELOAD_LDT:
        maybe_reload_ldt(dcb_current, true);
        break;

        // Temporarily suspend the CPU
    case SYSCALL_SUSPEND:
        TRACE(KERNEL, SC_SUSPEND, 0);
        retval = sys_suspend((bool)arg0);
        TRACE(KERNEL, SC_SUSPEND, 1);
        break;

    case SYSCALL_DEBUG:
        switch(arg0) {
        case DEBUG_CONTEXT_COUNTER_RESET:
            dispatch_csc_reset();
            break;

        case DEBUG_CONTEXT_COUNTER_READ:
            retval.value = dispatch_get_csc();
            break;

        case DEBUG_TIMESLICE_COUNTER_READ:
            retval.value = kernel_now;
            break;

        case DEBUG_FLUSH_CACHE:
            wbinvd();
            break;

        case DEBUG_SEND_IPI:
            apic_send_std_ipi(arg1, args[0], args[1]);
            break;

        case DEBUG_SET_BREAKPOINT:
            debugregs_set_breakpoint(arg1, args[0], args[1]);
            break;

        case DEBUG_GET_TSC_PER_MS:
            retval.value = timing_get_tsc_per_ms();
            break;

        case DEBUG_GET_APIC_TIMER:
            retval.value = apic_timer_get_count();
            break;

        case DEBUG_GET_APIC_TICKS_PER_SEC:
            retval.value = timing_get_apic_ticks_per_sec();
            break;

        case DEBUG_TRACE_PMEM_CTRL:
#ifdef TRACE_PMEM_CAPS
            if (arg1) {
                caps_trace_ctrl(arg1, args[0], args[1]);
            } else {
                caps_trace_ctrl(arg1, 0, 0);
            }
#endif
            retval.value = 0;
            retval.error = SYS_ERR_OK;
            break;


        case DEBUG_GET_APIC_ID:
            retval.value = apic_get_id();
            break;

        default:
            printk(LOG_ERR, "invalid sys_debug msg type\n");
        }
        break;

    default:
        printk(LOG_ERR, "sys_syscall: Illegal system call! "
               "(0x%lx, 0x%lx, 0x%lx)\n", syscall, arg0, arg1);
        retval.error = SYS_ERR_ILLEGAL_SYSCALL;
        break;
    }

    // If dcb_current got removed, dispatch someone else
    if (dcb_current == NULL) {
        assert(err_is_ok(retval.error));
        dispatch(schedule());
    }

    if (syscall == SYSCALL_INVOKE) {
        debug(SUBSYS_SYSCALL, "invoke returning 0x%lx 0x%lx\n",
              retval.error, retval.value);
    }

    return retval;
}<|MERGE_RESOLUTION|>--- conflicted
+++ resolved
@@ -176,38 +176,12 @@
     return copy_or_mint(root, args, false);
 }
 
-<<<<<<< HEAD
-=======
-static struct sysret handle_delete_common(struct capability *root,
-                                   uintptr_t *args,
-                                   bool from_monitor)
+static struct sysret handle_delete(struct capability *root,
+                                   int cmd, uintptr_t *args)
 {
     capaddr_t cptr = args[0];
     int bits     = args[1];
-
-    TRACE(KERNEL, SC_DELETE, 0);
-    struct sysret sr = sys_delete(root, cptr, bits, from_monitor);
-    TRACE(KERNEL, SC_DELETE, 1);
-
-    return sr;
-}
-
->>>>>>> 2fde9256
-static struct sysret handle_delete(struct capability *root,
-                                   int cmd, uintptr_t *args)
-{
-    capaddr_t cptr = args[0];
-    int bits     = args[1];
-<<<<<<< HEAD
     return sys_delete(root, cptr, bits);
-=======
-
-    TRACE(KERNEL, SC_REVOKE, 0);
-    struct sysret sr = sys_revoke(root, cptr, bits, from_monitor);
-    TRACE(KERNEL, SC_REVOKE, 1);
-
-    return sr;
->>>>>>> 2fde9256
 }
 
 static struct sysret handle_revoke(struct capability *root,
