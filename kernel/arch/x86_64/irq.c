--- conflicted
+++ resolved
@@ -375,14 +375,7 @@
 #define TRACE_ETHERSRV_MODE 1
 #endif // CONFIG_TRACE && NETWORK_STACK_TRACE
 
-<<<<<<< HEAD
-=======
-#if CONFIG_TRACE && NETWORK_STACK_BENCHMARK
-#define TRACE_N_BM 1
-#endif // CONFIG_TRACE && NETWORK_STACK_BENCHMARK
-
-
->>>>>>> af1bdebb
+
 /**
  * \brief Send interrupt notification to user-space listener.
  *
@@ -423,22 +416,13 @@
     }
 
     if (irq == 0) {
-//    	printf("packet interrupt: %d: count %"PRIu32"\n", irq, pkt_interrupt_count);
         ++pkt_interrupt_count;
 #if NETWORK_STACK_TRACE
     trace_event(TRACE_SUBSYS_NNET, TRACE_EVENT_NNET_UIRQ, pkt_interrupt_count);
 #endif // NETWORK_STACK_TRACE
-/*
-        if (pkt_interrupt_count >= 60){
-            printf("interrupt number %"PRIu32"\n", pkt_interrupt_count);
-        }
-*/
-    }
-//    printf("Interrupt %d\n", irq);
+
+    }
     // Otherwise, cap needs to be an endpoint
-    if (cap->type != ObjType_EndPoint) {
-        printf("irq %d, cap->type == %d\n", irq, cap->type);
-    }
     assert(cap->type == ObjType_EndPoint);
 
     // send empty message as notification
@@ -808,7 +792,6 @@
             if (vec == IDT_DB) { // debug exception: just continue
                 resume(dispatcher_get_trap_save_area(handle));
             } else {
-
                 // can't handle a trap while disabled: nowhere safe to deliver it
                 scheduler_remove(dcb_current);
                 dispatch(schedule());
@@ -878,12 +861,6 @@
     debug(SUBSYS_DISPATCH, "IRQ vector %d (irq %d) while %s\n", vector, irq,
           dcb_current ? (dcb_current->disabled ? "disabled": "enabled") : "in kernel");
 
-    /*static int counter = 0;
-    if (counter++ % 10 == 0) {
-        printf("%s:%s:%d: irq happened\n",
-               __FILE__, __FUNCTION__, __LINE__);
-    }*/
-
 
     // if we were in wait_for_interrupt(), unmask timer before running userspace
     if (dcb_current == NULL && kernel_ticks_enabled) {
@@ -898,23 +875,18 @@
     if (vector == APIC_TIMER_INTERRUPT_VECTOR) {
         // count time slices
         timer_fired ++;
-        // switch kcb every 5 time slices (SG: I just picked 5 arbitrarily)
+
+        // switch kcb every other timeslice
         if (!kcb_sched_suspended && timer_fired % 2 == 0 && kcb_current->next) {
             //printk(LOG_NOTE, "switching from kcb(%p) to kcb(%p)\n", kcb_current, kcb_current->next);
             switch_kcb(kcb_current->next);
         }
+
         apic_eoi();
-<<<<<<< HEAD
-	assert(kernel_ticks_enabled);
-	update_kernel_now();
-	trace_event(TRACE_SUBSYS_KERNEL, TRACE_EVENT_KERNEL_TIMER, kernel_now);
-	wakeup_check(kernel_now);
-=======
-        assert(kernel_ticks_enabled);
-        update_kernel_now();
+	    assert(kernel_ticks_enabled);
+	    update_kernel_now();
         trace_event(TRACE_SUBSYS_KERNEL, TRACE_EVENT_KERNEL_TIMER, kernel_now);
         wakeup_check(kernel_now+kcb_current->kernel_off);
->>>>>>> af1bdebb
     } else if (vector == APIC_PERFORMANCE_INTERRUPT_VECTOR) {
         // Handle performance counter overflow
         // Reset counters
@@ -933,19 +905,17 @@
             };
             strncpy(data.name, disp->name, PERFMON_DISP_NAME_LEN);
 
-                // Call overflow handler represented by endpoint
+            // Call overflow handler represented by endpoint
             extern struct capability perfmon_callback_ep;
-	    errval_t err;
-	    size_t payload_len = sizeof(struct perfmon_overflow_data)/
-	      sizeof(uintptr_t)+1;
-	    err = lmp_deliver_payload(&perfmon_callback_ep,
-				      NULL,
-				      (uintptr_t*) &data,
-				      payload_len,
-				      false);
-
-                // Make sure delivery was okay. SYS_ERR_LMP_BUF_OVERFLOW is okay for now
-                assert(err_is_ok(err) || err_no(err)==SYS_ERR_LMP_BUF_OVERFLOW);
+            size_t payload_len = sizeof(struct perfmon_overflow_data)/ sizeof(uintptr_t)+1;
+	        errval_t err = lmp_deliver_payload(&perfmon_callback_ep,
+                             NULL,
+                             (uintptr_t*) &data,
+                             payload_len,
+                             false);
+
+            // Make sure delivery was okay. SYS_ERR_LMP_BUF_OVERFLOW is okay for now
+            assert(err_is_ok(err) || err_no(err)==SYS_ERR_LMP_BUF_OVERFLOW);
         } else {
             // This should never happen, as interrupts are disabled in kernel
             printf("Performance counter overflow interrupt from "
