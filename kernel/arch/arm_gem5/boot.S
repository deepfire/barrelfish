--- conflicted
+++ resolved
@@ -40,11 +40,7 @@
         mrs	r3, cpsr                        // Ensure in SYS mode
         bic     r3, r3, #ARM_MODE_MASK
         orr     r3, r3, #ARM_MODE_SYS
-<<<<<<< HEAD
-//        orr     r3, r3, #ARM_MODE_PRIV      // Ensure in Priveledged mode
-=======
 	// orr  r3, r3, #ARM_MODE_PRIV          // Ensure in Priveledged mode
->>>>>>> d7597231
         msr     cpsr_c, r3
 
 	//init stack
@@ -108,18 +104,12 @@
 
 cp15_invalidate_i_and_d_caches:
 	stmdb	sp!, {lr}
-<<<<<<< HEAD
-	bl cp15_invalidate_d_cache
+	bl 	cp15_invalidate_d_cache
 	mcr	p15, 0, r0, c7, c5, 0     // Invalidate all I caches to PoU (ICIALLU)
-=======
-	bl 	cp15_invalidate_d_cache
-	mcr	p15, 0, r0, c7, c5, 0	/* Invalidate all I caches to PoU (ICIALLU) */
->>>>>>> d7597231
 	dsb
 	isb
 	ldmia	sp!, {lr}
 	bx	lr
-<<<<<<< HEAD
 
 
 
@@ -226,9 +216,6 @@
 
 
 /**********************************************************************/
-
-=======
->>>>>>> d7597231
 .ltorg
 
 got_base:
