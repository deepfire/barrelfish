/*
 * Copyright (c) 2012, ETH Zurich.
 * All rights reserved.
 *
 * This file is distributed under the terms in the attached LICENSE file.
 * If you do not find this file, copies can be found by writing to:
 * ETH Zurich D-INFK, Haldeneggsteig 4, CH-8092 Zurich. Attn: Systems Group.
 */

#include <kernel.h>
#include <paging_kernel_arch.h>

#include <dev/omap_uart_dev.h>
#include <dev/pl130_gic_dev.h>
#include <dev/sp804_pit_dev.h>
#include <dev/arm_icp_pit_dev.h>
#include <dev/cortex_a9_pit_dev.h>
#include <dev/a9scu_dev.h>

#include <omap_uart.h>
#include <omap44xx_map.h>

#include <serial.h>
#include <arm_hal.h>
#include <cp15.h>

//hardcoded bc gem5 doesn't set board id in ID_Register
#define VEXPRESS_ELT_BOARD_ID		0x8e0
uint32_t hal_get_board_id(void)
{
    return VEXPRESS_ELT_BOARD_ID;
}

uint8_t hal_get_cpu_id(void)
{
    return cp15_get_cpu_id();
}

//Gem5 ensures that cpu0 is always BSP, this probably also holds in general
bool hal_cpu_is_bsp(void)
{
    return cp15_get_cpu_id() == 0;
}

// clock rate hardcoded to 2GHz
static uint32_t tsc_hz = 2000000000;

//
// Interrupt controller
// Offsets taken from ARM Cortex A9 MPCore TRM Table 1-3
//
#define DIST_OFFSET     0x1000 // Interrupt Distributor
#define CPU_OFFSET 	0x0100 // Interrupt controller interface

static pl130_gic_t pic;
static pl130_gic_ICDICTR_t pic_config;

static uint32_t it_num_lines;
static uint8_t cpu_number;
static uint8_t sec_extn_implemented;

lvaddr_t private_memory_region = 0;

void private_mem_test(void);
void private_mem_test(void) 
{
    // Make sure both pages are mapped
    uint32_t *p1 = (uint32_t*) private_memory_region;
    uint32_t *p2 = (uint32_t*) (private_memory_region+DIST_OFFSET+0x100);
    uint32_t test1 = *p1;
    uint32_t test2 = *p2;
    printf("test-reading private memory regions "
           "at %p=%"PRIx32" and "
           "at %p=%"PRIx32"\n",
           p1, test1, 
           p2, test2);
}

/*
 * Map the private memory region described in ARM Cortex A9 TRM - Table 1-3
 */
void map_private_memory_region(void);
void map_private_memory_region(void)
{
    lpaddr_t periphbase = cp15_read_cbar();
    printf("map_private_memory_region: PERIPHBASE=%x\n", periphbase);

    // According to ARM Cortex A9 MPCore TRM, this is two contiguous 4KB pages
    // We map a section (1MB) anyway
    private_memory_region = paging_map_device(periphbase, ARM_L1_SECTION_BYTES);

    // paging_map_device returns an address pointing to the beginning of
    // a section, need to add the offset for within the section again
    private_memory_region += (periphbase & ARM_L1_SECTION_MASK);

    printf("private memory region (phy) %x, private memory region (virt) %x\n",
           periphbase, private_memory_region);

    private_mem_test();
}

/*
 * There are three types of interrupts
 * 1) Software generated Interrupts (SGI) - IDs 0-15
 * 2) Private Peripheral Interrupts (PPI) - IDs 16-31
 * 3) Shared Peripheral Interrups (SPI) - IDs 32...
 */
void pic_init(void)
{
    map_private_memory_region();

    pl130_gic_initialize(&pic,
                         (mackerel_addr_t) private_memory_region + DIST_OFFSET,
                         (mackerel_addr_t) private_memory_region + CPU_OFFSET);

    // read GIC configuration
    pic_config = pl130_gic_ICDICTR_rd(&pic);

    // ARM GIC TRM, 3.1.2
    // This is the number of ICDISERs, i.e. #SPIs
    // Number of SIGs (0-15) and PPIs (16-31) is fixed
    // Why (x+1)*32
    uint32_t it_num_lines_tmp = pl130_gic_ICDICTR_it_lines_num_extract(pic_config);
    it_num_lines = 32*(it_num_lines_tmp + 1);

    printf("GIC: %d interrupt lines detected\n", it_num_lines_tmp);

    cpu_number = pl130_gic_ICDICTR_cpu_number_extract(pic_config);
    sec_extn_implemented = pl130_gic_ICDICTR_TZ_extract(pic_config);

    // set priority mask of cpu interface, currently set to lowest priority
    // to accept all interrupts
    pl130_gic_ICCPMR_wr(&pic, 0xff);

    // set binary point to define split of group- and subpriority
    // currently we allow for 8 subpriorities
    pl130_gic_ICCBPR_wr(&pic, 0x2);

    // enable interrupt forwarding to processor
    pl130_gic_ICCICR_enable_wrf(&pic, 0x1);

    // Distributor:
    // enable interrupt forwarding from distributor to cpu interface
    pl130_gic_ICDDCR_enable_wrf(&pic, 0x1);
    printf("pic_init: done\n");
}

void pic_disable_all_irqs(void)
{
    // Rerite according to pl130 interface changes!

    /* //disable PPI interrupts */
    /* pl130_gic_PPI_ICDICER_wr(&pic, (uint16_t)0xffff); */

    /* //disable SPI interrupts */
    /* for(uint8_t i=0; i < it_num_lines; i++) { */
    /*     pl130_gic_SPI_ICDICER_wr(&pic, i, (uint32_t)0xffffffff); */
    /* } */
}


/*
 * Enable an interrupt
 *
 * \param prio Priority of the interrupt (lower is higher)
 */
void pic_enable_interrupt(uint32_t int_id, uint8_t cpu_targets, uint16_t prio,
                          uint8_t edge_triggered, uint8_t one_to_n)
{
    // Set Interrupt Set-Enable Register
    uint32_t ind = int_id / 32;
    uint32_t bit_mask = (1U << (int_id % 32));
    uint32_t regval;

    printf("pic_enable_interrupt for id=%"PRIx32", "
           "offset=%"PRIx32", index=%"PRIx32"\n", 
           int_id, bit_mask, ind);

    // Set the Interrupt Set Enable register to enable the interupt
    // See ARM GIC TRM
    if (int_id < 16)
        return; // Do nothing for SGI interrupts
    else if (int_id >= it_num_lines) // XXX Verify this
        panic("Interrupt ID %"PRIu32" not supported", int_id);

    // Set the corresponding interrupt bit
    regval = pl130_gic_ICDISER_rd(&pic, ind);
    regval |= bit_mask;
    pl130_gic_ICDISER_wr(&pic, ind, regval);

    // Set Interrupt Priority Register
    // We have four of them in the same fields (hence: /4)
    ind = int_id/4;
    
    switch(int_id % 4) {
    case 0:
        pl130_gic_ICDIPR_prio_off0_wrf(&pic, ind, prio);
        break;
    case 1:
        pl130_gic_ICDIPR_prio_off1_wrf(&pic, ind, prio);
        break;
    case 2:
        pl130_gic_ICDIPR_prio_off2_wrf(&pic, ind, prio);
        break;
    case 3:
        pl130_gic_ICDIPR_prio_off3_wrf(&pic, ind, prio);
        break;
    }

    if (int_id >= 32) {

        // Need to update the following code to the new Mackerel interface
        panic("NYI");
    }

    return;

    /* // Set the target core for the interrupt */
    /* // only SPIs can be targeted manually */
    /* ind = int_id/4; */
    /* if(int_id >= 32) */
    /*     { */
    /*         panic("Not yet tested"); */
    /*         switch(int_id % 4) */
    /*     	{ */
    /*             case 0: */
    /*                 pl130_gic_SPI_ICDIPTR_targets_off0_wrf(&pic, ind-8, cpu_targets); */
    /*                 break; */
    /*             case 1: */
    /*                 pl130_gic_SPI_ICDIPTR_targets_off1_wrf(&pic, ind-8, cpu_targets); */
    /*                 break; */
    /*             case 2: */
    /*                 pl130_gic_SPI_ICDIPTR_targets_off2_wrf(&pic, ind-8, cpu_targets); */
    /*                 break; */
    /*             case 3: */
    /*                 pl130_gic_SPI_ICDIPTR_targets_off3_wrf(&pic, ind-8, cpu_targets); */
    /*                 break; */
    /*     	} */
    /*     } */



    /* // Set Interrupt Configuration Register */
    /* if(int_id >= 32) */
    /*     { */
    /*         panic("Not yet tested"); */
    /*         ind = int_id/16; */
    /*         uint8_t val = (edge_triggered << 1) | one_to_n; */
    /*         switch(int_id % 16) */
    /*     	{ */
    /*             case 0: */
    /*                 pl130_gic_SPI_ICDICR_spi0_wrf(&pic, ind-2, val); */
    /*                 break; */
    /*             case 1: */
    /*                 pl130_gic_SPI_ICDICR_spi1_wrf(&pic, ind-2, val); */
    /*                 break; */
    /*             case 2: */
    /*                 pl130_gic_SPI_ICDICR_spi2_wrf(&pic, ind-2, val); */
    /*                 break; */
    /*             case 3: */
    /*                 pl130_gic_SPI_ICDICR_spi3_wrf(&pic, ind-2, val); */
    /*                 break; */
    /*             case 4: */
    /*                 pl130_gic_SPI_ICDICR_spi4_wrf(&pic, ind-2, val); */
    /*                 break; */
    /*             case 5: */
    /*                 pl130_gic_SPI_ICDICR_spi5_wrf(&pic, ind-2, val); */
    /*                 break; */
    /*             case 6: */
    /*                 pl130_gic_SPI_ICDICR_spi6_wrf(&pic, ind-2, val); */
    /*                 break; */
    /*             case 7: */
    /*                 pl130_gic_SPI_ICDICR_spi7_wrf(&pic, ind-2, val); */
    /*                 break; */
    /*             case 8: */
    /*                 pl130_gic_SPI_ICDICR_spi8_wrf(&pic, ind-2, val); */
    /*                 break; */
    /*             case 9: */
    /*                 pl130_gic_SPI_ICDICR_spi9_wrf(&pic, ind-2, val); */
    /*                 break; */
    /*             case 10: */
    /*                 pl130_gic_SPI_ICDICR_spi10_wrf(&pic, ind-2, val); */
    /*                 break; */
    /*             case 11: */
    /*                 pl130_gic_SPI_ICDICR_spi11_wrf(&pic, ind-2, val); */
    /*                 break; */
    /*             case 12: */
    /*                 pl130_gic_SPI_ICDICR_spi12_wrf(&pic, ind-2, val); */
    /*                 break; */
    /*             case 13: */
    /*                 pl130_gic_SPI_ICDICR_spi13_wrf(&pic, ind-2, val); */
    /*                 break; */
    /*             case 14: */
    /*                 pl130_gic_SPI_ICDICR_spi14_wrf(&pic, ind-2, val); */
    /*                 break; */
    /*             case 15: */
    /*                 pl130_gic_SPI_ICDICR_spi15_wrf(&pic, ind-2, val); */
    /*                 break; */
    /*     	} */
    /*     } */
}

uint32_t pic_get_active_irq(void)
{
	uint32_t regval = pl130_gic_ICCIAR_rd(&pic);

	return regval;
}

void pic_raise_softirq(uint8_t cpumask, uint8_t irq)
{
	uint32_t regval = (cpumask << 16) | irq;
	pl130_gic_ICDSGIR_wr(&pic, regval);
}

/*
uint32_t pic_get_active_irq(void)
{
    uint32_t status = arm_icp_pic0_PIC_IRQ_STATUS_rd_raw(&pic);
    uint32_t irq;

    for (irq = 0; irq < 32; irq++) {
        if (0 != (status & (1u << irq))) {
            return irq;
        }
    }
    return ~0ul;
}
*/

void pic_ack_irq(uint32_t irq)
{
    pl130_gic_ICCEOIR_rawwr(&pic, irq);
}

//
// Kernel timer and tsc
//

// Global Timer, ARM Cortex A9 MPCore TRM Table 1-3
#define PIT_OFFSET      0x0200

// XXX check if we need these
#define PIT_BASE 	0xE0000000
#define PIT0_OFFSET	0x11000
#define PIT_DIFF	0x1000

#define LOCAL_TIMER_IRQ 29
#define PIT0_IRQ	36
#define PIT1_IRQ	37

#define PIT0_ID		0
#define PIT1_ID		1

static sp804_pit_t pit0;
static sp804_pit_t pit1;

void pit_init(uint32_t timeslice, uint8_t pit_id)
{
    // Private memory was already activated by pic_init
    assert(private_memory_region!=0);

    sp804_pit_t *pit;
        if(pit_id == PIT0_ID)
        	pit = &pit0;
        else if(pit_id == PIT1_ID)
        	pit = &pit1;
        else
        	panic("Unsupported PIT ID: %"PRIu32, pit_id);

    printf("pit_init: step 1\n");

    sp804_pit_initialize(pit, (mackerel_addr_t)(private_memory_region + PIT_OFFSET));

	// PIT timer
    uint32_t load1 = timeslice * tsc_hz / 1000;
    uint32_t load2 = timeslice * tsc_hz / 1000;

    sp804_pit_Timer1Load_wr(pit, load1);
    sp804_pit_Timer2Load_wr(pit, load2);

    //configure timer 1
    sp804_pit_Timer1Control_one_shot_wrf(pit, 0);
    sp804_pit_Timer1Control_timer_size_wrf(pit, sp804_pit_size_32bit);
    sp804_pit_Timer1Control_timer_pre_wrf(pit, sp804_pit_prescale0);
    sp804_pit_Timer1Control_int_enable_wrf(pit, 0);
    sp804_pit_Timer1Control_timer_mode_wrf(pit, sp804_pit_periodic);
    sp804_pit_Timer1Control_timer_en_wrf(pit, 0);

    //configure timer 2
    sp804_pit_Timer2Control_one_shot_wrf(pit, 0);
    sp804_pit_Timer2Control_timer_size_wrf(pit, sp804_pit_size_32bit);
    sp804_pit_Timer2Control_timer_pre_wrf(pit, sp804_pit_prescale0);
    sp804_pit_Timer2Control_int_enable_wrf(pit, 0);
    sp804_pit_Timer2Control_timer_mode_wrf(pit, sp804_pit_periodic);
    sp804_pit_Timer2Control_timer_en_wrf(pit, 0);

    //enable PIT interrupt
    uint32_t int_id = pit_id ? PIT1_IRQ : PIT0_IRQ;
    pic_enable_interrupt(int_id, 0x1, 0xf, 0x1, 0);

    //pic_set_irq_enabled(PIT_IRQ, 1);
}

void pit_start(uint8_t pit_id)
{
	 sp804_pit_t *pit;
	 if(pit_id == PIT0_ID)
		 pit = &pit0;
	 else if(pit_id == PIT1_ID)
		 pit = &pit1;
	 else
		 panic("Unsupported PIT ID: %"PRIu32, pit_id);


         // No PIT for now .. 
	/* sp804_pit_Timer1Control_int_enable_wrf(pit, 1); */
	/* sp804_pit_Timer1Control_timer_en_wrf(pit, 1); */
}

static uint32_t local_timer_counter = 0;
bool pit_handle_irq(uint32_t irq)
{
    switch(irq) {

    case PIT0_IRQ:
        sp804_pit_Timer1IntClr_wr(&pit0, ~0ul);
        pic_ack_irq(irq);
        return 1;

    case PIT1_IRQ:
        sp804_pit_Timer1IntClr_wr(&pit1, ~0ul);
        pic_ack_irq(irq);
        return 1;

    case LOCAL_TIMER_IRQ:
        printf("local timer IRQ\n");
        pic_ack_irq(irq);

        local_timer_counter++;

        if (local_timer_counter>10) {

            panic("got 10 timer interrupts, that is enough for now\n");
        } 
        __asm volatile ("CPSIE aif"); // Re-enable interrups
        while(1);

        return 1;
        
    default: 
        return 0;
    }
}

void pit_mask_irq(bool masked, uint8_t pit_id)
{
	 sp804_pit_t *pit;
	 if(pit_id == PIT0_ID)
		 pit = &pit0;
	 else if(pit_id == PIT1_ID)
		 pit = &pit1;
	 else
		 panic("Unsupported PIT ID: %"PRIu32, pit_id);

    if (masked) {
        sp804_pit_Timer1Control_int_enable_wrf(pit, 0);
    }
    else {
        sp804_pit_Timer1Control_int_enable_wrf(pit, 1);
    }

    if (masked) {
        // Clear interrupt if pending.
        pit_handle_irq(pit_id ? PIT1_IRQ : PIT0_IRQ);
    }
}

//
// TSC uses cpu private timer
//

#define TSC_OFFSET	0x600

static cortex_a9_pit_t tsc;

void tsc_init(void)
{
    cortex_a9_pit_initialize(&tsc, (mackerel_addr_t) private_memory_region + TSC_OFFSET);

    // write load
    uint32_t load = (10000); // in cycles
    cortex_a9_pit_TimerLoad_wr(&tsc, load);

    //configure tsc
    cortex_a9_pit_TimerControl_prescale_wrf(&tsc, 0);
    cortex_a9_pit_TimerControl_int_enable_wrf(&tsc, 1);
    cortex_a9_pit_TimerControl_auto_reload_wrf(&tsc, 1);
    cortex_a9_pit_TimerControl_timer_enable_wrf(&tsc, 1);

    pic_enable_interrupt(29, 0, 0, 0, 0);
    printf("pic_enable_interrupt done\n");
}

uint32_t tsc_read(void)
{
    // Timers count down so invert it.
    return ~cortex_a9_pit_TimerCounter_rd(&tsc);
}

uint32_t tsc_get_hz(void)
{
    return tsc_hz;
}


//
// Snoop Control Unit
//

static a9scu_t scu;

void scu_enable(void)
{
    // Not tested yet .. 
    a9scu_initialize(&scu, (mackerel_addr_t) private_memory_region);

    //enable SCU
    a9scu_SCUControl_t ctrl_reg = a9scu_SCUControl_rd(&scu);
    ctrl_reg |= 0x1;
    a9scu_SCUControl_wr(&scu, ctrl_reg);

    //(should invalidate d-cache here)
}

int scu_get_core_count(void)
{
	return a9scu_SCUConfig_cpu_number_rdf(&scu);
}

//
// Serial console and debugger interfaces
//

#define CONSOLE_PORT 2
#define DEBUG_PORT   2

<<<<<<< HEAD
#define UART3_SECTION_OFFSET               0x20000
=======
#define UART3_PBASE			0x48020000
#define UART_DEVICE_BYTES		0x1000
>>>>>>> 105164d9

static omap_uart_t ports[4];

static errval_t serial_init(uint8_t index, uint8_t port_no)
{
<<<<<<< HEAD
    if (port_no < 4) {
        assert(port_no == 2);
        lvaddr_t base = paging_map_device(OMAP44XX_MAP_L4_PER_UART3,
					  OMAP44XX_MAP_L4_PER_UART3_SIZE);
        printf("serial_init: base = 0x%"PRIxLVADDR" 0x%"PRIxLVADDR"\n",
                base, base + UART3_SECTION_OFFSET);

        volatile uint32_t *p2 = (uint32_t *)OMAP44XX_MAP_L4_PER_UART3;
        volatile uint32_t *p = (uint32_t *) (base + UART3_SECTION_OFFSET);
        *p2 = 's';
        *p = 'S';

        omap_uart_init(&ports[index], base + UART3_SECTION_OFFSET);

        return SYS_ERR_OK;
    } else {
=======
    if (port_no >= 4) {
>>>>>>> 105164d9
        return SYS_ERR_SERIAL_PORT_INVALID;
    }

    assert(port_no == 2);
    lvaddr_t base = paging_map_device(UART3_PBASE, UART_DEVICE_BYTES);

    // paging_map_device returns an address pointing to the beginning of
    // a section, need to add the offset for within the section again
    uint32_t offset = (UART3_PBASE & ARM_L1_SECTION_MASK);
    printf("serial_init: base = 0x%"PRIxLVADDR" 0x%"PRIxLVADDR"\n",
            base, base + offset);

    /* For debugging  */
    /*
    volatile uint32_t *p2 = (uint32_t *) UART3_PBASE;
    volatile uint32_t *p = (uint32_t *) (base + offset);
    *p2 = 's';  // using physical address
    printf("print with physical addresses worked\n");
    *p = 'S'; // using virtual address
    printf("print with virtual address worked\n");
    */

    omap_uart_init(&ports[index], base + offset);

    return SYS_ERR_OK;
}

errval_t early_serial_init(uint8_t port_no);
errval_t early_serial_init(uint8_t port_no)
{
    if (port_no < 4) {
        assert(ports[port_no].base == 0);
<<<<<<< HEAD
        omap_uart_init(&ports[CONSOLE_PORT], OMAP44XX_MAP_L4_PER_UART3);
=======
        omap_uart_init(&ports[CONSOLE_PORT], UART3_PBASE);
>>>>>>> 105164d9
        return SYS_ERR_OK;
    }
    else {
        return SYS_ERR_SERIAL_PORT_INVALID;
    }
}

errval_t serial_console_init(uint8_t port_ordinal)
{
    printf("Starting UART driver\n");
    return serial_init(CONSOLE_PORT, port_ordinal);
}

void serial_console_putchar(char c)
{
    if (c == '\n') {
        omap_putchar(&ports[CONSOLE_PORT], '\r');
    }

    omap_putchar(&ports[CONSOLE_PORT], c);
}

char serial_console_getchar(void)
{
    return omap_getchar(&ports[CONSOLE_PORT]);
}

errval_t serial_debug_init(uint8_t port_ordinal)
{
    printf("Starting Debug UART driver\n");
    return serial_init(DEBUG_PORT, port_ordinal);
}

void serial_debug_putchar(char c)
{
    if (c == '\n') {
        omap_putchar(&ports[DEBUG_PORT], '\r');
    }
    omap_putchar(&ports[DEBUG_PORT], c);
}

char serial_debug_getchar(void)
{
    return omap_getchar(&ports[DEBUG_PORT]);
}<|MERGE_RESOLUTION|>--- conflicted
+++ resolved
@@ -545,50 +545,25 @@
 #define CONSOLE_PORT 2
 #define DEBUG_PORT   2
 
-<<<<<<< HEAD
-#define UART3_SECTION_OFFSET               0x20000
-=======
-#define UART3_PBASE			0x48020000
-#define UART_DEVICE_BYTES		0x1000
->>>>>>> 105164d9
 
 static omap_uart_t ports[4];
 
 static errval_t serial_init(uint8_t index, uint8_t port_no)
 {
-<<<<<<< HEAD
-    if (port_no < 4) {
-        assert(port_no == 2);
+    if (port_no >= 4) {
+        return SYS_ERR_SERIAL_PORT_INVALID;
+    }
+
+    assert(port_no == 2);
         lvaddr_t base = paging_map_device(OMAP44XX_MAP_L4_PER_UART3,
 					  OMAP44XX_MAP_L4_PER_UART3_SIZE);
-        printf("serial_init: base = 0x%"PRIxLVADDR" 0x%"PRIxLVADDR"\n",
-                base, base + UART3_SECTION_OFFSET);
-
-        volatile uint32_t *p2 = (uint32_t *)OMAP44XX_MAP_L4_PER_UART3;
-        volatile uint32_t *p = (uint32_t *) (base + UART3_SECTION_OFFSET);
-        *p2 = 's';
-        *p = 'S';
-
-        omap_uart_init(&ports[index], base + UART3_SECTION_OFFSET);
-
-        return SYS_ERR_OK;
-    } else {
-=======
-    if (port_no >= 4) {
->>>>>>> 105164d9
-        return SYS_ERR_SERIAL_PORT_INVALID;
-    }
-
-    assert(port_no == 2);
-    lvaddr_t base = paging_map_device(UART3_PBASE, UART_DEVICE_BYTES);
-
     // paging_map_device returns an address pointing to the beginning of
     // a section, need to add the offset for within the section again
     uint32_t offset = (UART3_PBASE & ARM_L1_SECTION_MASK);
     printf("serial_init: base = 0x%"PRIxLVADDR" 0x%"PRIxLVADDR"\n",
             base, base + offset);
 
-    /* For debugging  */
+        volatile uint32_t *p2 = (uint32_t *)OMAP44XX_MAP_L4_PER_UART3;
     /*
     volatile uint32_t *p2 = (uint32_t *) UART3_PBASE;
     volatile uint32_t *p = (uint32_t *) (base + offset);
@@ -608,11 +583,7 @@
 {
     if (port_no < 4) {
         assert(ports[port_no].base == 0);
-<<<<<<< HEAD
         omap_uart_init(&ports[CONSOLE_PORT], OMAP44XX_MAP_L4_PER_UART3);
-=======
-        omap_uart_init(&ports[CONSOLE_PORT], UART3_PBASE);
->>>>>>> 105164d9
         return SYS_ERR_OK;
     }
     else {
