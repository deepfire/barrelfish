/**
 * \file
 * \brief ARM execution and miscellany
 */

/*
 * Copyright (c) 2007, 2008, 2009, ETH Zurich.
 * All rights reserved.
 *
 * This file is distributed under the terms in the attached LICENSE file.
 * If you do not find this file, copies can be found by writing to:
 * ETH Zurich D-INFK, Haldeneggsteig 4, CH-8092 Zurich. Attn: Systems Group.
 */

#include <kernel.h>
#include <dispatch.h>
#include <init.h>
#include <arm.h>
#include <arm_hal.h>
#include <exec.h>
#include <exceptions.h>
#include <misc.h>
#include <cp15.h>   // for invalidating tlb and cache

static arch_registers_state_t upcall_state;

extern uint32_t ctr;
static inline __attribute__((noreturn))
void do_resume(uint32_t *regs)
{
    STATIC_ASSERT(CPSR_REG ==  0, "");
    STATIC_ASSERT(R0_REG   ==  1, "");
    STATIC_ASSERT(PC_REG   == 16, "");

    // Flush cashes and tlb
    cp15_invalidate_tlb();
    cp15_invalidate_i_and_d_caches();

    __asm volatile(
        "clrex\n\t"
        // lr = r14, used as tmp register.
        // Load cpsr into lr and move regs to next entry (postindex op)
        // LDR = read word from memory
        //        target register
        //        /   use register containing "regs" as base register
        //       /   /           post index: only base register is used for
        //      /   /           /     addressing and the offset added afterwards
        "ldr    lr, [%[regs]], #4                       \n\t"
        // set spsr_fc to value of lr == regs.cpsr
        // restore cpsr
        //        bits indicating spsr
        //       /         read from register lr
        //      /         /
        "msr    spsr_fc, lr                             \n\t"
        // Restore register r0 to r15,"^" means: cpsr := spsr
        // This is deprecated as LR and PC are both included in this command
        // see ARMv7 TRM A8.6.53
        //               will increment the base pointer
        //              /
        /* "mov lr, %[regs]                                \n\t" */
        /* "ldmia  lr!, {r0-r12}^                          \n\t" */
        /* // Restore stack pointer */
        /* "ldmia  lr!, {r13}                              \n\t" */
        /* // Restore LR and PC */
        /* "ldmia  lr!, {r14-r15}                          \n\t" */
        "mov lr, %[regs]\n\t"
        "ldmia lr, {r0 - lr}^\n\t"
        "add lr, #4*15\n\t"
        "ldr lr, [lr]\n\t"
        "movs pc, lr\n\t"
        // Make sure pipeline is clear
        "nop                          \n\t"
        "nop                          \n\t"
        "nop                          \n\t"
        "nop                          \n\t"
        "nop                          \n\t"
        "nop                          \n\t"
        :: [regs] "r" (regs) : "lr");

    panic("do_resume returned.");
}

/// Ensure context is for user-mode with interrupts enabled.
static inline void
ensure_user_mode_policy(arch_registers_state_t *state)
{
    uintptr_t cpsr_if_mode = CPSR_F_MASK | ARM_MODE_USR;

    if ((state->named.cpsr & (CPSR_IF_MASK | ARM_MODE_MASK)) != cpsr_if_mode) {
        assert(0 == (state->named.cpsr & ARM_MODE_PRIV));
        state->named.cpsr &= CPSR_IF_MASK | ARM_MODE_MASK;
        state->named.cpsr |= cpsr_if_mode;
    }
}

/**
 * \brief Go to user-space at entry point 'entry'.
 *
 * This function goes to user-space and starts executing the program at
 * its entry point at virtual address 'entry'.
 *
 * \param entry Entry point address of program to execute.
 */
void __attribute__ ((noreturn))
execute(lvaddr_t entry)
{
    dispatcher_handle_t handle = dcb_current->disp;
    struct dispatcher_shared_arm *disp_arm = get_dispatcher_shared_arm(handle);

    arch_registers_state_t *state = &upcall_state;
    assert(0 != disp_arm->got_base);

    state->named.r10 = disp_arm->got_base;

    struct dispatcher_shared_generic *disp_gen
        = get_dispatcher_shared_generic(handle);

    state->named.rtls = disp_gen->udisp;

    state->named.pc = entry;
    ensure_user_mode_policy(state);
    do_resume(state->regs);
}

/**
 * \brief Resume the given user-space snapshot.
 *
 * This function resumes user-space execution by restoring the CPU
 * registers with the ones given in the array, pointed to by 'state'.
 */
uint32_t ctr=0;
void __attribute__ ((noreturn)) resume(arch_registers_state_t *state)
{
    ctr++;
    state->named.rtls = arch_get_thread_register();
    ensure_user_mode_policy(state);

    /*
      This function succeeds the first time executed, i.e.
      when init is started for the first time.
      If we hold the execution here after the first execption, we are still good
    */
    //    while(ctr>1);
    do_resume(state->regs);
}

void wait_for_interrupt(void)
{
    // REVIEW: Timer interrupt could be masked here.

    // Switch to system mode with interrupts enabled. -- OLD
    // Switch to priviledged mode with interrupts enabled.
    __asm volatile(
<<<<<<< HEAD
#if defined(__ARM_ARCH_5__)
            //XXX: qemu 0.14 chokes on ARM_MODE_PRIV?! -SG
        "mov    r0, #" XTR(ARM_MODE_SYS) "              \n\t"
#else
        "mov    r0, #" XTR(ARM_MODE_PRIV) "              \n\t"
#endif
=======
        //"mov    r0, #" XTR(ARM_MODE_SYS) "              \n\t"
        "mov    r0, #" XTR(ARM_MODE_SVC) "              \n\t"
>>>>>>> 5f3304d5
        "msr    cpsr_c, r0                              \n\t"
        "0:                                             \n\t"
#if defined(__ARM_ARCH_6K__)
        "wfe                                            \n\t"
#elif defined(__ARM_ARCH_5TEJ__)
        "mcr    p15, 0, r0, c7, c10, 4                  \n\t"
#elif defined(__ARM_ARCH_5TE__)
	// XXX: Need to change for Netronome?
        "mcr    p15, 0, r0, c7, c10, 4                  \n\t"
#elif defined(__ARM_ARCH_7A__)
        "wfi                  \n\t"
#else
          // If no WFI functionality exists on system, just
          // spinning here is okay.
#error "Unknown platform for wait_for_interrupt"
#endif //
        "b      0b                                      \n\t" ::: "r0");

    panic("wfi returned");
}<|MERGE_RESOLUTION|>--- conflicted
+++ resolved
@@ -151,17 +151,12 @@
     // Switch to system mode with interrupts enabled. -- OLD
     // Switch to priviledged mode with interrupts enabled.
     __asm volatile(
-<<<<<<< HEAD
 #if defined(__ARM_ARCH_5__)
             //XXX: qemu 0.14 chokes on ARM_MODE_PRIV?! -SG
         "mov    r0, #" XTR(ARM_MODE_SYS) "              \n\t"
 #else
-        "mov    r0, #" XTR(ARM_MODE_PRIV) "              \n\t"
+        "mov    r0, #" XTR(ARM_MODE_SVC) "              \n\t"
 #endif
-=======
-        //"mov    r0, #" XTR(ARM_MODE_SYS) "              \n\t"
-        "mov    r0, #" XTR(ARM_MODE_SVC) "              \n\t"
->>>>>>> 5f3304d5
         "msr    cpsr_c, r0                              \n\t"
         "0:                                             \n\t"
 #if defined(__ARM_ARCH_6K__)
