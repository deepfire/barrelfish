/**
 * \file
 * \brief Arch-specific system calls implementation.
 */

/*
 * Copyright (c) 2007, 2008, 2009, 2010, ETH Zurich.
 * All rights reserved.
 *
 * This file is distributed under the terms in the attached LICENSE file.
 * If you do not find this file, copies can be found by writing to:
 * ETH Zurich D-INFK, Haldeneggsteig 4, CH-8092 Zurich. Attn: Systems Group.
 */

#include <kernel.h>
#include <arch/x86/syscall.h>
#include <barrelfish_kpi/syscalls.h>
#include <arch/x86/start_aps.h>
#include <arch/x86/timing.h>
#include <x86.h>

/**
 * \brief TSC value at beginning of the last timeslice.
 */
uint64_t tsc_lasttime = 0;

<<<<<<< HEAD
#ifndef __scc__
/**
 * \brief Spawn a new core
 */
struct sysret sys_monitor_spawn_core(coreid_t core_id, enum cpu_type cpu_type,
                                     genvaddr_t entry)
{
    int r;
    switch(cpu_type) {
    case CPU_K1OM :
        /* fall through */
    case CPU_X86_64:
        r = start_aps_x86_64_start(core_id, entry);
        if (r != 0) {
            return SYSRET(SYS_ERR_CORE_NOT_FOUND);
        }
        break;
    case CPU_X86_32:
        r = start_aps_x86_32_start(core_id, entry);
        if (r != 0) {
            return SYSRET(SYS_ERR_CORE_NOT_FOUND);
        }
        break;
    default:
        assert(!"Architecture not supported");
        return SYSRET(SYS_ERR_CORE_NOT_FOUND);
        break;
    }

    return SYSRET(SYS_ERR_OK);
}
#endif

=======
>>>>>>> af1bdebb
struct sysret sys_io(struct capability *to, enum io_cmd cmd,
                     uint16_t port, uint32_t data)
{
    // Check whether IO operation is allowed
    if(port < to->u.io.start || port > to->u.io.end) {
        printk(LOG_ERR,
               "handle_io: illegal operation: port %" PRIx16 " out of range\n", port);
        return SYSRET(SYS_ERR_IO_PORT_INVALID);
    }

    debug(SUBSYS_IO, "handle_io: IO cmd 0x%x to port 0x%" PRIx16 "\n", cmd, port);
    switch(cmd) {
    case IOCmd_Outb:
        outb(port, data);
        break;

    case IOCmd_Outw:
        outw(port, data);
        break;

    case IOCmd_Outd:
        outd(port, data);
        break;

    case IOCmd_Inb:
        data = inb(port);
        break;

    case IOCmd_Inw:
        data = inw(port);
        break;

    case IOCmd_Ind:
        data = ind(port);
        break;

    default:
        panic("invalid IO command");
    }

    return (struct sysret){ .error = SYS_ERR_OK, .value = data };
}

struct sysret sys_monitor_handle_sync_timer(uint64_t synctime)
{
    if(rdtsc() > synctime) {
        return SYSRET(SYS_ERR_SYNC_MISS);
    }

    while(rdtsc() < synctime);
    timing_apic_timer_set_ms(kernel_timeslice);
    tsc_lasttime = rdtsc();
    scheduler_reset_time();

    return SYSRET(SYS_ERR_OK);
}<|MERGE_RESOLUTION|>--- conflicted
+++ resolved
@@ -24,42 +24,6 @@
  */
 uint64_t tsc_lasttime = 0;
 
-<<<<<<< HEAD
-#ifndef __scc__
-/**
- * \brief Spawn a new core
- */
-struct sysret sys_monitor_spawn_core(coreid_t core_id, enum cpu_type cpu_type,
-                                     genvaddr_t entry)
-{
-    int r;
-    switch(cpu_type) {
-    case CPU_K1OM :
-        /* fall through */
-    case CPU_X86_64:
-        r = start_aps_x86_64_start(core_id, entry);
-        if (r != 0) {
-            return SYSRET(SYS_ERR_CORE_NOT_FOUND);
-        }
-        break;
-    case CPU_X86_32:
-        r = start_aps_x86_32_start(core_id, entry);
-        if (r != 0) {
-            return SYSRET(SYS_ERR_CORE_NOT_FOUND);
-        }
-        break;
-    default:
-        assert(!"Architecture not supported");
-        return SYSRET(SYS_ERR_CORE_NOT_FOUND);
-        break;
-    }
-
-    return SYSRET(SYS_ERR_OK);
-}
-#endif
-
-=======
->>>>>>> af1bdebb
 struct sysret sys_io(struct capability *to, enum io_cmd cmd,
                      uint16_t port, uint32_t data)
 {
