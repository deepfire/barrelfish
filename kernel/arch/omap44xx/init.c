/*
 * Copyright (c) 2009-2013, ETH Zurich. All rights reserved.
 *
 * This file is distributed under the terms in the attached LICENSE file.
 * If you do not find this file, copies can be found by writing to:
 * ETH Zurich D-INFK, CAB F.78, Universitaetstr. 6, CH-8092 Zurich,
 * Attn: Systems Group.
 */

/**
 * \file
 * \brief CPU driver init code for the OMAP44xx series SoCs.
 * interface found in /kernel/include/serial.h
 */

#include <kernel.h>
#include <string.h>
#include <init.h>
#include <exceptions.h>
#include <exec.h>
#include <offsets.h>
#include <paging_kernel_arch.h>
#include <phys_mmap.h>
#include <serial.h>
#include <stdio.h>
#include <arm_hal.h>
#include <getopt/getopt.h>
#include <cp15.h>
#include <elf/elf.h>
#include <arm_core_data.h>
#include <startup_arch.h>
#include <kernel_multiboot.h>
#include <global.h>
#include <arch/armv7/start_aps.h> // AP_WAIT_*, AUX_CORE_BOOT_*  and friends

#include <omap44xx_map.h>
#include <dev/omap/omap44xx_id_dev.h>
#include <dev/omap/omap44xx_emif_dev.h>
#include <dev/omap/omap44xx_gpio_dev.h>
#include <dev/omap/omap44xx_hsusbhost_dev.h>
#include <dev/omap/omap44xx_usbtllhs_config_dev.h>
#include <dev/omap/omap44xx_scrm_dev.h>
#include <dev/omap/omap44xx_sysctrl_padconf_wkup_dev.h>
#include <dev/omap/omap44xx_sysctrl_padconf_core_dev.h>
#include <dev/omap/omap44xx_ehci_dev.h>
#include <omap/omap44xx_ckgen_prm_dev.h>
#include <omap/omap44xx_l4per_cm2_dev.h>
#include <omap/omap44xx_l3init_cm2_dev.h>

/// Round up n to the next multiple of size
#define ROUND_UP(n, size)           ((((n) + (size) - 1)) & (~((size) - 1)))

/**
 * Used to store the address of global struct passed during boot across kernel
 * relocations.
 */
//static uint32_t addr_global;
/**
 * \brief Kernel stack.
 *
 * This is the one and only kernel stack for a kernel instance.
 */
uintptr_t kernel_stack[KERNEL_STACK_SIZE / sizeof(uintptr_t)] __attribute__ ((aligned(8)));

<<<<<<< HEAD
/**
 * Boot-up L1 page table for addresses up to 2GB (translated by TTBR0)
 */
//XXX: We reserve double the space needed to be able to align the pagetable
//	   to 16K after relocation
static union arm_l1_entry boot_l1_low[2 * ARM_L1_MAX_ENTRIES] __attribute__ ((aligned(ARM_L1_ALIGN)));
static union arm_l1_entry * aligned_boot_l1_low;
/**
 * Boot-up L1 page table for addresses >=2GB (translated by TTBR1)
 */
//XXX: We reserve double the space needed to be able to align the pagetable
//	   to 16K after relocation
static union arm_l1_entry boot_l1_high[2 * ARM_L1_MAX_ENTRIES] __attribute__ ((aligned(ARM_L1_ALIGN)));
static union arm_l1_entry * aligned_boot_l1_high;

=======
>>>>>>> 7b85a60f
#define MIN(a,b) ((a) < (b) ? (a) : (b))
#define MAX(a,b) ((a) > (b) ? (a) : (b))
#define CONSTRAIN(x, a, b) MIN(MAX(x, a), b)

//
// Kernel command line variables and binding options
//

static int timeslice = 5;  //interval in ms in which the scheduler gets called

static struct cmdarg cmdargs[] = {
    {
        "consolePort",
        ArgType_UInt,
        {
            .uinteger = &serial_console_port
        }
    },
    {
        "debugPort",
        ArgType_UInt,
        {
            .uinteger = &serial_debug_port
        }
    },
    {
        "loglevel",
        ArgType_Int,
        {
            .integer = &kernel_loglevel
        }
    },
    {
        "logmask",
        ArgType_Int,
        {
            .integer = &kernel_log_subsystem_mask
        }
    },
    {
        "timeslice",
        ArgType_Int,
        {
            .integer = &timeslice
        }
    },
    {
        NULL,
        0,
        {
            NULL
        }
    }
};

static inline void __attribute__ ((always_inline))
relocate_stack(lvaddr_t offset)
{
    __asm volatile (
            "add	sp, sp, %[offset]\n\t" ::[offset] "r" (offset)
    );
}

static inline void __attribute__ ((always_inline))
relocate_got_base(lvaddr_t offset)
{
    __asm volatile (
            "add	r10, r10, %[offset]\n\t" ::[offset] "r" (offset)
    );
}

#ifndef __gem5__
static void enable_cycle_counter_user_access(void)
{
    /* enable user-mode access to the performance counter*/
    __asm volatile ("mcr p15, 0, %0, C9, C14, 0\n\t" :: "r"(1));

    /* disable counter overflow interrupts (just in case)*/
    __asm volatile ("mcr p15, 0, %0, C9, C14, 2\n\t" :: "r"(0x8000000f));
}
#endif

extern void paging_map_device_section(uintptr_t ttbase, lvaddr_t va,
        lpaddr_t pa);

/**
 * Create initial (temporary) page tables.
 *
 * We use 1MB (ARM_L1_SECTION_BYTES) pages (sections) with a single-level table.
 * This allows 1MB*4k (ARM_L1_MAX_ENTRIES) = 4G per pagetable.
 *
 * Hardware details can be found in:
 * ARM Architecture Reference Manual, ARMv7-A and ARMv7-R edition
 *   B3: Virtual Memory System Architecture (VMSA)
 */
static void paging_init(void)
{
    /*
     * page tables:
     *  l1_low  for addresses  < 2GB  (translated by TTBR0)
     *  l1_high for addresses  >= 2GB (translated by TTBR1)
     *
     * XXX: We reserve double the space needed to be able to align the
     * pagetable to 16K after relocation.
     */
     static union arm_l1_entry l1_low[2*ARM_L1_MAX_ENTRIES];
     static union arm_l1_entry l1_high[2*ARM_L1_MAX_ENTRIES];

    /**
     * TTBCR: Translation Table Base Control register.
     *  TTBCR.N is bits[2:0]
     * In a TLB miss TTBCR.N determines whether TTBR0 or TTBR1 is used as the
     * base address for the translation table walk in memory:
     *  N == 0 -> always use TTBR0
     *  N >  0 -> if VA[31:32-N] > 0 use TTBR1 else use TTBR0
     *
     * TTBR0 is typically used for processes-specific addresses
     * TTBR1 is typically used for OS addresses that do not change on context
     *       switch
     *
     * set TTBCR.N = 1 to use TTBR1 for VAs >= MEMORY_OFFSET (=2GB)
     */
    #define TTBCR_N 1
    uint32_t ttbcr = cp15_read_ttbcr();
    ttbcr =  (ttbcr & ~7) | TTBCR_N;
    cp15_write_ttbcr(ttbcr);
<<<<<<< HEAD

    // make sure pagetables are aligned to 16K
    aligned_boot_l1_low = (union arm_l1_entry *) ROUND_UP((uintptr_t)boot_l1_low, ARM_L1_ALIGN);
    aligned_boot_l1_high = (union arm_l1_entry *) ROUND_UP((uintptr_t)boot_l1_high, ARM_L1_ALIGN);

    lvaddr_t vbase = MEMORY_OFFSET, base = 0;

    for (size_t i = 0; i < ARM_L1_MAX_ENTRIES / 2;
            i++, base += ARM_L1_SECTION_BYTES, vbase += ARM_L1_SECTION_BYTES) {
        // create 1:1 mapping
        //		paging_map_kernel_section((uintptr_t)aligned_boot_l1_low, base, base);
        paging_map_device_section((uintptr_t) aligned_boot_l1_low, base, base);

        // Alias the same region at MEMORY_OFFSET (gem5 code)
        // create 1:1 mapping for pandaboard
        //		paging_map_device_section((uintptr_t)boot_l1_high, vbase, vbase);
        /* if(vbase < 0xc0000000) */
        paging_map_device_section((uintptr_t) aligned_boot_l1_high, vbase,
                vbase);
    }

    // Activate new page tables
    cp15_write_ttbr1((lpaddr_t) aligned_boot_l1_high);
    cp15_write_ttbr0((lpaddr_t) aligned_boot_l1_low);
=======
    STATIC_ASSERT(1UL<<(32-TTBCR_N) == MEMORY_OFFSET, "");
    #undef TTBCR_N


    /**
     * in omap44xx, physical memory (PHYS_MEMORY_START) is the same with the the
     * offset of mapped physical memory within virtual address space
     * (PHYS_MEMORY_START), so we just create identity mappings.
     */
    STATIC_ASSERT(MEMORY_OFFSET == PHYS_MEMORY_START, "");
    uintptr_t l1_low_aligned = ROUND_UP((uintptr_t)l1_low, ARM_L1_ALIGN);
    uintptr_t l1_high_aligned = ROUND_UP((uintptr_t)l1_high, ARM_L1_ALIGN);
    lvaddr_t vbase = MEMORY_OFFSET, base =  0;
    for (size_t i=0; i < ARM_L1_MAX_ENTRIES/2; i++) {
	    paging_map_device_section(l1_low_aligned, base, base);
	    paging_map_device_section(l1_high_aligned, vbase, vbase);

        base += ARM_L1_SECTION_BYTES;
        vbase += ARM_L1_SECTION_BYTES;
    }

    // Activate new page tables
    cp15_write_ttbr1(l1_high_aligned);
    cp15_write_ttbr0(l1_low_aligned);
>>>>>>> 7b85a60f
}

void kernel_startup_early(void)
{
    const char *cmdline;
    assert(glbl_core_data != NULL);
    cmdline = MBADDR_ASSTRING(glbl_core_data->cmdline);
    parse_commandline(cmdline, cmdargs);
    timeslice = CONSTRAIN(timeslice, 1, 20);
}

#define KERNEL_DEBUG_USB 0

/* mackerel base addresses for USB initialization */
#define OMAP44XX_USBTLLHS_CONFIG 0x4A062000
#define OMAP44XX_HSUSBHOST  0x4A064000
#define OMAP44XX_SCRM 0x4A30A000
#define OMAP44XX_SYSCTRL_PADCONF_WKUP 0x4A31E000
#define OMAP44XX_SYSCTRL_PADCONF_CORE 0x4A100000
#define OMAP44XX_EHCI 0x4A064C00
#define OMAP44XX_CKGEN_PRM 0x4A306100
#define OMAP44XX_L4PER_CM2 0x4A009400
#define OMAP44XX_L3INIT_CM2 0x4A009300

/* mackerel bases for USB initialization */
static omap44xx_hsusbhost_t hsusbhost_base;
static omap44xx_usbtllhs_config_t usbtllhs_config_base;
static omap44xx_scrm_t srcm_base;
static omap44xx_sysctrl_padconf_wkup_t sysctrl_padconf_wkup_base;
static omap44xx_sysctrl_padconf_core_t sysctrl_padconf_core_base;
static omap44xx_gpio_t gpio_1_base;
static omap44xx_gpio_t gpio_2_base;
static omap44xx_ehci_t ehci_base;
static omap44xx_ckgen_prm_t ckgen_base;
static omap44xx_l4per_cm2_t l4per_base;
static omap44xx_l3init_cm2_t l3init_base;

/*
 * initialize the USB functionality of the pandaboard
 */
static void hsusb_init(void)
{

    printf("  > hsusb_init()...\n");

    /*
     * Global Initialization of the OMAPP44xx USB Sub System
     */
    printf("  >  > USB TTL reset...");

    /*
     * Reset USBTTL
     * USBTLL_SYSCONFIG = 0x2
     */
    omap44xx_usbtllhs_config_usbtll_sysconfig_softreset_wrf(
            &usbtllhs_config_base, 0x1);

    /*
     * wait till reset is done
     */
    while (!omap44xx_usbtllhs_config_usbtll_sysstatus_resetdone_rdf(
            &usbtllhs_config_base))
        ;

    /*
     * USBTLL_SYSCONFIG
     *  - Setting ENAWAKEUP
     *  - Setting SIDLEMODE
     *  - Setting CLOCKACTIVITY
     */
    omap44xx_usbtllhs_config_usbtll_sysconfig_t sysconf = 0x0;
    sysconf = omap44xx_usbtllhs_config_usbtll_sysconfig_clockactivity_insert(
            sysconf, 0x1);
    sysconf = omap44xx_usbtllhs_config_usbtll_sysconfig_enawakeup_insert(
            sysconf, 0x1);
    sysconf = omap44xx_usbtllhs_config_usbtll_sysconfig_sidlemode_insert(
            sysconf, 0x1);
    omap44xx_usbtllhs_config_usbtll_sysconfig_wr(&usbtllhs_config_base,
            sysconf);

    printf("OK\n");

    /*
     * USBTLL_IRQENABLE:
     *  - all interrupts
     */
    omap44xx_usbtllhs_config_usbtll_irqenable_t irqena = omap44xx_usbtllhs_config_usbtll_irqenable_default;
    irqena = omap44xx_usbtllhs_config_usbtll_irqenable_fclk_start_en_insert(
            irqena, 0x1);
    irqena = omap44xx_usbtllhs_config_usbtll_irqenable_fclk_end_en_insert(
            irqena, 0x1);
    irqena = omap44xx_usbtllhs_config_usbtll_irqenable_access_error_en_insert(
            irqena, 0x1);
    omap44xx_usbtllhs_config_usbtll_irqenable_wr(&usbtllhs_config_base, irqena);

    printf("  >  > USB host controller reset...");

    /*
     * per form a reset on the USB host controller module
     * this resets both EHCI and OCHI controllers
     *
     * UHH_SYSCONFIG = 0x1
     */
    omap44xx_hsusbhost_uhh_sysconfig_softreset_wrf(&hsusbhost_base, 0x1);

    /*
     * wait till reset is done
     * UHH_SYSSTATUS = 0x6
     */
    omap44xx_hsusbhost_uhh_sysstatus_t uhh_sysstat;
    uint8_t ehci_done;
    uint8_t ohci_done;
    do {
        uhh_sysstat = omap44xx_hsusbhost_uhh_sysstatus_rd(&hsusbhost_base);
        ehci_done = omap44xx_hsusbhost_uhh_sysstatus_ehci_resetdone_extract(
                uhh_sysstat);
        ohci_done = omap44xx_hsusbhost_uhh_sysstatus_ohci_resetdone_extract(
                uhh_sysstat);
    } while (!(ehci_done & ohci_done));

    /* enable some USB host features
     * UHH_SYSCONFIG
     *  - STANDBYMODE
     *  - IDLEMODE
     */
    omap44xx_hsusbhost_uhh_sysconfig_standbymode_wrf(&hsusbhost_base, 0x1);
    omap44xx_hsusbhost_uhh_sysconfig_idlemode_wrf(&hsusbhost_base, 0x1);

    printf("OK\n");

    printf("  >  > Setting USB host configuration values...");

    /*
     * setting the host configuration to external PHY and enable
     * the burst types, app start clk
     *
     * UHH_HOSTCONFIG
     *  - APP_START_CLK
     *  - ENAINCR_x
     */
    // *((volatile uint32_t*) (0x4A064040)) =
    //       (uint32_t) ((0x7 << 2) | (0x1 << 31));
    omap44xx_hsusbhost_uhh_hostconfig_t hcfg = omap44xx_hsusbhost_uhh_hostconfig_default;
    hcfg = omap44xx_hsusbhost_uhh_hostconfig_app_start_clk_insert(hcfg, 0x1);
    hcfg = omap44xx_hsusbhost_uhh_hostconfig_ena_incr4_insert(hcfg, 0x1);
    hcfg = omap44xx_hsusbhost_uhh_hostconfig_ena_incr8_insert(hcfg, 0x1);
    hcfg = omap44xx_hsusbhost_uhh_hostconfig_ena_incr16_insert(hcfg, 0x1);
    omap44xx_hsusbhost_uhh_hostconfig_wr(&hsusbhost_base, hcfg);

    printf("OK\n");

    printf("  > done.\n");
}

// GPIO numbers for enabling the USB hub on the pandaboard
#define HSUSB_HUB_POWER 1
#define HSUSB_HUB_RESET 30


/*
 * Initialize the high speed usb hub on the pandaboard
 */
static void usb_power_on(void)
{
    printf("usb_power_on()... \n");

    printf("  > forward the AUXCLK3 to GPIO_WK31\n");
    /*
     * the USB hub needs the FREF_CLK3_OUT to be 19.2 MHz and that this
     * clock goes to the GPIO_WK31 out.
     * Assume that the sys clock is 38.4 MHz so we use a divider of 2
     *
     * Bit  8: is the enable bit
     * Bit 16: is the divider bit (here for two)
     */

    omap44xx_scrm_auxclk3_t auxclk3 = omap44xx_scrm_auxclk3_default;
    auxclk3 = omap44xx_scrm_auxclk3_enable_insert(auxclk3,
            omap44xx_scrm_ENABLE_EXT_1);
    auxclk3 = omap44xx_scrm_auxclk3_clkdiv_insert(auxclk3,
            omap44xx_scrm_MODE_1);
    omap44xx_scrm_auxclk3_wr(&srcm_base, auxclk3);

    /*
     * Forward the clock to the GPIO_WK31 pin
     *  - muxmode = fref_clk3_out (0x0)
     *  - no pullup/down (0x0)
     *  - no input buffer (0x0)
     *  - no wake up (0x0)
     */
    omap44xx_sysctrl_padconf_wkup_control_wkup_pad0_fref_clk3_out_pad1_fref_clk4_req_t clk3_out;
    clk3_out = omap44xx_sysctrl_padconf_wkup_control_wkup_pad0_fref_clk3_out_pad1_fref_clk4_req_rd(
            &sysctrl_padconf_wkup_base);
    clk3_out = omap44xx_sysctrl_padconf_wkup_control_wkup_pad0_fref_clk3_out_pad1_fref_clk4_req_fref_clk3_out_muxmode_insert(
            clk3_out, 0x0);
    clk3_out = omap44xx_sysctrl_padconf_wkup_control_wkup_pad0_fref_clk3_out_pad1_fref_clk4_req_fref_clk3_out_pulludenable_insert(
            clk3_out, 0x0);
    clk3_out = omap44xx_sysctrl_padconf_wkup_control_wkup_pad0_fref_clk3_out_pad1_fref_clk4_req_fref_clk3_out_pulltypeselect_insert(
            clk3_out, 0x0);
    clk3_out = omap44xx_sysctrl_padconf_wkup_control_wkup_pad0_fref_clk3_out_pad1_fref_clk4_req_fref_clk3_out_inputenable_insert(
            clk3_out, 0x0);
    clk3_out = omap44xx_sysctrl_padconf_wkup_control_wkup_pad0_fref_clk3_out_pad1_fref_clk4_req_fref_clk3_out_wakeupenable_insert(
            clk3_out, 0x0);
    clk3_out = omap44xx_sysctrl_padconf_wkup_control_wkup_pad0_fref_clk3_out_pad1_fref_clk4_req_fref_clk3_out_wakeupevent_insert(
            clk3_out, 0x0);
    omap44xx_sysctrl_padconf_wkup_control_wkup_pad0_fref_clk3_out_pad1_fref_clk4_req_wr(
            &sysctrl_padconf_wkup_base, clk3_out);

    printf("  > reset external USB hub and PHY\n");

    /*
     * Perform a reset on the USB hub i.e. drive the GPIO_1 pin to low
     * and enable the dataout for the this pin in GPIO
     */

    uint32_t gpoi_1_oe = omap44xx_gpio_oe_rd(&gpio_1_base)
            & (~(1UL << HSUSB_HUB_POWER));
    omap44xx_gpio_oe_wr(&gpio_1_base, gpoi_1_oe);

    omap44xx_gpio_cleardataout_wr(&gpio_1_base, (1UL << HSUSB_HUB_POWER));

    /*
     * forward the data outline to the USB hub by muxing the
     * CONTROL_CORE_PAD0_KPD_COL1_PAD1_KPD_COL2 into mode 3 (gpio_1)
     */

    omap44xx_sysctrl_padconf_core_control_core_pad0_kpd_col1_pad1_kpd_col2_t gpio1_mux;
    gpio1_mux = omap44xx_sysctrl_padconf_core_control_core_pad0_kpd_col1_pad1_kpd_col2_rd(
            &sysctrl_padconf_core_base) & 0x0000FFFF;
    gpio1_mux = omap44xx_sysctrl_padconf_core_control_core_pad0_kpd_col1_pad1_kpd_col2_kpd_col2_muxmode_insert(
            gpio1_mux, 0x3);
    omap44xx_sysctrl_padconf_core_control_core_pad0_kpd_col1_pad1_kpd_col2_wr(
            &sysctrl_padconf_core_base, gpio1_mux);

    /*
     * Perform a reset on the USB phy i.e. drive GPIO_62 to low
     *
     * HSUSB_HUB_RESET: 0 = Hub & Phy held in reset     1 = Normal operation.
     */

    uint32_t gpoi_2_oe = omap44xx_gpio_oe_rd(&gpio_2_base)
            & (~(1UL << HSUSB_HUB_RESET));
    omap44xx_gpio_oe_wr(&gpio_2_base, gpoi_2_oe);

    omap44xx_gpio_cleardataout_wr(&gpio_2_base, (1UL << HSUSB_HUB_RESET));

    /*
     * forward the data on gpio_62 pin to the output by muxing
     *  CONTROL_CORE_PAD0_GPMC_WAIT1_PAD1_GPMC_WAIT2 to mode 0x3
     */

    omap44xx_sysctrl_padconf_core_control_core_pad0_gpmc_wait1_pad1_gpmc_wait2_t gpio62_mux;
    gpio62_mux = (omap44xx_sysctrl_padconf_core_control_core_pad0_gpmc_wait1_pad1_gpmc_wait2_rd(
            &sysctrl_padconf_core_base) & 0xFFFF0000);
    gpio62_mux = omap44xx_sysctrl_padconf_core_control_core_pad0_gpmc_wait1_pad1_gpmc_wait2_gpmc_wait1_muxmode_insert(
            gpio62_mux, 0x3);
    omap44xx_sysctrl_padconf_core_control_core_pad0_gpmc_wait1_pad1_gpmc_wait2_wr(
            &sysctrl_padconf_core_base, gpio62_mux);
    omap44xx_sysctrl_padconf_core_control_core_pad0_gpmc_wait1_pad1_gpmc_wait2_wr(
            &sysctrl_padconf_core_base, gpio62_mux);

    /* delay to give the hardware time to reset TODO: propper delay*/
    for (int j = 0; j < 4000; j++) {
        printf("%c", 0xE);
    }

    hsusb_init();

    printf("  > enable the external USB hub and PHY\n");

    /* power on the USB subsystem */
    omap44xx_gpio_setdataout_wr(&gpio_1_base, (1UL << HSUSB_HUB_POWER));

    /* enable the USB HUB */
    omap44xx_gpio_setdataout_wr(&gpio_2_base, (1UL << HSUSB_HUB_RESET));

    for (int j = 0; j < 4000; j++) {
        printf("%c", 0xE);
    }

    printf("  > performing softreset on the USB PHY\n");

    omap44xx_ehci_insnreg05_ulpi_t ulpi = omap44xx_ehci_insnreg05_ulpi_default;
    ulpi = omap44xx_ehci_insnreg05_ulpi_control_insert(ulpi,
            omap44xx_ehci_CONTROL_1);
    ulpi = omap44xx_ehci_insnreg05_ulpi_portsel_insert(ulpi,
            omap44xx_ehci_PORTSEL_1);
    ulpi = omap44xx_ehci_insnreg05_ulpi_opsel_insert(ulpi,
            omap44xx_ehci_OPSEL_2);
    ulpi = omap44xx_ehci_insnreg05_ulpi_regadd_insert(ulpi, 0x5);  //ctrl reg
    ulpi = omap44xx_ehci_insnreg05_ulpi_rdwrdata_insert(ulpi, (0x1 << 5));

    omap44xx_ehci_insnreg05_ulpi_wr(&ehci_base, ulpi);

    while (omap44xx_ehci_insnreg05_ulpi_control_rdf(&ehci_base)) {
        printf("%c", 0xE);
    }

    try_again:
    /* wait till reset is done */
    ulpi = omap44xx_ehci_insnreg05_ulpi_opsel_insert(ulpi,
            omap44xx_ehci_OPSEL_3);
    ulpi = omap44xx_ehci_insnreg05_ulpi_rdwrdata_insert(ulpi, 0x0);
    omap44xx_ehci_insnreg05_ulpi_wr(&ehci_base, ulpi);

    while (omap44xx_ehci_insnreg05_ulpi_control_rdf(&ehci_base)) {
        printf("%c", 0xE);
    }
    if (omap44xx_ehci_insnreg05_ulpi_rdwrdata_rdf(&ehci_base) & (0x1 << 5)) {
        goto try_again;
    }

    /* read the debug register */
    ulpi = omap44xx_ehci_insnreg05_ulpi_regadd_insert(ulpi, 0x15);
    omap44xx_ehci_insnreg05_ulpi_wr(&ehci_base, ulpi);

    while (omap44xx_ehci_insnreg05_ulpi_control_rdf(&ehci_base)) {
        printf("%c", 0xE);
    }

    uint8_t line_state = omap44xx_ehci_insnreg05_ulpi_rdwrdata_rdf(&ehci_base) & 0x1;
    printf("  > ULPI line state = %s\n",
            line_state ? "Connected" : "Disconnected");
    assert(line_state);

    printf("done.\n");
}

static void prcm_init(void)
{
    printf("prcm_init()...\n");

    printf("  > CM_SYS_CLKSEL=38.4MHz \n");
    /*
     * Set the system clock to 38.4 MHz
     * CM_SYS_CLKSEL = 0x7
     */

    omap44xx_ckgen_prm_cm_sys_clksel_wr(&ckgen_base,
            omap44xx_ckgen_prm_SYS_CLKSEL_7);

    if (!omap44xx_ckgen_prm_cm_sys_clksel_rd(&ckgen_base)) {
        printf("WARNING: Could not set SYS_CLK\n");
        return;
    }

    /* ALTCLKSRC in SRCM*/
    omap44xx_scrm_altclksrc_t altclk = omap44xx_scrm_altclksrc_default;
    altclk = omap44xx_scrm_altclksrc_mode_insert(altclk, omap44xx_scrm_MODE_1);
    altclk = omap44xx_scrm_altclksrc_enable_int_insert(altclk, 0x1);
    altclk = omap44xx_scrm_altclksrc_enable_ext_insert(altclk, 0x1);
    omap44xx_scrm_altclksrc_wr(&srcm_base, altclk);

    printf("  > Enabling L4PER interconnect clock\n");
    /* CM_L4PER_CLKSTCTRL */
    omap44xx_l4per_cm2_cm_l4per_clkstctrl_clktrctrl_wrf(&l4per_base, 0x2);

    printf("  > Enabling GPIOi clocks\n");
    /* CM_L4PER_GPIO2_CLKCTRL */
    omap44xx_l4per_cm2_cm_l4per_gpio2_clkctrl_modulemode_wrf(&l4per_base, 0x1);
    /* CM_L4PER_GPIO3_CLKCTRL */
    omap44xx_l4per_cm2_cm_l4per_gpio3_clkctrl_modulemode_wrf(&l4per_base, 0x1);
    /* CM_L4PER_GPIO4_CLKCTRL */
    omap44xx_l4per_cm2_cm_l4per_gpio4_clkctrl_modulemode_wrf(&l4per_base, 0x1);
    /* CM_L4PER_GPIO5_CLKCTRL */
    omap44xx_l4per_cm2_cm_l4per_gpio5_clkctrl_modulemode_wrf(&l4per_base, 0x1);
    /* CM_L4PER_GPIO6_CLKCTRL */
    omap44xx_l4per_cm2_cm_l4per_gpio6_clkctrl_modulemode_wrf(&l4per_base, 0x1);
    /* CM_L4PER_HDQ1W_CLKCTRL */
    omap44xx_l4per_cm2_cm_l4per_hdq1w_clkctrl_modulemode_wrf(&l4per_base, 0x2);

    printf("  > Enabling L3INIT USB clocks\n");
    /* CM_L3INIT_HSI_CLKCTRL */
    omap44xx_l3init_cm2_cm_l3init_hsi_clkctrl_modulemode_wrf(&l3init_base, 0x1);

    /* CM_L3INIT_HSUSBHOST_CLKCTRL */
    omap44xx_l3init_cm2_cm_l3init_hsusbhost_clkctrl_t hsusb_cm = 0x0;
    hsusb_cm = omap44xx_l3init_cm2_cm_l3init_hsusbhost_clkctrl_clksel_utmi_p1_insert(
            hsusb_cm, 0x3);
    hsusb_cm = omap44xx_l3init_cm2_cm_l3init_hsusbhost_clkctrl_modulemode_insert(
            hsusb_cm, 0x2);
    hsusb_cm |= 0xFF00;  // all clocks
    omap44xx_l3init_cm2_cm_l3init_hsusbhost_clkctrl_wr(&l3init_base, hsusb_cm);

    /* CM_L3INIT_HSUSBOTG_CLKCTRL */
    omap44xx_l3init_cm2_cm_l3init_hsusbotg_clkctrl_modulemode_wrf(&l3init_base,
            0x1);

    /* CM_L3INIT_HSUSBTLL_CLKCTRL */
    omap44xx_l3init_cm2_cm_l3init_hsusbtll_clkctrl_t usbtll_cm = 0x0;
    usbtll_cm = omap44xx_l3init_cm2_cm_l3init_hsusbtll_clkctrl_modulemode_insert(
            usbtll_cm, 0x1);
    usbtll_cm = omap44xx_l3init_cm2_cm_l3init_hsusbtll_clkctrl_optfclken_usb_ch0_clk_insert(
            usbtll_cm, 0x1);
    usbtll_cm = omap44xx_l3init_cm2_cm_l3init_hsusbtll_clkctrl_optfclken_usb_ch1_clk_insert(
            usbtll_cm, 0x1);
    omap44xx_l3init_cm2_cm_l3init_hsusbtll_clkctrl_wr(&l3init_base, usbtll_cm);

    /* CM_L3INIT_FSUSB_CLKCTRL */
    omap44xx_l3init_cm2_cm_l3init_fsusb_clkctrl_modulemode_wrf(&l3init_base,
            0x2);
    /* CM_L3INIT_USBPHY_CLKCTRL */
    omap44xx_l3init_cm2_cm_l3init_usbphy_clkctrl_wr(&l3init_base, 0x301);

    printf("done.\n");
}

static void set_muxconf_regs(void)
{
    printf("set_muxconf_regs()...");

    /* CONTROL_PADCONF_CORE_SYSCONFIG */
    omap44xx_sysctrl_padconf_core_control_padconf_core_sysconfig_ip_sysconfig_idlemode_wrf(
            &sysctrl_padconf_core_base, 0x1);

    /* CONTROL_PADCONF_WKUP_SYSCONFIG */
    omap44xx_sysctrl_padconf_wkup_control_padconf_wkup_sysconfig_ip_sysconfig_idlemode_wrf(
            &sysctrl_padconf_wkup_base, 0x1);

    /* USBB1_CLK */
    omap44xx_sysctrl_padconf_core_control_core_pad0_cam_globalreset_pad1_usbb1_ulpitll_clk_t ulpitll;
    ulpitll = omap44xx_sysctrl_padconf_core_control_core_pad0_cam_globalreset_pad1_usbb1_ulpitll_clk_rd(
            &sysctrl_padconf_core_base) & 0x0000FFFF;
    ulpitll = omap44xx_sysctrl_padconf_core_control_core_pad0_cam_globalreset_pad1_usbb1_ulpitll_clk_usbb1_ulpitll_clk_inputenable_insert(
            ulpitll, 0x1);
    ulpitll = omap44xx_sysctrl_padconf_core_control_core_pad0_cam_globalreset_pad1_usbb1_ulpitll_clk_usbb1_ulpitll_clk_pulludenable_insert(
            ulpitll, 0x1);
    ulpitll = omap44xx_sysctrl_padconf_core_control_core_pad0_cam_globalreset_pad1_usbb1_ulpitll_clk_usbb1_ulpitll_clk_muxmode_insert(
            ulpitll, 0x4);
    omap44xx_sysctrl_padconf_core_control_core_pad0_cam_globalreset_pad1_usbb1_ulpitll_clk_wr(
            &sysctrl_padconf_core_base, ulpitll);

    /* USBB1_STP / USBB1_DIR */
    omap44xx_sysctrl_padconf_core_control_core_pad0_usbb1_ulpitll_stp_pad1_usbb1_ulpitll_dir_t usb_dir = 0x0;
    usb_dir = omap44xx_sysctrl_padconf_core_control_core_pad0_usbb1_ulpitll_stp_pad1_usbb1_ulpitll_dir_usbb1_ulpitll_stp_muxmode_insert(
            usb_dir, 0x4);
    usb_dir = omap44xx_sysctrl_padconf_core_control_core_pad0_usbb1_ulpitll_stp_pad1_usbb1_ulpitll_dir_usbb1_ulpitll_dir_muxmode_insert(
            usb_dir, 0x4);
    usb_dir = omap44xx_sysctrl_padconf_core_control_core_pad0_usbb1_ulpitll_stp_pad1_usbb1_ulpitll_dir_usbb1_ulpitll_dir_inputenable_insert(
            usb_dir, 0x1);
    usb_dir = omap44xx_sysctrl_padconf_core_control_core_pad0_usbb1_ulpitll_stp_pad1_usbb1_ulpitll_dir_usbb1_ulpitll_dir_pulludenable_insert(
            usb_dir, 0x1);
    omap44xx_sysctrl_padconf_core_control_core_pad0_usbb1_ulpitll_stp_pad1_usbb1_ulpitll_dir_wr(
            &sysctrl_padconf_core_base, usb_dir);

    /* this values are used for all the 8 data lines */
    uint32_t usb_dat = 0x0;
    usb_dat = omap44xx_sysctrl_padconf_core_control_core_pad0_usbb1_ulpitll_nxt_pad1_usbb1_ulpitll_dat0_usbb1_ulpitll_dat0_muxmode_insert(
            usb_dat, 0x4);
    usb_dat = omap44xx_sysctrl_padconf_core_control_core_pad0_usbb1_ulpitll_nxt_pad1_usbb1_ulpitll_dat0_usbb1_ulpitll_nxt_muxmode_insert(
            usb_dat, 0x4);
    usb_dat = omap44xx_sysctrl_padconf_core_control_core_pad0_usbb1_ulpitll_nxt_pad1_usbb1_ulpitll_dat0_usbb1_ulpitll_dat0_inputenable_insert(
            usb_dat, 0x1);
    usb_dat = omap44xx_sysctrl_padconf_core_control_core_pad0_usbb1_ulpitll_nxt_pad1_usbb1_ulpitll_dat0_usbb1_ulpitll_nxt_inputenable_insert(
            usb_dat, 0x1);
    usb_dat = omap44xx_sysctrl_padconf_core_control_core_pad0_usbb1_ulpitll_nxt_pad1_usbb1_ulpitll_dat0_usbb1_ulpitll_dat0_pulludenable_insert(
            usb_dat, 0x1);
    usb_dat = omap44xx_sysctrl_padconf_core_control_core_pad0_usbb1_ulpitll_nxt_pad1_usbb1_ulpitll_dat0_usbb1_ulpitll_nxt_pulludenable_insert(
            usb_dat, 0x1);

    /* USBB1_DAT0 / USBB1_NXT */
    omap44xx_sysctrl_padconf_core_control_core_pad0_usbb1_ulpitll_nxt_pad1_usbb1_ulpitll_dat0_wr(
            &sysctrl_padconf_core_base, usb_dat);

    /* USBB1_DAT1 / USBB1_DAT2 */
    omap44xx_sysctrl_padconf_core_control_core_pad0_usbb1_ulpitll_dat1_pad1_usbb1_ulpitll_dat2_wr(
            &sysctrl_padconf_core_base, usb_dat);

    /* USBB1_DAT3 / USBB1_DAT4 */
    omap44xx_sysctrl_padconf_core_control_core_pad0_usbb1_ulpitll_dat3_pad1_usbb1_ulpitll_dat4_wr(
            &sysctrl_padconf_core_base, usb_dat);

    /* USBB1_DAT5 / USBB1_DAT6 */
    omap44xx_sysctrl_padconf_core_control_core_pad0_usbb1_ulpitll_dat5_pad1_usbb1_ulpitll_dat6_wr(
            &sysctrl_padconf_core_base, usb_dat);

    /* USBB1_DAT7 */
    omap44xx_sysctrl_padconf_core_control_core_pad0_usbb1_ulpitll_dat7_pad1_usbb1_hsic_data_t usb_dat7;
    usb_dat7 = omap44xx_sysctrl_padconf_core_control_core_pad0_usbb1_ulpitll_dat7_pad1_usbb1_hsic_data_rd(
            &sysctrl_padconf_core_base) & 0xFFFF0000;
    usb_dat7 = omap44xx_sysctrl_padconf_core_control_core_pad0_usbb1_ulpitll_dat7_pad1_usbb1_hsic_data_usbb1_ulpitll_dat7_muxmode_insert(
            usb_dat7, 0x4);
    usb_dat7 = omap44xx_sysctrl_padconf_core_control_core_pad0_usbb1_ulpitll_dat7_pad1_usbb1_hsic_data_usbb1_ulpitll_dat7_pulludenable_insert(
            usb_dat7, 0x1);
    usb_dat7 = omap44xx_sysctrl_padconf_core_control_core_pad0_usbb1_ulpitll_dat7_pad1_usbb1_hsic_data_usbb1_ulpitll_dat7_inputenable_insert(
            usb_dat7, 0x1);
    omap44xx_sysctrl_padconf_core_control_core_pad0_usbb1_ulpitll_dat7_pad1_usbb1_hsic_data_wr(
            &sysctrl_padconf_core_base, usb_dat7);

    printf("done\n");
}

/**
 * \brief Continue kernel initialization in kernel address space.
 *
 * This function resets paging to map out low memory and map in physical
 * address space, relocating all remaining data structures. It sets up exception handling,
 * initializes devices and enables interrupts. After that it
 * calls arm_kernel_startup(), which should not return (if it does, this function
 * halts the kernel).
 */
static void __attribute__ ((noinline,noreturn)) text_init(void)
{
    errval_t errval;

<<<<<<< HEAD
    // Map-out low memory
    if (glbl_core_data->multiboot_flags & MULTIBOOT_INFO_FLAG_HAS_MMAP) {

        struct arm_coredata_mmap *mmap = (struct arm_coredata_mmap *) local_phys_to_mem(
                glbl_core_data->mmap_addr);

        paging_arm_reset(mmap->base_addr, mmap->length);
        printf("paging_arm_reset: base: 0x%"PRIx64", length: 0x%"PRIx64".\n",
                mmap->base_addr, mmap->length);
=======
    if ((glbl_core_data->multiboot_flags & MULTIBOOT_INFO_FLAG_HAS_MMAP)) {
        // BSP core: set final page tables
        struct arm_coredata_mmap *mmap = (struct arm_coredata_mmap *)
            local_phys_to_mem(glbl_core_data->mmap_addr);
        paging_arm_reset(mmap->base_addr, mmap->length);
        //printf("paging_arm_reset: base: 0x%"PRIx64", length: 0x%"PRIx64".\n", mmap->base_addr, mmap->length);
>>>>>>> 7b85a60f
    } else {
        // AP core
        //  FIXME: Not sure what to do, so map the whole memory for now
        paging_arm_reset(PHYS_MEMORY_START, 0x40000000);
    }

    exceptions_init();

    //printf("invalidate cache\n");
    cp15_invalidate_i_and_d_caches_fast();
    //printf("invalidate TLB\n");
    cp15_invalidate_tlb();

    //printf("startup_early\n");
    kernel_startup_early();
    //printf("kernel_startup_early done!\n");

    //initialize console
    serial_init(serial_console_port);

    printf("Barrelfish CPU driver starting on ARMv7 OMAP44xx"
            " Board id 0x%08"PRIx32"\n", hal_get_board_id());
    printf("The address of paging_map_kernel_section is %p\n",
            paging_map_kernel_section);

    errval = serial_debug_init();
    if (err_is_fail(errval)) {
<<<<<<< HEAD
        printf("Failed to initialize debug port: %d", serial_debug_port);
=======
            printf("Failed to initialize debug port: %d", serial_debug_port);
>>>>>>> 7b85a60f
    }

    if (my_core_id != hal_get_cpu_id()) {
        printf("** setting my_core_id (="PRIuCOREID") to match hal_get_cpu_id() (=%u)\n");
        my_core_id = hal_get_cpu_id();
    }

    // Test MMU by remapping the device identifier and reading it using a
    // virtual address
    lpaddr_t id_code_section = OMAP44XX_MAP_L4_CFG_SYSCTRL_GENERAL_CORE
            & ~ARM_L1_SECTION_MASK;
    lvaddr_t id_code_remapped = paging_map_device(id_code_section,
            ARM_L1_SECTION_BYTES);
    omap44xx_id_t id;
    omap44xx_id_initialize(&id,
            (mackerel_addr_t) (id_code_remapped
                    + (OMAP44XX_MAP_L4_CFG_SYSCTRL_GENERAL_CORE
                            & ARM_L1_SECTION_MASK)));

    char buf[200];
    omap44xx_id_code_pr(buf, 200, &id);
    printf("Using MMU, %s", buf);

    gic_init();
    printf("gic_init done\n");

    if (hal_cpu_is_bsp()) {

        scu_initialize();
        uint32_t omap_num_cores = scu_get_core_count();
        printf("Number of cores in system: %"PRIu32"\n", omap_num_cores);

        // ARM Cortex A9 TRM section 2.1
        if (omap_num_cores > 4)
            panic("ARM SCU doesn't support more than 4 cores!");

        // init SCU if more than one core present
        if (omap_num_cores > 1) {
            scu_enable();
        }
    }

    tsc_init();
    printf("tsc_init done --\n");
#ifndef __gem5__
    enable_cycle_counter_user_access();
    reset_cycle_counter();
#endif

<<<<<<< HEAD
    // tell BSP that we are started up
    // XXX NYI: See Section 27.4.4 in the OMAP44xx manual for how this
    // should work.

=======
>>>>>>> 7b85a60f
    arm_kernel_startup();
}

/**
 * Use Mackerel to print the identification from the system
 * configuration block.
 */
static void print_system_identification(void)
{
    char buf[800];
    omap44xx_id_t id;
    omap44xx_id_initialize(&id,
            (mackerel_addr_t) OMAP44XX_MAP_L4_CFG_SYSCTRL_GENERAL_CORE);
    omap44xx_id_pr(buf, 799, &id);
    printf("%s", buf);
    omap44xx_id_codevals_prtval(buf, 799, omap44xx_id_code_rawrd(&id));
    printf("Device is a %s\n", buf);
}

static size_t bank_size(int bank, lpaddr_t base)
{
    int rowbits;
    int colbits;
    int rowsize;
    omap44xx_emif_t emif;
<<<<<<< HEAD
    omap44xx_emif_initialize(&emif, (mackerel_addr_t) base);
    if (omap44xx_emif_status_phy_dll_ready_rdf(&emif)) {
        rowbits = omap44xx_emif_sdram_config_rowsize_rdf(&emif) + 9;
        colbits = omap44xx_emif_sdram_config_pagesize_rdf(&emif) + 9;
        rowsize = omap44xx_emif_sdram_config2_rdbsize_rdf(&emif) + 5;
        printf("EMIF%d: ready, %d-bit rows, %d-bit cols, %d-byte row buffer\n",
                bank, rowbits, colbits, 1 << rowsize);
        return (1 << (rowbits + colbits + rowsize));
    } else {
=======
    omap44xx_emif_initialize(&emif, (mackerel_addr_t)base);

    if (!omap44xx_emif_status_phy_dll_ready_rdf(&emif)) {
>>>>>>> 7b85a60f
        printf("EMIF%d doesn't seem to have any DDRAM attached.\n", bank);
        return 0;
    }

    rowbits = omap44xx_emif_sdram_config_rowsize_rdf(&emif) + 9;
    colbits = omap44xx_emif_sdram_config_pagesize_rdf(&emif) + 9;
    rowsize = omap44xx_emif_sdram_config2_rdbsize_rdf(&emif) + 5;

    printf("EMIF%d: ready, %d-bit rows, %d-bit cols, %d-byte row buffer\n",
            bank, rowbits, colbits, 1<<rowsize);

    return (1 << (rowbits + colbits + rowsize));
}

static void size_ram(void)
{
    size_t sz = 0;
    sz = bank_size(1, OMAP44XX_MAP_EMIF1) + bank_size(2, OMAP44XX_MAP_EMIF2);
<<<<<<< HEAD
    printf("We seem to have 0x%08lx bytes of DDRAM: that's %s.\n", sz,
            sz == 0x40000000 ? "about right" : "unexpected");
=======
    printf("We seem to have 0x%08lx bytes of DDRAM: that's %s.\n",
            sz, sz == 0x40000000 ? "about right" : "unexpected" );
>>>>>>> 7b85a60f
}

/*
 * Does work for both LEDs now.
 */
static void set_leds(void)
{
    uint32_t r, nr;
<<<<<<< HEAD
=======
    omap44xx_gpio_t g;
    //char buf[8001];
>>>>>>> 7b85a60f

    printf("Flashing LEDs\n");

    omap44xx_gpio_initialize(&g, (mackerel_addr_t) OMAP44XX_MAP_L4_WKUP_GPIO1);
    // Output enable
    r = omap44xx_gpio_oe_rd(&g) & (~(1 << 8));
    omap44xx_gpio_oe_wr(&g, r);
    // Write data out
    r = omap44xx_gpio_dataout_rd(&g) & (~(1 << 8));
    nr = r | (1 << 8);
    for (int i = 0; i < 5; i++) {
        omap44xx_gpio_dataout_wr(&g, r);
        for (int j = 0; j < 2000; j++) {
            printf("%c", 0xE);
        }
        omap44xx_gpio_dataout_wr(&g, nr);
        for (int j = 0; j < 2000; j++) {
            printf("%c", 0xE);
        }
    }

    omap44xx_gpio_initialize(&g, (mackerel_addr_t) OMAP44XX_MAP_L4_PER_GPIO4);

    /*
     * TODO: write as mackerel
     */
    volatile uint32_t *pad_mux = (uint32_t *) 0x4A1000F4;
    *pad_mux = ((*pad_mux) & ~(0x7 << 16)) | (0x3 << 16);

    // Output enable
    r = omap44xx_gpio_oe_rd(&g) & (~(1 << 14));
    omap44xx_gpio_oe_wr(&g, r);
    // Write data out
    r = omap44xx_gpio_dataout_rd(&g);
    nr = r | (1 << 14);
    for (int i = 0; i < 5; i++) {
        omap44xx_gpio_dataout_wr(&g, r);
        for (int j = 0; j < 2000; j++) {
            printf("%c", 0xE);
        }
        omap44xx_gpio_dataout_wr(&g, nr);
        for (int j = 0; j < 2000; j++) {
            printf("%c", 0xE);
        }
    }
}

/**
 * Entry point called from boot.S for bootstrap processor.
 * if is_bsp == true, then pointer points to multiboot_info
 * else pointer points to a global struct
 */
void arch_init(void *pointer)
{

    serial_early_init(serial_console_port);

    if (hal_cpu_is_bsp()) {
<<<<<<< HEAD
        struct multiboot_info *mb = (struct multiboot_info *) pointer;
        elf = (struct arm_coredata_elf *) &mb->syms.elf;
        memset(glbl_core_data, 0, sizeof(struct arm_core_data));
        glbl_core_data->start_free_ram = ROUND_UP(max(multiboot_end_addr(mb), (uintptr_t)&kernel_final_byte),
                BASE_PAGE_SIZE);
=======
        struct multiboot_info *mb = pointer;

        memset(glbl_core_data, 0, sizeof(struct arm_core_data));
>>>>>>> 7b85a60f

        size_t max_addr = max(multiboot_end_addr(mb), (uintptr_t)&kernel_final_byte);
        glbl_core_data->start_free_ram = ROUND_UP(max_addr, BASE_PAGE_SIZE);
        glbl_core_data->mods_addr = mb->mods_addr;
        glbl_core_data->mods_count = mb->mods_count;
        glbl_core_data->cmdline = mb->cmdline;
        glbl_core_data->mmap_length = mb->mmap_length;
        glbl_core_data->mmap_addr = mb->mmap_addr;
        glbl_core_data->multiboot_flags = mb->flags;

        memset(&global->locks, 0, sizeof(global->locks));
<<<<<<< HEAD

    } else {
        global = (struct global *) GLOBAL_VBASE;
        memset(&global->locks, 0, sizeof(global->locks));
        struct arm_core_data *core_data = (struct arm_core_data*) ((lvaddr_t) &kernel_first_byte
                - BASE_PAGE_SIZE);
        glbl_core_data = core_data;
        glbl_core_data->cmdline = (lpaddr_t) &core_data->kernel_cmdline;
        my_core_id = core_data->dst_core_id;
        elf = &core_data->elf;
    }

    // XXX: print kernel address for debugging with gdb
    printf("Barrelfish OMAP44xx CPU driver starting at addr 0x%"PRIxLVADDR"\n",
            local_phys_to_mem((uint32_t) &kernel_first_byte));

    print_system_identification();
    size_ram();

    if (1) {
        set_leds();
    }

    /*
     * pandaboard related USB setup
     */
    if (hal_cpu_is_bsp()) {
        printf("-------------------------\nUSB Host initialization\n");
        omap44xx_hsusbhost_initialize(&hsusbhost_base,
                (mackerel_addr_t) OMAP44XX_HSUSBHOST);
        omap44xx_usbtllhs_config_initialize(&usbtllhs_config_base,
                (mackerel_addr_t) OMAP44XX_USBTLLHS_CONFIG);
        omap44xx_scrm_initialize(&srcm_base, (mackerel_addr_t) OMAP44XX_SCRM);
        omap44xx_sysctrl_padconf_wkup_initialize(&sysctrl_padconf_wkup_base,
                (mackerel_addr_t) OMAP44XX_SYSCTRL_PADCONF_WKUP);
        omap44xx_sysctrl_padconf_core_initialize(&sysctrl_padconf_core_base,
                (mackerel_addr_t) OMAP44XX_SYSCTRL_PADCONF_CORE);
        omap44xx_gpio_initialize(&gpio_1_base,
                (mackerel_addr_t) OMAP44XX_MAP_L4_WKUP_GPIO1);
        omap44xx_gpio_initialize(&gpio_2_base,
                (mackerel_addr_t) OMAP44XX_MAP_L4_PER_GPIO2);
        omap44xx_ehci_initialize(&ehci_base, (mackerel_addr_t) OMAP44XX_EHCI);

        omap44xx_ckgen_prm_initialize(&ckgen_base,
                (mackerel_addr_t) OMAP44XX_CKGEN_PRM);
        omap44xx_l4per_cm2_initialize(&l4per_base,
                (mackerel_addr_t) OMAP44XX_L4PER_CM2);
        omap44xx_l3init_cm2_initialize(&l3init_base,
                (mackerel_addr_t) OMAP44XX_L3INIT_CM2);
        prcm_init();
        set_muxconf_regs();
        usb_power_on();
        printf("-------------------------\n");
=======
    } else {
        global = (struct global *)GLOBAL_VBASE;
        // zeroing locks for the app core seems bogus to me --AKK
        //memset(&global->locks, 0, sizeof(global->locks));

        // our core data (struct arm_core_data) is placed one page before the
        // first byte of the kernel image
        glbl_core_data = (struct arm_core_data *)
                            ((lpaddr_t)&kernel_first_byte - BASE_PAGE_SIZE);
        glbl_core_data->cmdline = (lpaddr_t)&glbl_core_data->kernel_cmdline;
        my_core_id = glbl_core_data->dst_core_id;

        // tell BSP that we are started up
        // See Section 27.4.4 in the OMAP44xx manual for how this should work.
        // we do this early, to avoid having to map the registers
        lpaddr_t aux_core_boot_0 = AUX_CORE_BOOT_0;
        lpaddr_t ap_wait = AP_WAIT_PHYS;

        *((volatile lvaddr_t *)aux_core_boot_0) = 2<<2;
        //__sync_synchronize();
        *((volatile lvaddr_t *)ap_wait) = AP_STARTED;

    }

    // XXX: print kernel address for debugging with gdb
    printf("Barrelfish OMAP44xx CPU driver starting at addr 0x%"PRIxLVADDR" on core %"PRIuCOREID"\n",
            local_phys_to_mem((lpaddr_t)&kernel_first_byte), my_core_id);

    if (hal_cpu_is_bsp()) {
        print_system_identification();
        size_ram();
    }

    if (0) {
        set_leds();
>>>>>>> 7b85a60f
    }

    paging_init();
    cp15_enable_mmu();
    cp15_enable_alignment();
    printf("MMU enabled\n");

    text_init();
}<|MERGE_RESOLUTION|>--- conflicted
+++ resolved
@@ -62,24 +62,6 @@
  */
 uintptr_t kernel_stack[KERNEL_STACK_SIZE / sizeof(uintptr_t)] __attribute__ ((aligned(8)));
 
-<<<<<<< HEAD
-/**
- * Boot-up L1 page table for addresses up to 2GB (translated by TTBR0)
- */
-//XXX: We reserve double the space needed to be able to align the pagetable
-//	   to 16K after relocation
-static union arm_l1_entry boot_l1_low[2 * ARM_L1_MAX_ENTRIES] __attribute__ ((aligned(ARM_L1_ALIGN)));
-static union arm_l1_entry * aligned_boot_l1_low;
-/**
- * Boot-up L1 page table for addresses >=2GB (translated by TTBR1)
- */
-//XXX: We reserve double the space needed to be able to align the pagetable
-//	   to 16K after relocation
-static union arm_l1_entry boot_l1_high[2 * ARM_L1_MAX_ENTRIES] __attribute__ ((aligned(ARM_L1_ALIGN)));
-static union arm_l1_entry * aligned_boot_l1_high;
-
-=======
->>>>>>> 7b85a60f
 #define MIN(a,b) ((a) < (b) ? (a) : (b))
 #define MAX(a,b) ((a) > (b) ? (a) : (b))
 #define CONSTRAIN(x, a, b) MIN(MAX(x, a), b)
@@ -206,35 +188,8 @@
     uint32_t ttbcr = cp15_read_ttbcr();
     ttbcr =  (ttbcr & ~7) | TTBCR_N;
     cp15_write_ttbcr(ttbcr);
-<<<<<<< HEAD
-
-    // make sure pagetables are aligned to 16K
-    aligned_boot_l1_low = (union arm_l1_entry *) ROUND_UP((uintptr_t)boot_l1_low, ARM_L1_ALIGN);
-    aligned_boot_l1_high = (union arm_l1_entry *) ROUND_UP((uintptr_t)boot_l1_high, ARM_L1_ALIGN);
-
-    lvaddr_t vbase = MEMORY_OFFSET, base = 0;
-
-    for (size_t i = 0; i < ARM_L1_MAX_ENTRIES / 2;
-            i++, base += ARM_L1_SECTION_BYTES, vbase += ARM_L1_SECTION_BYTES) {
-        // create 1:1 mapping
-        //		paging_map_kernel_section((uintptr_t)aligned_boot_l1_low, base, base);
-        paging_map_device_section((uintptr_t) aligned_boot_l1_low, base, base);
-
-        // Alias the same region at MEMORY_OFFSET (gem5 code)
-        // create 1:1 mapping for pandaboard
-        //		paging_map_device_section((uintptr_t)boot_l1_high, vbase, vbase);
-        /* if(vbase < 0xc0000000) */
-        paging_map_device_section((uintptr_t) aligned_boot_l1_high, vbase,
-                vbase);
-    }
-
-    // Activate new page tables
-    cp15_write_ttbr1((lpaddr_t) aligned_boot_l1_high);
-    cp15_write_ttbr0((lpaddr_t) aligned_boot_l1_low);
-=======
     STATIC_ASSERT(1UL<<(32-TTBCR_N) == MEMORY_OFFSET, "");
     #undef TTBCR_N
-
 
     /**
      * in omap44xx, physical memory (PHYS_MEMORY_START) is the same with the the
@@ -248,7 +203,6 @@
     for (size_t i=0; i < ARM_L1_MAX_ENTRIES/2; i++) {
 	    paging_map_device_section(l1_low_aligned, base, base);
 	    paging_map_device_section(l1_high_aligned, vbase, vbase);
-
         base += ARM_L1_SECTION_BYTES;
         vbase += ARM_L1_SECTION_BYTES;
     }
@@ -256,7 +210,6 @@
     // Activate new page tables
     cp15_write_ttbr1(l1_high_aligned);
     cp15_write_ttbr0(l1_low_aligned);
->>>>>>> 7b85a60f
 }
 
 void kernel_startup_early(void)
@@ -762,24 +715,12 @@
 {
     errval_t errval;
 
-<<<<<<< HEAD
-    // Map-out low memory
-    if (glbl_core_data->multiboot_flags & MULTIBOOT_INFO_FLAG_HAS_MMAP) {
-
-        struct arm_coredata_mmap *mmap = (struct arm_coredata_mmap *) local_phys_to_mem(
-                glbl_core_data->mmap_addr);
-
-        paging_arm_reset(mmap->base_addr, mmap->length);
-        printf("paging_arm_reset: base: 0x%"PRIx64", length: 0x%"PRIx64".\n",
-                mmap->base_addr, mmap->length);
-=======
     if ((glbl_core_data->multiboot_flags & MULTIBOOT_INFO_FLAG_HAS_MMAP)) {
         // BSP core: set final page tables
         struct arm_coredata_mmap *mmap = (struct arm_coredata_mmap *)
             local_phys_to_mem(glbl_core_data->mmap_addr);
         paging_arm_reset(mmap->base_addr, mmap->length);
         //printf("paging_arm_reset: base: 0x%"PRIx64", length: 0x%"PRIx64".\n", mmap->base_addr, mmap->length);
->>>>>>> 7b85a60f
     } else {
         // AP core
         //  FIXME: Not sure what to do, so map the whole memory for now
@@ -807,11 +748,7 @@
 
     errval = serial_debug_init();
     if (err_is_fail(errval)) {
-<<<<<<< HEAD
         printf("Failed to initialize debug port: %d", serial_debug_port);
-=======
-            printf("Failed to initialize debug port: %d", serial_debug_port);
->>>>>>> 7b85a60f
     }
 
     if (my_core_id != hal_get_cpu_id()) {
@@ -861,13 +798,6 @@
     reset_cycle_counter();
 #endif
 
-<<<<<<< HEAD
-    // tell BSP that we are started up
-    // XXX NYI: See Section 27.4.4 in the OMAP44xx manual for how this
-    // should work.
-
-=======
->>>>>>> 7b85a60f
     arm_kernel_startup();
 }
 
@@ -893,21 +823,9 @@
     int colbits;
     int rowsize;
     omap44xx_emif_t emif;
-<<<<<<< HEAD
-    omap44xx_emif_initialize(&emif, (mackerel_addr_t) base);
-    if (omap44xx_emif_status_phy_dll_ready_rdf(&emif)) {
-        rowbits = omap44xx_emif_sdram_config_rowsize_rdf(&emif) + 9;
-        colbits = omap44xx_emif_sdram_config_pagesize_rdf(&emif) + 9;
-        rowsize = omap44xx_emif_sdram_config2_rdbsize_rdf(&emif) + 5;
-        printf("EMIF%d: ready, %d-bit rows, %d-bit cols, %d-byte row buffer\n",
-                bank, rowbits, colbits, 1 << rowsize);
-        return (1 << (rowbits + colbits + rowsize));
-    } else {
-=======
     omap44xx_emif_initialize(&emif, (mackerel_addr_t)base);
 
     if (!omap44xx_emif_status_phy_dll_ready_rdf(&emif)) {
->>>>>>> 7b85a60f
         printf("EMIF%d doesn't seem to have any DDRAM attached.\n", bank);
         return 0;
     }
@@ -926,13 +844,8 @@
 {
     size_t sz = 0;
     sz = bank_size(1, OMAP44XX_MAP_EMIF1) + bank_size(2, OMAP44XX_MAP_EMIF2);
-<<<<<<< HEAD
-    printf("We seem to have 0x%08lx bytes of DDRAM: that's %s.\n", sz,
-            sz == 0x40000000 ? "about right" : "unexpected");
-=======
     printf("We seem to have 0x%08lx bytes of DDRAM: that's %s.\n",
             sz, sz == 0x40000000 ? "about right" : "unexpected" );
->>>>>>> 7b85a60f
 }
 
 /*
@@ -941,11 +854,8 @@
 static void set_leds(void)
 {
     uint32_t r, nr;
-<<<<<<< HEAD
-=======
     omap44xx_gpio_t g;
     //char buf[8001];
->>>>>>> 7b85a60f
 
     printf("Flashing LEDs\n");
 
@@ -1004,17 +914,9 @@
     serial_early_init(serial_console_port);
 
     if (hal_cpu_is_bsp()) {
-<<<<<<< HEAD
-        struct multiboot_info *mb = (struct multiboot_info *) pointer;
-        elf = (struct arm_coredata_elf *) &mb->syms.elf;
+        struct multiboot_info *mb = pointer;
+
         memset(glbl_core_data, 0, sizeof(struct arm_core_data));
-        glbl_core_data->start_free_ram = ROUND_UP(max(multiboot_end_addr(mb), (uintptr_t)&kernel_final_byte),
-                BASE_PAGE_SIZE);
-=======
-        struct multiboot_info *mb = pointer;
-
-        memset(glbl_core_data, 0, sizeof(struct arm_core_data));
->>>>>>> 7b85a60f
 
         size_t max_addr = max(multiboot_end_addr(mb), (uintptr_t)&kernel_final_byte);
         glbl_core_data->start_free_ram = ROUND_UP(max_addr, BASE_PAGE_SIZE);
@@ -1026,29 +928,38 @@
         glbl_core_data->multiboot_flags = mb->flags;
 
         memset(&global->locks, 0, sizeof(global->locks));
-<<<<<<< HEAD
-
     } else {
-        global = (struct global *) GLOBAL_VBASE;
-        memset(&global->locks, 0, sizeof(global->locks));
-        struct arm_core_data *core_data = (struct arm_core_data*) ((lvaddr_t) &kernel_first_byte
-                - BASE_PAGE_SIZE);
-        glbl_core_data = core_data;
-        glbl_core_data->cmdline = (lpaddr_t) &core_data->kernel_cmdline;
-        my_core_id = core_data->dst_core_id;
-        elf = &core_data->elf;
+        global = (struct global *)GLOBAL_VBASE;
+        // zeroing locks for the app core seems bogus to me --AKK
+        //memset(&global->locks, 0, sizeof(global->locks));
+
+        // our core data (struct arm_core_data) is placed one page before the
+        // first byte of the kernel image
+        glbl_core_data = (struct arm_core_data *)
+                            ((lpaddr_t)&kernel_first_byte - BASE_PAGE_SIZE);
+        glbl_core_data->cmdline = (lpaddr_t)&glbl_core_data->kernel_cmdline;
+        my_core_id = glbl_core_data->dst_core_id;
+
+        // tell BSP that we are started up
+        // See Section 27.4.4 in the OMAP44xx manual for how this should work.
+        // we do this early, to avoid having to map the registers
+        lpaddr_t aux_core_boot_0 = AUX_CORE_BOOT_0;
+        lpaddr_t ap_wait = AP_WAIT_PHYS;
+
+        *((volatile lvaddr_t *)aux_core_boot_0) = 2<<2;
+        //__sync_synchronize();
+        *((volatile lvaddr_t *)ap_wait) = AP_STARTED;
     }
 
     // XXX: print kernel address for debugging with gdb
-    printf("Barrelfish OMAP44xx CPU driver starting at addr 0x%"PRIxLVADDR"\n",
-            local_phys_to_mem((uint32_t) &kernel_first_byte));
-
-    print_system_identification();
-    size_ram();
-
-    if (1) {
-        set_leds();
-    }
+    printf("Barrelfish OMAP44xx CPU driver starting at addr 0x%"PRIxLVADDR" on core %"PRIuCOREID"\n",
+            local_phys_to_mem((lpaddr_t)&kernel_first_byte), my_core_id);
+
+    if (hal_cpu_is_bsp()) {
+        print_system_identification();
+        size_ram();
+    }
+
 
     /*
      * pandaboard related USB setup
@@ -1080,43 +991,10 @@
         set_muxconf_regs();
         usb_power_on();
         printf("-------------------------\n");
-=======
-    } else {
-        global = (struct global *)GLOBAL_VBASE;
-        // zeroing locks for the app core seems bogus to me --AKK
-        //memset(&global->locks, 0, sizeof(global->locks));
-
-        // our core data (struct arm_core_data) is placed one page before the
-        // first byte of the kernel image
-        glbl_core_data = (struct arm_core_data *)
-                            ((lpaddr_t)&kernel_first_byte - BASE_PAGE_SIZE);
-        glbl_core_data->cmdline = (lpaddr_t)&glbl_core_data->kernel_cmdline;
-        my_core_id = glbl_core_data->dst_core_id;
-
-        // tell BSP that we are started up
-        // See Section 27.4.4 in the OMAP44xx manual for how this should work.
-        // we do this early, to avoid having to map the registers
-        lpaddr_t aux_core_boot_0 = AUX_CORE_BOOT_0;
-        lpaddr_t ap_wait = AP_WAIT_PHYS;
-
-        *((volatile lvaddr_t *)aux_core_boot_0) = 2<<2;
-        //__sync_synchronize();
-        *((volatile lvaddr_t *)ap_wait) = AP_STARTED;
-
-    }
-
-    // XXX: print kernel address for debugging with gdb
-    printf("Barrelfish OMAP44xx CPU driver starting at addr 0x%"PRIxLVADDR" on core %"PRIuCOREID"\n",
-            local_phys_to_mem((lpaddr_t)&kernel_first_byte), my_core_id);
-
-    if (hal_cpu_is_bsp()) {
-        print_system_identification();
-        size_ram();
     }
 
     if (0) {
         set_leds();
->>>>>>> 7b85a60f
     }
 
     paging_init();
