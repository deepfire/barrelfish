--- conflicted
+++ resolved
@@ -18,8 +18,9 @@
 #include <barrelfish_kpi/capabilities.h>
 #include <mdb/mdb.h>
 #include <offsets.h>
-<<<<<<< HEAD
 #include <cap_predicates.h>
+#include <distcaps.h>
+#include <paging_generic.h>
 
 #if 0
 #define TRACE_PMEM_CAPS
@@ -35,13 +36,9 @@
 };
 
 STATIC_ASSERT((sizeof(struct capability) + sizeof(struct mdbnode)
-               + sizeof(struct delete_list)) <= (1UL << OBJBITS_CTE),
+               + sizeof(struct distcap_info) + sizeof(struct apping_info))
+               <= (1UL << OBJBITS_CTE),
               "cap+mdbnode fit in cte");
-=======
-#include <paging_generic.h>
-
-STATIC_ASSERT((sizeof(struct capability) + sizeof(struct mdbnode) + sizeof(struct mapping_info)) <= (1UL << OBJBITS_CTE), "cap+mdbnode fit in cte");
->>>>>>> c927c7ab
 
 /**
  * \brief A CTE (Capability Table Entry).
@@ -52,22 +49,14 @@
  */
 struct cte {
     struct capability   cap;            ///< The capability
-<<<<<<< HEAD
-    struct mdbnode      mdbnode;        ///< MDB node for the cap
-    struct delete_list  delete_node;    ///< State for in-progress delete cascades
-=======
     struct mdbnode      mdbnode;        ///< MDB "root" node for the cap
+    struct distcap_info distcap;        ///< State for distributed cap operations
     struct mapping_info mapping_info;   ///< Mapping info for mapped pmem capabilities
->>>>>>> c927c7ab
 
     /// Padding to fill the struct out to the size required by OBJBITS_CTE
     char padding[(1UL << OBJBITS_CTE)
                  - sizeof(struct capability) - sizeof(struct mdbnode)
-<<<<<<< HEAD
-                 - sizeof(struct delete_list)];
-=======
-                 - sizeof(struct mapping_info)];
->>>>>>> c927c7ab
+                 - sizeof(struct distcap_info) - sizeof(struct mapping_info)];
 };
 
 static inline struct cte *caps_locate_slot(lpaddr_t cnode, cslot_t offset)
