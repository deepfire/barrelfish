--- conflicted
+++ resolved
@@ -23,16 +23,10 @@
 
 #define AP_STARTING_UP 1
 #define AP_STARTED     2
-
-<<<<<<< HEAD
-int start_aps_k1om_start(uint8_t core_id, genvaddr_t entry);
-int start_aps_x86_64_start(uint8_t core_id, genvaddr_t entry);
-int start_aps_x86_32_start(uint8_t core_id, genvaddr_t entry);
-=======
 #define STARTUP_TIMEOUT         0xffffff
 
+int start_aps_k1om_start(coreid_t core_id, genvaddr_t entry);
 int start_aps_x86_64_start(coreid_t core_id, genvaddr_t entry);
 int start_aps_x86_32_start(coreid_t core_id, genvaddr_t entry);
->>>>>>> af1bdebb
 
 #endif // START_APS_H_