--- conflicted
+++ resolved
@@ -4,13 +4,8 @@
  */
 
 /*
-<<<<<<< HEAD
- * Copyright (c) 2007-2012,2015, ETH Zurich.
+ * Copyright (c) 2007-2012,2015,2016 ETH Zurich.
  * Copyright (c) 2015, 2016 Hewlett Packard Enterprise Development LP.
-=======
- * Copyright (c) 2007-2012,2015,2016 ETH Zurich.
- * Copyright (c) 2015, Hewlett Packard Enterprise Development LP.
->>>>>>> 5849b091
  * All rights reserved.
  *
  * This file is distributed under the terms in the attached LICENSE file.
@@ -60,11 +55,7 @@
 
 struct capability monitor_ep;
 
-<<<<<<< HEAD
-STATIC_ASSERT(48 == ObjType_Num, "Knowledge of all cap types");
-=======
-STATIC_ASSERT(47 == ObjType_Num, "Knowledge of all cap types");
->>>>>>> 5849b091
+STATIC_ASSERT(49 == ObjType_Num, "Knowledge of all cap types");
 int sprint_cap(char *buf, size_t len, struct capability *cap)
 {
     switch (cap->type) {
@@ -371,11 +362,7 @@
 
 // If you create more capability types you need to deal with them
 // in the table below.
-<<<<<<< HEAD
-STATIC_ASSERT(48 == ObjType_Num, "Knowledge of all cap types");
-=======
-STATIC_ASSERT(47 == ObjType_Num, "Knowledge of all cap types");
->>>>>>> 5849b091
+STATIC_ASSERT(49 == ObjType_Num, "Knowledge of all cap types");
 static size_t caps_max_numobjs(enum objtype type, gensize_t srcsize, gensize_t objsize)
 {
     switch(type) {
@@ -480,11 +467,7 @@
  *
  * For the meaning of the parameters, see the 'caps_create' function.
  */
-<<<<<<< HEAD
-STATIC_ASSERT(48 == ObjType_Num, "Knowledge of all cap types");
-=======
-STATIC_ASSERT(47 == ObjType_Num, "Knowledge of all cap types");
->>>>>>> 5849b091
+STATIC_ASSERT(49 == ObjType_Num, "Knowledge of all cap types");
 
 static errval_t caps_zero_objects(enum objtype type, lpaddr_t lpaddr,
                                   gensize_t objsize, size_t count)
@@ -592,11 +575,7 @@
  */
 // If you create more capability types you need to deal with them
 // in the table below.
-<<<<<<< HEAD
-STATIC_ASSERT(48 == ObjType_Num, "Knowledge of all cap types");
-=======
-STATIC_ASSERT(47 == ObjType_Num, "Knowledge of all cap types");
->>>>>>> 5849b091
+STATIC_ASSERT(49 == ObjType_Num, "Knowledge of all cap types");
 
 static errval_t caps_create(enum objtype type, lpaddr_t lpaddr, gensize_t size,
                             gensize_t objsize, size_t count, coreid_t owner,
@@ -1309,7 +1288,7 @@
 //{{{1 Capability creation
 
 /// check arguments, return true iff ok
-STATIC_ASSERT(47 == ObjType_Num, "Knowledge of all cap types");
+STATIC_ASSERT(49 == ObjType_Num, "Knowledge of all cap types");
 static bool check_caps_create_arguments(enum objtype type,
                                         size_t bytes, size_t objsize,
                                         bool exact)
@@ -1425,11 +1404,7 @@
     return SYS_ERR_OK;
 }
 
-<<<<<<< HEAD
-STATIC_ASSERT(48 == ObjType_Num, "Knowledge of all cap types");
-=======
-STATIC_ASSERT(47 == ObjType_Num, "Knowledge of all cap types");
->>>>>>> 5849b091
+STATIC_ASSERT(49 == ObjType_Num, "Knowledge of all cap types");
 /// Retype caps
 /// Create `count` new caps of `type` from `offset` in src, and put them in
 /// `dest_cnode` starting at `dest_slot`.
@@ -1464,27 +1439,17 @@
 
     // check that size is multiple of BASE_PAGE_SIZE for mappable types
     if (type_is_mappable(type) && objsize % BASE_PAGE_SIZE != 0) {
-<<<<<<< HEAD
-        printk(LOG_WARN, "%s: objsize = %" PRIuGENSIZE "\n", __FUNCTION__, objsize);
-=======
-        debug(SUBSYS_CAPS, "%s: objsize = %zu\n", __FUNCTION__, objsize);
->>>>>>> 5849b091
+        debug(SUBSYS_CAPS, "%s: objsize = %"PRIuGENSIZE"\n", __FUNCTION__, objsize);
         return SYS_ERR_INVALID_SIZE;
     }
-    // CNode is special for now, as we still specify CNode size in #slots
-    // expressed as 2^bits
     else if (type == ObjType_L1CNode && objsize % OBJSIZE_L2CNODE != 0)
     {
-<<<<<<< HEAD
         printk(LOG_WARN, "%s: CNode: objsize = %" PRIuGENSIZE "\n", __FUNCTION__, objsize);
-=======
-        printk(LOG_WARN, "%s: L1CNode: objsize = %zu\n", __FUNCTION__, objsize);
->>>>>>> 5849b091
         return SYS_ERR_INVALID_SIZE;
     }
     else if (type == ObjType_L2CNode && objsize != OBJSIZE_L2CNODE)
     {
-        printk(LOG_WARN, "%s: L2CNode: objsize = %zu\n", __FUNCTION__, objsize);
+        printk(LOG_WARN, "%s: L2CNode: objsize = %"PRIuGENSIZE"\n", __FUNCTION__, objsize);
         return SYS_ERR_INVALID_SIZE;
     }
     assert((type_is_mappable(type) && objsize % BASE_PAGE_SIZE == 0) ||
@@ -1712,7 +1677,7 @@
 }
 
 /// Create copies to a cte
-STATIC_ASSERT(47 == ObjType_Num, "Knowledge of all cap types");
+STATIC_ASSERT(49 == ObjType_Num, "Knowledge of all cap types");
 errval_t caps_copy_to_cte(struct cte *dest_cte, struct cte *src_cte, bool mint,
                           uintptr_t param1, uintptr_t param2)
 {
