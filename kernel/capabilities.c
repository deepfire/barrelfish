--- conflicted
+++ resolved
@@ -1219,14 +1219,11 @@
 
     /* Copy is done */
     if(!mint) {
-<<<<<<< HEAD
         TRACE_CAP_MSG("copied to", dest_cte);
-=======
         // Handle mapping here only for non-mint operations
         // (mint can change eq fields which would make the early insertion
         // invalid in some cases)
         mdb_insert(dest_cte);
->>>>>>> 4c721725
         return SYS_ERR_OK;
     }
     else {
@@ -1264,228 +1261,21 @@
         break;
 
     case ObjType_IO:
-        // because the start and end params are relevant to the cap's position
-        // in the MDB, we have to remove it before changing them and then
-        // re-add it afterwards
-        mdb_remove(dest_cte);
         if(src_cap->u.io.start  <= param1) {
             dest_cap->u.io.start = param1;
         }
         if(src_cap->u.io.end  >= param2) {
             dest_cap->u.io.end = param2;
         }
-<<<<<<< HEAD
-        mdb_insert(dest_cte);
-        return SYS_ERR_OK;
-=======
-        break;
->>>>>>> 4c721725
+        break;
 
     default:
         // Unhandled source type for mint
         return SYS_ERR_INVALID_SOURCE_TYPE;
     }
 
-<<<<<<< HEAD
-=======
-    // Handle mapping after doing minting operation
+    // Insert after doing minting operation
     mdb_insert(dest_cte);
 
     return SYS_ERR_OK;
-}
-
-/// Handle deletion of a cnode or dcb cap
-static void delete_cnode_or_dcb(struct capability *cap, bool from_monitor)
-{
-    assert(cap != NULL);
-    assert((cap->type == ObjType_CNode) || (cap->type == ObjType_Dispatcher));
-
-    if(cap->type == ObjType_CNode) {
-        // Number of slots in the cnode
-        cslot_t max_slots = 1UL << cap->u.cnode.bits;
-
-        // Delete each non Null slot
-        for (cslot_t slot_no = 0; slot_no < max_slots; slot_no++) {
-            struct cte *cte_in_cnode =
-                caps_locate_slot(cap->u.cnode.cnode, slot_no);
-            if (cte_in_cnode->cap.type != ObjType_Null) {
-                caps_delete(cte_in_cnode, from_monitor);
-            }
-        }
-    } else {
-        struct dcb *dcb = cap->u.dispatcher.dcb;
-        // Delete each slot in dispatcher
-        if (dcb->cspace.cap.type != ObjType_Null) {
-            caps_delete(&dcb->cspace, from_monitor);
-        }
-        if (dcb->disp_cte.cap.type != ObjType_Null) {
-            caps_delete(&dcb->disp_cte, from_monitor);
-        }
-
-        // Remove from queue
-        scheduler_remove(dcb);
-        // Reset curent if it was deleted
-        if (dcb_current == dcb) {
-            dcb_current = NULL;
-        }
-
-        // Remove from wakeup queue
-        wakeup_remove(dcb);
-
-        // Notify monitor
-        if (monitor_ep.u.endpoint.listener == dcb) {
-            printk(LOG_ERR, "monitor terminated; expect badness!\n");
-            monitor_ep.u.endpoint.listener = NULL;
-        } else if (monitor_ep.u.endpoint.listener != NULL) {
-            errval_t err;
-            uintptr_t payload = dcb->domain_id;
-            err = lmp_deliver_payload(&monitor_ep, NULL, &payload, 1, false);
-            assert(err_is_ok(err));
-        }
-    }
-}
-
-/**
- * \brief Delete a capability from a table entry.
- *
- * Deletes the capability from the table entry pointed to by
- * 'cte'.
- *
- * \param cte   Pointer to table entry to delete cap from.
- *
- * \bug If deleting the last copy of a cnode or dispatcher, recursively delete
- */
-errval_t caps_delete(struct cte *cte, bool from_monitor)
-{
-    assert(cte != NULL);
-
-#ifndef RCAPDB_NULL
-    if (!from_monitor && is_cap_remote(cte) && !has_copies(cte)) {
-        // delete on the last copy of a remote cap, do this through the monitor
-        // so we can inform other cores
-        return SYS_ERR_RETRY_THROUGH_MONITOR;
-    }
-#endif
-
-    struct capability *cap = &cte->cap;
-    // special handling for last copy of cnode and dispatcher types
-    if ((cap->type == ObjType_CNode) || (cap->type == ObjType_Dispatcher)) {
-        if (!has_copies(cte)) {
-            delete_cnode_or_dcb(cap, from_monitor);
-        }
-    }
-
-    // If this was the last reference to an object, we might have to
-    // resurrect the RAM and send it back to the monitor
-    if(!has_copies(cte) && !has_descendants(cte) && !has_ancestors(cte)
-       && !is_cap_remote(cte) && monitor_ep.u.endpoint.listener != NULL) {
-        struct RAM ram = { .bits = 0 };
-        size_t len = sizeof(struct RAM) / sizeof(uintptr_t) + 1;
-
-        // List all RAM-backed capabilities here
-        // NB: ObjType_PhysAddr and ObjType_DevFrame caps are *not* RAM-backed!
-        switch(cap->type) {
-        case ObjType_RAM:
-            ram.base = cap->u.ram.base;
-            ram.bits = cap->u.ram.bits;
-            break;
-
-        case ObjType_Frame:
-            ram.base = cap->u.frame.base;
-            ram.bits = cap->u.frame.bits;
-            break;
-
-        case ObjType_CNode:
-            ram.base = cap->u.cnode.cnode;
-            ram.bits = cap->u.cnode.bits + OBJBITS_CTE;
-            break;
-
-        case ObjType_Dispatcher:
-            // Convert to genpaddr
-            ram.base = local_phys_to_gen_phys(mem_to_local_phys((lvaddr_t)cap->u.dispatcher.dcb));
-            ram.bits = OBJBITS_DISPATCHER;
-            break;
-
-        default:
-            // Handle VNodes here
-            if(type_is_vnode(cap->type)) {
-                ram.base = get_address(cap);
-                ram.bits = vnode_objbits(cap->type);
-            }
-            break;
-        }
-
-        if(ram.bits > 0) {
-            // Send back as RAM cap to monitor
-            // XXX: This looks pretty ugly. We need an interface.
-            // FIXME: why exactly the return value of this call is ignored?
-            //errval_t err =
-                lmp_deliver_payload(&monitor_ep, NULL,
-                                      (uintptr_t *)&ram,
-                                      len, false);
-            //assert(err_is_ok(err));
-        }
-    }
-
-    // unmap if mapped
-    if (type_is_vnode(cap->type) || cap->type == ObjType_Frame || cap->type == ObjType_DevFrame) {
-        unmap_capability(cte);
-    }
-
-    // Remove from mapping database
-    remove_mapping(cte);
-    // Initialize the cap
-    memset(cte, 0, sizeof(struct cte));
-
-    return SYS_ERR_OK;
-}
-
-/**
- * \brief Revoke a cap
- *
- * Find all copies and descendants and delete them.
- * When seeing a capability with no relations, stop traversing.
- */
-errval_t caps_revoke(struct cte *cte, bool from_monitor)
-{
-    assert(cte != NULL);
-
-#ifndef RCAPDB_NULL
-    if (!from_monitor && is_cap_remote(cte)) {
-        return SYS_ERR_RETRY_THROUGH_MONITOR;
-    }
-#endif
-
-    struct cte *walk;
-    errval_t err = SYS_ERR_OK;
-    // Traverse forward
-    walk = mdb_successor(cte);
-    while(walk && walk != cte && err_is_ok(err)) {
-        struct cte *next = mdb_successor(walk);
-        if (is_ancestor(&walk->cap, &cte->cap)) {
-            err = caps_delete(walk, from_monitor);
-        } else if(is_copy(&walk->cap, &cte->cap)) {
-            err = caps_delete(walk, from_monitor);
-        } else {
-            break;
-        }
-        walk = next;
-    }
-
-    // Traverse backwards
-    walk = mdb_predecessor(cte);
-    while(walk && walk != cte && err_is_ok(err)) {
-        struct cte *prev = mdb_predecessor(walk);
-        if (is_ancestor(&walk->cap, &cte->cap)) {
-            err = caps_delete(walk, from_monitor);
-        } else if(is_copy(&walk->cap, &cte->cap)) {
-            err = caps_delete(walk, from_monitor);
-        } else {
-            break;
-        }
-        walk = prev;
-    }
-
-    return err;
->>>>>>> 4c721725
 }