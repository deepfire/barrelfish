--- conflicted
+++ resolved
@@ -349,11 +349,7 @@
                 "arch/armv7/kludges.c", 
                 "arch/armv7/multiboot.c", 
                 "arch/armv7/syscall.c",
-<<<<<<< HEAD
-                "arch/armv7/irq.c",  
-=======
                 "arch/armv7/irq.c",
->>>>>>> c927c7ab
                 "arch/omap44xx/init.c", 
                 "arch/omap44xx/omap.c", 
                 "arch/omap44xx/paging.c", 
