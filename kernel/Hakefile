--------------------------------------------------------------------------
-- Copyright (c) 2007-2012, ETH Zurich.
-- All rights reserved.
--
-- This file is distributed under the terms in the attached LICENSE file.
-- If you do not find this file, copies can be found by writing to:
-- ETH Zurich D-INFK, Haldeneggsteig 4, CH-8092 Zurich. Attn: Systems Group.
--
-- Hakefile for kernel
-- 
--------------------------------------------------------------------------

let
    scheduler = case Config.scheduler of
                        Config.RR   -> "schedule_rr.c"
                        Config.RBED -> "schedule_rbed.c"
    microbench = if Config.microbenchmarks then ["microbenchmarks.c"] else []
    timer = if Config.oneshot_timer then ["timer.c"] else []
    indep_cfiles = [ "gdb_stub.c", "capabilities.c", "dispatch.c",
                     scheduler, "memset.c", "memmove.c", "printf.c",
                     "startup.c", "stdlib.c", "string.c", "syscall.c",
                     "wakeup.c" ]
                     ++ microbench ++ timer
    indep_libs = [ "getopt", "mdb_kernel" ]
    mkrules arch arch_cfiles arch_sfiles mackerelFiles arch_libs arch_absolute_cfiles arch_absolute_sfiles realarch_cfiles realarch_sfiles = (
        let
            opts = kernelOptions arch
            in_arch_dir f = ("arch" ./. archFamily arch) ./. f
            in_realarch_dir f = ("arch" ./. arch) ./. f
            all_cfiles = indep_cfiles ++ (map in_arch_dir arch_cfiles) ++ arch_absolute_cfiles ++ (map in_realarch_dir realarch_cfiles)
            sfiles = (map in_realarch_dir realarch_sfiles) ++ (map in_arch_dir arch_sfiles) ++ arch_absolute_sfiles
            objs = [ objectFilePath opts f | f <- (sfiles ++ all_cfiles) ]
        in
            Rules ([
                compileCFiles opts all_cfiles,
                assembleSFiles opts sfiles,
                linkKernel opts "cpu" objs (indep_libs ++ arch_libs),
                Rule ( [ Str "OBJDUMP=objdump",
                         In SrcTree "src" "/tools/gen-gdbscript.sh",
                         In SrcTree "src" "/tools/debug.gdb.in",
                         In BuildTree arch "../sbin/cpu",
                         Str ">", Out arch "/debug.gdb" 
                        ] )
             ] ++ 
             [ mackerelDependencies opts m all_cfiles | m <- mackerelFiles ]
            ))
in [
   -- x86_64
   (let sfiles = [ "boot.S", "entry.S" ]
        cfiles = ["debug.c", "gdb_arch.c", "init.c", "irq.c",
                  "startup_arch.c", "exec.c", "syscall.c", "paging.c",
                  "vmkit.c" , "page_mappings_arch.c" ] ++ microbench
        in_x86_dir f = ("arch/x86") ./. f
        x86_cFiles = [ "apic.c", "pic.c", "start_aps.c", "cmos.c", "misc.c",
                       "serial.c", "multiboot.c", "conio.c", "syscall.c", "debugregs.c",
                       "perfmon.c", "perfmon_intel.c", "perfmon_amd.c", "rtc.c", "timing.c",
                       "startup_x86.c", "mcheck.c", "ipi_notify.c" ]
        x86_sFiles = [ "init_ap_x86_64.S", "init_ap_x86_32.S" ]
        absolute_cFiles = (map in_x86_dir x86_cFiles)
        absolute_sFiles = (map in_x86_dir x86_sFiles)
        mackerelFiles = [ "lpc_pic", "pc16550d", "ia32", "amd64", 
                          "xapic", "amd_vmcb", "cpuid", "lpc_rtc" ]
        libs = [ "elf_kernel" ]
    in mkrules "x86_64" cfiles sfiles mackerelFiles libs absolute_cFiles absolute_sFiles [] []),

   -- x86_32
   (let sfiles = [ "boot.S", "entry.S", "pic.S" ]
        cfiles = ["debug.c", "gdb_arch.c", "init.c", "irq.c", "paging.c",
                  "startup_arch.c", "exec.c", "syscall.c", "page_mappings_arch.c" ] ++ microbench
        in_x86_dir f = ("arch/x86") ./. f
        x86_cFiles = [ "apic.c", "pic.c", "start_aps.c", "cmos.c", "misc.c",
                       "serial.c", "multiboot.c", "conio.c", "syscall.c", "debugregs.c",
                       "perfmon.c", "perfmon_intel.c", "perfmon_amd.c", "rtc.c", "timing.c",
                       "startup_x86.c", "ipi_notify.c" ]
        x86_sFiles = [ "init_ap_x86_64.S", "init_ap_x86_32.S" ]
        absolute_cFiles = (map in_x86_dir x86_cFiles)
        absolute_sFiles = (map in_x86_dir x86_sFiles)
        mackerelFiles = [ "lpc_pic", "pc16550d", "ia32", "amd64",
                          "xapic", "cpuid", "lpc_rtc" ]
        libs = [ "elf_kernel" ]
    in mkrules "x86_32" cfiles sfiles mackerelFiles libs absolute_cFiles absolute_sFiles [] []),

   -- scc
   (let sfiles = [ "entry.S", "pic.S" ]
        cfiles = [ "debug.c", "gdb_arch.c", "init.c", "irq.c", "paging.c",
                   "startup_arch.c", "exec.c", "syscall.c", "page_mappings_arch.c" ] ++ microbench
        arch_sfiles = [ "boot.S" ]
        arch_cfiles = [ "rck.c" ]
        in_x86_dir f = ("arch/x86") ./. f
        x86_cFiles = [ "apic.c", "misc.c", "multiboot.c", "syscall.c", "debugregs.c", "timing.c",
                       "startup_x86.c", "serial.c" ]
        x86_sFiles = []
        indep_cFiles = (map in_x86_dir x86_cFiles)
        indep_sFiles = (map in_x86_dir x86_sFiles)
        mackerelFiles = [ "pc16550d", "ia32", "xapic", "rck", "eMAC", "cpuid", "lpc_rtc" ]
        libs = [ "elf_kernel" ]
    in mkrules "scc" cfiles sfiles mackerelFiles libs indep_cFiles indep_sFiles arch_cfiles arch_sfiles),

   -- arm
   (let sfiles = [ "boot.S", "exceptions.S" ]
        cfiles = [ "exn.c", "exec.c", "init.c", "integrator.c", "kludges.c", "kputchar.c", "misc.c", "pl011_uart.c", "paging.c", "phys_mmap.c", "startup_arch.c", "syscall.c" ]
        mackerelFiles = [ "arm", "arm_icp_pit", "arm_icp_pic0", "pl011_uart" ]
        libs = [ "elf", "cpio" ]
    in mkrules "arm" cfiles sfiles mackerelFiles libs [] [] [] []),
    
    -- arm_gem5
   (let sfiles = [  ]
        cfiles = [ "exec.c", "misc.c", "phys_mmap.c" ]
        arch_sfiles = [ "boot.S", "exceptions.S" ]
<<<<<<< HEAD
	arch_cfiles = ["init.c", "omap.c", "paging.c", "pl011_uart.c", "startup_arch.c", "kludges.c", "multiboot.c", "omap_uart.c" ]
	mackerelFiles = [ "arm", "arm_icp_pit", "pl011_uart", "pl130_gic", "sp804_pit", "cortex_a9_pit", "a9scu", "omap_uart" ]
=======
	arch_cfiles = ["init.c", "integrator.c", "paging.c", "pl011_uart.c", "startup_arch.c", "syscall.c", "kludges.c", "multiboot.c", "start_aps.c", "exn.c",  "kputchar.c" ]
	mackerelFiles = [ "arm", "arm_icp_pit", "pl011_uart", "pl130_gic", "sp804_pit", "cortex_a9_pit", "a9scu" ]
>>>>>>> 75e4206f
        libs = [ "elf", "cpio" ]
    in mkrules "arm_gem5" cfiles sfiles mackerelFiles libs [] [] arch_cfiles arch_sfiles),
    
   -- xscale
   (let sfiles = [ "exceptions.S"  ]
        cfiles = [ "exn.c", "exec.c", "init.c", "kludges.c", "misc.c", "phys_mmap.c", "startup_arch.c", "syscall.c" ]
        arch_sfiles = [ "boot.S" ]
        arch_cfiles = [ "ixp2800_integrator.c", "ixp2800_uart.c", 
                        "ixp2800_paging.c", "kputchar.c" ]
        mackerelFiles = [ "arm", "ixp2800_icp_pit", "ixp2800_icp_pic0", 
                          "ixp2800_uart" ]
        libs = [ "elf", "cpio" ]
    in mkrules "xscale" cfiles sfiles mackerelFiles libs [] [] arch_cfiles arch_sfiles),

   -- arm11mp
   (let sfiles = [ "boot.S", "exceptions.S", "paging_cp.S" ]
        cfiles = [ "exn.c", "exec.c", "init.c", "integrator.c", "kludges.c", "kputchar.c", "misc.c", "pl011_uart.c", "paging.c", "phys_mmap.c", "startup_arch.c", "syscall.c" ]
        mackerelFiles = [ "arm", "arm_icp_pit", "arm_icp_pic0", "pl011_uart" ]
    in mkrules "arm11mp" cfiles sfiles mackerelFiles [] [] [] [] [])
  ]<|MERGE_RESOLUTION|>--- conflicted
+++ resolved
@@ -107,13 +107,8 @@
    (let sfiles = [  ]
         cfiles = [ "exec.c", "misc.c", "phys_mmap.c" ]
         arch_sfiles = [ "boot.S", "exceptions.S" ]
-<<<<<<< HEAD
-	arch_cfiles = ["init.c", "omap.c", "paging.c", "pl011_uart.c", "startup_arch.c", "kludges.c", "multiboot.c", "omap_uart.c" ]
+	arch_cfiles = ["init.c", "omap.c", "paging.c", "pl011_uart.c", "startup_arch.c", "syscall.c", "kludges.c", "multiboot.c", "omap_uart.c", "start_aps.c", "exn.c",  "kputchar.c" ]
 	mackerelFiles = [ "arm", "arm_icp_pit", "pl011_uart", "pl130_gic", "sp804_pit", "cortex_a9_pit", "a9scu", "omap_uart" ]
-=======
-	arch_cfiles = ["init.c", "integrator.c", "paging.c", "pl011_uart.c", "startup_arch.c", "syscall.c", "kludges.c", "multiboot.c", "start_aps.c", "exn.c",  "kputchar.c" ]
-	mackerelFiles = [ "arm", "arm_icp_pit", "pl011_uart", "pl130_gic", "sp804_pit", "cortex_a9_pit", "a9scu" ]
->>>>>>> 75e4206f
         libs = [ "elf", "cpio" ]
     in mkrules "arm_gem5" cfiles sfiles mackerelFiles libs [] [] arch_cfiles arch_sfiles),
     
