--------------------------------------------------------------------------
-- Copyright (c) 2007-2015, ETH Zurich.
-- Copyright (c) 2015-2016, Hewlett Packard Enterprise Development LP.
-- All rights reserved.
--
-- This file is distributed under the terms in the attached LICENSE file.
-- If you do not find this file, copies can be found by writing to:
-- ETH Zurich D-INFK, CAB F.78, Universitaetstr. 6, CH-8092 Zurich.
-- Attn: Systems Group.
--
-- Hakefile for Barrelfish CPU drivers
--
--------------------------------------------------------------------------

--
-- Missing from this new Hakefile is the rule to build kernel debug
-- symbols, since this requires some thinking about naming
-- conventions.  Here is the rule we need:
--
--                Rule ( [ Str "OBJDUMP=objdump",
--                         In SrcTree "src" "/tools/gen-gdbscript.sh",
--                         In SrcTree "src" "/tools/debug.gdb.in",
--                         In BuildTree arch "../sbin/cpu",
--                         Str ">", Out arch "/debug.gdb"
--                        ] )

let
  scheduler = case Config.scheduler of
      Config.RR   -> "schedule_rr.c"
      Config.RBED -> "schedule_rbed.c"
  common_c = [ "gdb_stub.c", 
               "capabilities.c", 
               "cap_delete.c",
               "dispatch.c",
               scheduler, 
               "kcb.c",
               "memset.c", 
               "memmove.c", 
               "monitor.c",
               "paging_generic.c",
               "printf.c",
               "startup.c",
               "stdlib.c",
               "string.c",
               "sys_debug.c",
               "syscall.c",
               "wakeup.c",
               "useraccess.c",
               "coreboot.c" ]
             ++ (if Config.microbenchmarks then ["microbenchmarks.c"] else [])
             ++ (if Config.oneshot_timer then ["timer.c"] else [])
  common_libs = [ "getopt", "mdb_kernel" ]

  link_cpudriver arg = linkKernel opts name objs libs
    where
      opts = kernelOptions $ head $ Args.architectures arg
      suffix = if "cpu" == Args.target arg
             then ""
             else "_" ++ (Args.target arg)
      name = "cpu" ++ suffix
      objs = [ objectFilePath opts f
             | f <- (Args.assemblyFiles arg) ++ (Args.cFiles arg) ++ common_c ]
      libs = (Args.addLibraries arg) ++ common_libs

  cpudrivers arglist =
    let
      cafiles = Data.List.nub $ concat [ [ [ arch, cfile ]
                                         | arch <- Args.architectures arg,
                                           cfile <- common_c ++ (Args.cFiles arg) ]
                                       | arg <- arglist ]
      safiles = Data.List.nub $ concat [ [ [ arch, sfile ]
                                         | arch <- Args.architectures arg,
                                           sfile <- Args.assemblyFiles arg ]
                                       | arg <- arglist ]
      mafiles = Data.List.nub $ concat [ [ [ arch, mfile ]
                                         | arch <- Args.architectures arg,
                                           mfile <- Args.mackerelDevices arg ]
                                       | arg <- arglist ]
    in
     ( [ compileCFile (kernelOptions a) f | [a,f] <- cafiles ]
       ++
       [ assembleSFile (kernelOptions a) f | [a,f] <- safiles ]
       ++
       [ mackerelDependencies (kernelOptions a) f [ c | [a,c] <- cafiles]
       | [a,f] <- mafiles ]
       ++
       [ link_cpudriver arg | arg <- arglist ]
     )

  in cpudrivers [
  --
  -- Generic Intel/AMD amd64 64-bit x86 core
  --
  cpuDriver {
     architectures = [ "x86_64" ],
     assemblyFiles = [ "arch/x86_64/boot.S",
                       "arch/x86_64/entry.S",
                       "../usr/drivers/cpuboot/init_ap_x86_64.S",
                       "../usr/drivers/cpuboot/init_ap_x86_32.S" ],
     cFiles = [ "arch/x86_64/debug.c",
                "arch/x86_64/gdb_arch.c",
                "arch/x86_64/init.c",
                "arch/x86_64/irq.c",
                "arch/x86_64/startup_arch.c",
                "arch/x86_64/dispatch.c",
                "arch/x86_64/exec.c",
                "arch/x86_64/syscall.c",
                "arch/x86_64/paging.c",
                "arch/x86_64/vmkit.c" ,
                "arch/x86_64/vmx_checks.c",
                "arch/x86_64/vmx_vmkit.c",
                "arch/x86_64/svm_vmkit.c",
                "arch/x86_64/page_mappings_arch.c",
                "arch/x86/apic.c",
                "arch/x86/pic.c",
                "arch/x86/cmos.c",
                "arch/x86/misc.c",
                "arch/x86/serial.c",
                "arch/x86/conio.c",
                "arch/x86/syscall.c",
                "arch/x86/debugregs.c",
                "arch/x86/perfmon.c",
                "arch/x86/perfmon_intel.c",
                "arch/x86/perfmon_amd.c",
                "arch/x86/rtc.c",
                "arch/x86/timing.c",
                "arch/x86/startup_x86.c",
                "arch/x86/mcheck.c",
                "arch/x86/multiboot.c",
                "arch/x86/ipi_notify.c"
              ] ++ (if Config.microbenchmarks then ["arch/x86_64/microbenchmarks.c"] else []),
     mackerelDevices = [ "lpc_pic",
                         "pc16550d",
                         "ia32",
                         "amd64",
                         "xapic",
                         "amd_vmcb",
                         "cpuid",
                         "lpc_rtc" ],
     addLibraries = [ "elf_kernel" ]
     },
  --
  -- Intel Xeon Phi (K1OM)
  --
  cpuDriver { 
     architectures = [ "k1om" ],
     assemblyFiles = [ "arch/x86_64/boot.S",
                       "arch/x86_64/entry.S", 
                       "../usr/drivers/cpuboot/init_ap_x86_64.S", 
                       "../usr/drivers/cpuboot/init_ap_x86_32.S" ],
     cFiles = [ "arch/x86/apic.c", 
    --          "arch/x86/pic.c", 
                "arch/x86/misc.c",
                "arch/x86/syscall.c", 
                "arch/x86/debugregs.c",
                "arch/x86/perfmon.c", 
                "arch/x86/perfmon_intel.c", 
                "arch/x86/perfmon_amd.c", 
--              "arch/x86/rtc.c", 
                "arch/x86/timing.c",
                "arch/x86/startup_x86.c", 
                "arch/x86/ipi_notify.c",
                "arch/x86_64/syscall.c",
                "arch/x86_64/debug.c", 
                "arch/x86_64/dispatch.c",
                "arch/x86_64/exec.c", 
                "arch/x86_64/irq.c",
                "arch/x86_64/paging.c",
                "arch/x86_64/page_mappings_arch.c",
                "arch/x86_64/gdb_arch.c", 
                "arch/k1om/init.c", 
                "arch/k1om/startup_arch.c", 
                "arch/k1om/mcheck.c", 
                "arch/k1om/serial.c",
                "arch/x86/multiboot.c",
                "arch/k1om/xeon_phi.c"

              ] ++ (if Config.microbenchmarks then ["arch/x86_64/microbenchmarks.c"] else []),
     mackerelDevices = [ "lpc_pic", 
                         "ia32", 
                         "amd64", 
                         "xapic", 
                         "cpuid", 
                         "xeon_phi/xeon_phi_serial" ],
     addLibraries = [ "elf_kernel" ] 
     },

  --
  -- Generic Intel ia32 32-bit x86 core
  --
  cpuDriver {
     architectures = [ "x86_32" ],
     assemblyFiles = [ "arch/x86_32/boot.S",
                       "arch/x86_32/entry.S",
                       "arch/x86_32/pic.S",
                       "../usr/drivers/cpuboot/init_ap_x86_32.S" ],
     cFiles = [ "arch/x86_32/debug.c",
                "arch/x86_32/gdb_arch.c",
                "arch/x86_32/init.c",
                "arch/x86_32/irq.c",
                "arch/x86_32/startup_arch.c",
                "arch/x86_32/dispatch.c",
                "arch/x86_32/exec.c",
                "arch/x86_32/syscall.c",
                "arch/x86_32/paging.c",
                "arch/x86_32/page_mappings_arch.c",
                "arch/x86/apic.c",
                "arch/x86/pic.c",
                "arch/x86/cmos.c",
                "arch/x86/misc.c",
                "arch/x86/serial.c",
                "arch/x86/conio.c",
                "arch/x86/syscall.c",
                "arch/x86/debugregs.c",
                "arch/x86/perfmon.c",
                "arch/x86/perfmon_intel.c",
                "arch/x86/perfmon_amd.c",
                "arch/x86/rtc.c",
                "arch/x86/timing.c",
                "arch/x86/startup_x86.c",
                "arch/x86/multiboot.c",
                "arch/x86/ipi_notify.c"
              ],
     mackerelDevices = [ "lpc_pic",
                         "pc16550d",
                         "ia32",
                         "amd64",
                         "xapic",
                         "cpuid",
                         "lpc_rtc" ],
     addLibraries = [ "elf_kernel" ]
     },
  --
  -- GEM5 Cortex-A15 ARMv7-A, Versatile Express
  --
  cpuDriver {
    target = "arm_gem5",
    architectures = [ "armv7" ],
    assemblyFiles = [ "arch/armv7/boot.S",
                      "arch/armv7/cp15.S",
                      "arch/armv7/exceptions.S" ],
    cFiles = [ "arch/armv7/plat_vexpress.c",
               "arch/armv7/plat_a15mpcore.c",
               "arch/armv7/plat_priv_cbar.c",
               "arch/armv7/a15_gt.c",
               "arch/armv7/init.c",
               "arch/arm/exec.c", 
               "arch/arm/misc.c", 
               "arch/arm/exn.c", 
               "arch/arm/dispatch.c",
               "arch/armv7/syscall.c",
               "arch/arm/pl011.c", 
               "arch/armv7/startup_arch.c",
               "arch/arm/gic.c",
               "arch/armv7/kludges.c",
               "arch/armv7/paging.c",
               "arch/arm/irq.c", 
               "arch/arm/multiboot.c",
               "arch/arm/kputchar.c" ],
    mackerelDevices = [ "arm", 
                        "cpuid_arm",
                        "pl011_uart", 
                        "pl130_gic" ],
    addLibraries = [ "elf", "cpio" ]
    },
  --
<<<<<<< HEAD
  -- ARMv8 Foundation Model or Fixed Virtual Platform
  --
  cpuDriver {
    target = "foundation",
    architectures = [ "armv8" ],
    assemblyFiles = [ "arch/armv8/foundation/semihost.S",
                      "arch/armv8/foundation/vminit_lib.S",
                      "arch/armv8/sysreg.S",
                      "arch/armv8/exceptions.S" ],
    cFiles = [ "arch/armv8/foundation/init.c",
               "arch/armv8/foundation/platform.c",
               "arch/armv8/foundation/vminit.c",
               "arch/armv8/foundation/serial.c",
               "arch/armv8/dispatch.c",
               "arch/armv8/exec.c",
               "arch/armv8/exn.c",
               "arch/armv8/kludges.c",
               "arch/armv8/misc.c",
               "arch/armv8/paging.c",
               "arch/armv8/syscall.c",
               "arch/arm/pl011_uart.c",
               "arch/arm/gic.c",
               "arch/arm/irq.c",
               "arch/arm/kputchar.c" ],
    mackerelDevices = [ "arm",
                        "arm_icp_pit",
                        "pl130_gic",
                        "pl011_uart" ]
    },
=======
  -- ARM Fixed Virtual Platforms Cortex-A9 ARMv7-A, Versatile Express
  --
  cpuDriver {
     target = "fvp",
     architectures = [ "armv7" ],
     assemblyFiles = [ "arch/armv7/boot.S",
                       "arch/armv7/cp15.S",
                       "arch/armv7/exceptions.S" ],
     cFiles = [ "arch/arm/exec.c", 
                "arch/arm/dispatch.c",
                "arch/arm/exn.c", 
                "arch/arm/gic.c",
                "arch/arm/irq.c",
                "arch/arm/kputchar.c",
                "arch/arm/misc.c", 
                "arch/arm/multiboot.c",
                "arch/arm/pl011.c",
                "arch/armv7/syscall.c",
                "arch/armv7/init.c",
                "arch/armv7/a9_gt.c",
                "arch/armv7/a9_scu.c",
                "arch/armv7/kludges.c",
                "arch/armv7/paging.c",
                "arch/armv7/plat_vexpress.c",
                "arch/armv7/plat_a9mpcore.c",
                "arch/armv7/plat_priv_cbar.c",
                "arch/armv7/startup_arch.c"],
     mackerelDevices = [ "arm",
                         "cpuid_arm",
                         "pl011_uart", 
                         "pl130_gic",
                         "cortex_a9_pit",
                         "cortex_a9_gt",
                         "cortex_a9_scu"
                       ],
     addLibraries = [ "elf", "cpio" ]
     },
>>>>>>> 6680f858
  --
  -- GEM5 Cortex-A series ARMv8 core
  --
  cpuDriver {
    target = "gem5",
    architectures = [ "armv8" ],
    assemblyFiles = [ "arch/armv8/gem5/boot.S",
                      "arch/armv8/sysreg.S",
                      "arch/armv8/exceptions.S" ],
    cFiles = [ "arch/armv8/exec.c", 
               "arch/armv8/misc.c", 
               "arch/armv8/exn.c", 
               "arch/armv8/paging.c", 
               "arch/armv8/dispatch.c",
               "arch/armv8/startup_arch.c", 
               "arch/armv8/kludges.c", 
               "arch/armv8/gem5/init.c", 
               "arch/armv8/gem5/paging_gem5.c",
               "arch/armv8/gem5/platform.c", 
               "arch/armv8/syscall.c",
               "arch/arm/gem5/start_aps.c", 
               "arch/arm/pl011.c", 
               "arch/arm/gic.c",
               "arch/arm/irq.c", 
               "arch/arm/multiboot.c",
               "arch/arm/kputchar.c" ],
    mackerelDevices = [ "arm", 
                        "arm_icp_pit", 
                        "arm_icp_pic0",
                        "pl011_uart", 
                        "pl130_gic", 
                        "sp804_pit", 
                        "cortex_a9_pit", 
                        "cortex_a9_scu" ],
    addLibraries = [ "elf", "cpio" ]
    },
  --
  -- TI OMAP44xx-series dual-core Cortex-A9 SoC
  --
  cpuDriver {
     target = "omap44xx",
     architectures = [ "armv7" ],
     assemblyFiles = [ "arch/armv7/boot.S",
                       "arch/armv7/cp15.S",
                       "arch/armv7/exceptions.S" ],
     cFiles = [ "arch/arm/exec.c", 
                "arch/arm/dispatch.c",
                "arch/arm/exn.c", 
                "arch/arm/gic.c",
                "arch/arm/irq.c",
                "arch/arm/kputchar.c",
                "arch/arm/misc.c", 
                "arch/arm/multiboot.c",
                "arch/arm/omap_uart.c",
                "arch/armv7/syscall.c",
                "arch/armv7/init.c",
                "arch/armv7/a9_gt.c",
                "arch/armv7/a9_scu.c",
                "arch/armv7/kludges.c",
                -- "arch/armv7/omap44xx_spinlock.c",
                "arch/armv7/paging.c",
                "arch/armv7/plat_omap44xx.c",
                "arch/armv7/plat_a9mpcore.c",
                "arch/armv7/plat_priv_cbar.c",
                "arch/armv7/startup_arch.c"],
     mackerelDevices = [ "arm",
                         "arm_icp_pit",
                         "cpuid_arm",
                         "pl130_gic",
                         "cortex_a9_pit",
                         "cortex_a9_gt",
                         "cortex_a9_scu",
                         "omap/omap_uart",
                         "omap/omap44xx_id",
                         "omap/omap44xx_emif",
                         "omap/omap44xx_gpio",
                         "omap/omap44xx_sysctrl_padconf_core",
                         "omap/omap44xx_sysctrl_padconf_wkup",
                         "omap/omap44xx_hsusbhost",
                         "omap/omap44xx_usbtllhs_config",
                         "omap/omap44xx_scrm",
                         "omap/omap44xx_ehci",
                         "omap/omap44xx_ckgen_prm",
                         "omap/omap44xx_ckgen_cm1",
                         "omap/omap44xx_l4per_cm2",
                         "omap/omap44xx_l3init_cm2",
                         "omap/omap44xx_cortexa9_wugen",
                         "omap/omap44xx_spinlock",
                         "omap/omap44xx_mmu",
                         "omap/omap44xx_gpio"],
     addLibraries = [ "elf", "cpio" ]
     },

  --
  -- Applied Micro APM88xxxx series SoC,
  --
  cpuDriver {
     target = "apm88xxxx",
     architectures = [ "armv8" ],
     assemblyFiles = [ "arch/armv8/exceptions.S"
                     ],
     cFiles = [ "arch/armv8/exec.c",
                "arch/armv8/exn.c",
                "arch/armv8/dispatch.c",
                "arch/arm/irq.c",
                "arch/armv8/kludges.c",
                "arch/arm/kputchar.c",
                "arch/arm/multiboot.c",
                "arch/armv8/misc.c",
                "arch/armv8/apm88xxxx/init.c",
                "arch/armv8/apm88xxxx/paging.c",
                "arch/armv8/apm88xxxx/uart.c" ],
     mackerelDevices = [ "arm",
                         "apm88xxxx/apm88xxxx_pc16550"
                       ],
     addLibraries = [ "elf", "cpio" ]
     },

  --
  -- HP TMAS,
  --
  cpuDriver {
    target = "tmas",
    architectures = [ "armv8" ],
    assemblyFiles = [
        --"arch/armv8/tmas/semihost.S",
        "arch/armv8/tmas/vminit_lib.S",
        "arch/armv8/sysreg.S",
        "arch/armv8/exceptions.S"
    ],
    cFiles = [
        "arch/armv8/tmas/init.c",
        "arch/armv8/tmas/paging_tmas.c",
        "arch/armv8/tmas/platform.c",
        "arch/armv8/tmas/vminit.c",
        "arch/armv8/tmas/serial.c",
        "arch/armv8/kernel_multiboot2.c",
        "arch/armv8/dispatch.c",
        "arch/armv8/exec.c",
        "arch/armv8/exn.c",
        "arch/armv8/kludges.c",
        "arch/armv8/misc.c",
        "arch/armv8/paging.c",
        "arch/armv8/startup_arch.c",
        "arch/armv8/syscall.c",
        "arch/arm/pl011_uart.c",
        "arch/arm/gic.c",
        "arch/arm/irq.c",
        "arch/arm/kputchar.c"
    ],
    mackerelDevices = [
        "arm",
        "arm_icp_pit",
        "pl130_gic",
        "pl011_uart"
    ],
    addLibraries = [
        "elf",
        "cpio"
    ]
    }
  ]<|MERGE_RESOLUTION|>--- conflicted
+++ resolved
@@ -264,37 +264,6 @@
     addLibraries = [ "elf", "cpio" ]
     },
   --
-<<<<<<< HEAD
-  -- ARMv8 Foundation Model or Fixed Virtual Platform
-  --
-  cpuDriver {
-    target = "foundation",
-    architectures = [ "armv8" ],
-    assemblyFiles = [ "arch/armv8/foundation/semihost.S",
-                      "arch/armv8/foundation/vminit_lib.S",
-                      "arch/armv8/sysreg.S",
-                      "arch/armv8/exceptions.S" ],
-    cFiles = [ "arch/armv8/foundation/init.c",
-               "arch/armv8/foundation/platform.c",
-               "arch/armv8/foundation/vminit.c",
-               "arch/armv8/foundation/serial.c",
-               "arch/armv8/dispatch.c",
-               "arch/armv8/exec.c",
-               "arch/armv8/exn.c",
-               "arch/armv8/kludges.c",
-               "arch/armv8/misc.c",
-               "arch/armv8/paging.c",
-               "arch/armv8/syscall.c",
-               "arch/arm/pl011_uart.c",
-               "arch/arm/gic.c",
-               "arch/arm/irq.c",
-               "arch/arm/kputchar.c" ],
-    mackerelDevices = [ "arm",
-                        "arm_icp_pit",
-                        "pl130_gic",
-                        "pl011_uart" ]
-    },
-=======
   -- ARM Fixed Virtual Platforms Cortex-A9 ARMv7-A, Versatile Express
   --
   cpuDriver {
@@ -332,7 +301,6 @@
                        ],
      addLibraries = [ "elf", "cpio" ]
      },
->>>>>>> 6680f858
   --
   -- GEM5 Cortex-A series ARMv8 core
   --
@@ -478,7 +446,7 @@
         "arch/armv8/paging.c",
         "arch/armv8/startup_arch.c",
         "arch/armv8/syscall.c",
-        "arch/arm/pl011_uart.c",
+        "arch/arm/pl011.c",
         "arch/arm/gic.c",
         "arch/arm/irq.c",
         "arch/arm/kputchar.c"
