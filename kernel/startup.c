/**
 * \file
 * \brief Architecture-independent bootstrap code.
 */

/*
 * Copyright (c) 2007, 2008, 2009, 2010, 2011, 2013, ETH Zurich.
 * All rights reserved.
 *
 * This file is distributed under the terms in the attached LICENSE file.
 * If you do not find this file, copies can be found by writing to:
 * ETH Zurich D-INFK, Universitaetstr. 6, CH-8092 Zurich. Attn: Systems Group.
 */

#include <string.h>
#include <stdio.h>
#include <kernel.h>
#include <startup.h>
#include <exec.h>
#include <dispatch.h>
#include <barrelfish_kpi/init.h>
#include <barrelfish_kpi/paging_arch.h>
#include <barrelfish_kpi/domain_params.h>
#include <kcb.h>
#include <mdb/mdb_tree.h>
#include <trace/trace.h>

struct kcb *kcb_current = NULL;

coreid_t my_core_id;

/// Quick way to find the base address of a cnode capability
<<<<<<< HEAD
#define CNODE(cte) ((cte)->cap.u.cnode.cnode)
=======
#define CNODE(cte)     get_address(&(cte)->cap)
>>>>>>> 5849b091

/**
 * \brief Create caps in 'cnode'
 *
 * This function creates untyped caps to the RAM at physical address 'base_addr'
 * and size 'size' and adds them to a cnode for the init task. The bootinfo is
 * updated accordingly.
 *
 * \param base_addr The physical base address of the RAM for which caps have to
 *                  be created
 * \param size      The size of the physical region
 * \param type      Region type to create
 * \param st        spawn_state structure to update
 * \param bootinfo  bootinfo structure to update
 */
errval_t create_caps_to_cnode(lpaddr_t base_addr, size_t size,
                              enum region_type type,
                              struct spawn_state *st, struct bootinfo *bootinfo)
{
    struct mem_region *regions = bootinfo->regions;
    size_t *regions_index = &bootinfo->regions_length;
    struct capability *cnode;
    cslot_t *slot;
    enum objtype cap_type;
    errval_t err;

    // determine destination and cap type
    switch(type) {
    case RegionType_Empty:
        cap_type = ObjType_RAM;
        cnode = &st->supercn->cap;
        slot = &st->supercn_slot;
        break;

    case RegionType_PhyAddr:
    case RegionType_PlatformData:
        cap_type = ObjType_PhysAddr;
        cnode = &st->physaddrcn->cap;
        slot = &st->physaddrcn_slot;
        break;

    case RegionType_RootTask:
        cap_type = ObjType_Frame;
        cnode = &st->segcn->cap;
        slot = &st->segcn_slot;
        break;

    default:
        panic("Cannot handle bootinfo region type!");
    }

    if (*slot >= cnode_get_slots(cnode)) {
        printk(LOG_WARN, "create_caps_to_cnode: Cannot create more caps "
               "in CNode\n");
        return SYS_ERR_SLOTS_IN_USE;
    }
    /* Cannot insert anymore into the mem_region */
    if (*regions_index >= MAX_MEM_REGIONS) {
        printk(LOG_WARN, "create_caps_to_cnode: mem_region out of space\n");
        return -1;
    }

    /* create the capability */
    err = caps_create_new(cap_type, base_addr, size, size, my_core_id,
            caps_locate_slot(get_address(cnode), (*slot)++));
    if (err_is_fail(err)) {
        return err;
    }

    /* record region */
    assert(regions != NULL);
    regions[*regions_index].mr_base = base_addr;
    regions[*regions_index].mr_type = type;
    regions[*regions_index].mr_bytes = size;
    regions[*regions_index].mr_consumed = false;
    regions[*regions_index].mrmod_size = 0;
    regions[*regions_index].mrmod_data = 0;
    (*regions_index)++;

    return SYS_ERR_OK;
}

struct dcb *spawn_module(struct spawn_state *st,
                         const char *name, int argc, const char** argv,
                         lpaddr_t bootinfo, lvaddr_t args_base,
                         alloc_phys_func alloc_phys,
                         alloc_phys_aligned_func alloc_phys_aligned,
                         lvaddr_t *retparamaddr)
{
    errval_t err;

    printf("spawn module: %s\n", name);

    // check for reuse of static state
#ifndef NDEBUG
    static bool once_only;
    assert(!once_only);
    once_only = true;
#endif

    /* Set up root cnode and the caps it contains */
    // Has to be valid after leaving this stack frame, because this CTE will
    // be entered into the MDB!
    // Don't want this to be part of the data section, as the memory backing
    // the data section of the kernel can and will disappear when we reboot a
    // core with a different kernel but want to restore the state
    struct cte *rootcn = &kcb_current->init_rootcn;
    mdb_init(kcb_current);
    kcb_current->is_valid = true;
#if defined(CONFIG_SCHEDULER_RR)
    kcb_current->sched = SCHED_RR;
#elif defined(CONFIG_SCHEDULER_RBED)
    kcb_current->sched = SCHED_RBED;
#else
#error invalid scheduler
#endif

    /* create root cnode */
    err = caps_create_new(ObjType_L1CNode, alloc_phys(OBJSIZE_L2CNODE),
                          OBJSIZE_L2CNODE, OBJSIZE_L2CNODE, my_core_id,
                          rootcn);
    assert(err_is_ok(err));

    // on BSP core: Add BSP KCB to rootcn
    if (arch_core_is_bsp()) {
        // cannot use caps_create_new() here, as that would zero out KCB, so
        // we replicate the cap initialization here.
        struct capability bspkcb_cap;
        memset(&bspkcb_cap, 0, sizeof(struct capability));
        bspkcb_cap.type = ObjType_KernelControlBlock;
        bspkcb_cap.rights = CAPRIGHTS_ALLRIGHTS;
        bspkcb_cap.u.kernelcontrolblock.kcb = kcb_current;
        // find slot in init rootcn
        struct cte *bspkcb = caps_locate_slot(CNODE(rootcn), ROOTCN_SLOT_BSPKCB);
        assert(bspkcb && bspkcb->cap.type == ObjType_Null);
        memcpy(&bspkcb->cap, &bspkcb_cap, sizeof(struct capability));
    }

    // Task cnode in root cnode
    st->taskcn = caps_locate_slot(CNODE(rootcn), ROOTCN_SLOT_TASKCN);
    err = caps_create_new(ObjType_L2CNode, alloc_phys(OBJSIZE_L2CNODE),
                          OBJSIZE_L2CNODE, OBJSIZE_L2CNODE, my_core_id,
                          st->taskcn);
    assert(err_is_ok(err));

    // Page cnode in root cnode
    st->pagecn = caps_locate_slot(CNODE(rootcn), ROOTCN_SLOT_PAGECN);
    err = caps_create_new(ObjType_L2CNode,
                          alloc_phys(OBJSIZE_L2CNODE), OBJSIZE_L2CNODE,
                          OBJSIZE_L2CNODE, my_core_id, st->pagecn);
    assert(err_is_ok(err));

    // Base page cnode in root cnode
    st->basepagecn = caps_locate_slot(CNODE(rootcn), ROOTCN_SLOT_BASE_PAGE_CN);
    err = caps_create_new(ObjType_L2CNode, alloc_phys(OBJSIZE_L2CNODE),
                          OBJSIZE_L2CNODE, OBJSIZE_L2CNODE, my_core_id,
                          st->basepagecn);
    assert(err_is_ok(err));

    // Super cnode in root cnode
    st->supercn = caps_locate_slot(CNODE(rootcn), ROOTCN_SLOT_SUPERCN);
    err = caps_create_new(ObjType_L2CNode,
                          alloc_phys(OBJSIZE_L2CNODE),
                          OBJSIZE_L2CNODE, OBJSIZE_L2CNODE, my_core_id, st->supercn);
    assert(err_is_ok(err));

    // slot_alloc cnodes in root cnode. assumes SLOT_SLOT_ALLOC0,1,2 are
    // consecutive slots in root cnode.
    assert(ROOTCN_SLOT_SLOT_ALLOC0 + 1 == ROOTCN_SLOT_SLOT_ALLOC1);
    assert(ROOTCN_SLOT_SLOT_ALLOC1 + 1 == ROOTCN_SLOT_SLOT_ALLOC2);
    st->slot_alloc_cn0 = caps_locate_slot(CNODE(rootcn), ROOTCN_SLOT_SLOT_ALLOC0);
    err = caps_create_new(ObjType_L2CNode,
                          alloc_phys(3*OBJSIZE_L2CNODE), 3*OBJSIZE_L2CNODE,
                          OBJSIZE_L2CNODE, my_core_id, st->slot_alloc_cn0);
    assert(err_is_ok(err));

    // Seg cnode in root cnode
    st->segcn = caps_locate_slot(CNODE(rootcn), ROOTCN_SLOT_SEGCN);
    err = caps_create_new(ObjType_L2CNode, alloc_phys(OBJSIZE_L2CNODE),
                          OBJSIZE_L2CNODE, OBJSIZE_L2CNODE, my_core_id,
                          st->segcn);
    assert(err_is_ok(err));

    // Physaddr cnode in root cnode
    st->physaddrcn = caps_locate_slot(CNODE(rootcn), ROOTCN_SLOT_PACN);
    err = caps_create_new(ObjType_L2CNode,
                          alloc_phys(OBJSIZE_L2CNODE), OBJSIZE_L2CNODE, OBJSIZE_L2CNODE,
                          my_core_id, st->physaddrcn);
    assert(err_is_ok(err));

    if (arch_core_is_bsp()) {
        // Cnode for Boot loaded modules
        st->modulecn = caps_locate_slot(CNODE(rootcn), ROOTCN_SLOT_MODULECN);
        err = caps_create_new(ObjType_L2CNode,
                              alloc_phys(OBJSIZE_L2CNODE), OBJSIZE_L2CNODE,
                              OBJSIZE_L2CNODE, my_core_id, st->modulecn);
        assert(err_is_ok(err));
    }

    /* Managing caps in task cnode */
    // Dcb cap
    struct cte *init_dcb_cte = caps_locate_slot(CNODE(st->taskcn),
                                                TASKCN_SLOT_DISPATCHER);
    err = caps_create_new(ObjType_Dispatcher,
                          alloc_phys(1UL << OBJBITS_DISPATCHER),
                          1UL << OBJBITS_DISPATCHER, 0, my_core_id, init_dcb_cte);
    assert(err_is_ok(err));
    struct dcb *init_dcb = init_dcb_cte->cap.u.dispatcher.dcb;

    // Copy root cnode to task cnode
    err = caps_copy_to_cnode(st->taskcn, TASKCN_SLOT_ROOTCN, rootcn, 0, 0, 0);
    assert(err_is_ok(err));

    // Dispatcher frame in task cnode
    struct cte *init_dispframe_cte = caps_locate_slot(CNODE(st->taskcn),
                                                      TASKCN_SLOT_DISPFRAME);
    err = caps_create_new(ObjType_Frame,
                          alloc_phys_aligned(1 << DISPATCHER_FRAME_BITS,
                                             1 << DISPATCHER_FRAME_BITS),
                          1UL << DISPATCHER_FRAME_BITS,
                          1UL << DISPATCHER_FRAME_BITS,
                          my_core_id, init_dispframe_cte);
    assert(err_is_ok(err));

    // Copy dispatcher frame to the dcb struct
    err = caps_copy_to_cte(&init_dcb->disp_cte, init_dispframe_cte, false, 0, 0);
    assert(err_is_ok(err));

    // Argspage in task cnode
    struct cte *init_args_cte = caps_locate_slot(CNODE(st->taskcn),
                                                 TASKCN_SLOT_ARGSPAGE);
    err = caps_create_new(ObjType_Frame,
                          alloc_phys_aligned(ARGS_SIZE, ARGS_SIZE),
                          1UL << ARGS_FRAME_BITS, 1UL << ARGS_FRAME_BITS, my_core_id,
                          init_args_cte);
    st->args_page = gen_phys_to_local_phys(init_args_cte->cap.u.frame.base);

    if (arch_core_is_bsp()) {
        assert(bootinfo != 0);

        // Map bootinfo (in task cnode)
        struct cte *bootinfo_cte = caps_locate_slot(CNODE(st->taskcn),
                                                    TASKCN_SLOT_BOOTINFO);
        /* DevFrame to prevent zeroing! */
        /* Note: Since this is only done in the bsp, we can safely assume we
         * own the bootinfo memory */
        err = caps_create_new(ObjType_DevFrame, bootinfo, 1UL << BOOTINFO_SIZEBITS,
                              1UL << BOOTINFO_SIZEBITS, my_core_id, bootinfo_cte);
        assert(err_is_ok(err));
    }

    // Map kernel Cap in task cnode
    struct cte *kernelcap_cte = caps_locate_slot(CNODE(st->taskcn),
                                                 TASKCN_SLOT_KERNELCAP);
    err = caps_create_new(ObjType_Kernel, 0, 0, 0, my_core_id, kernelcap_cte);
    assert(err_is_ok(err));

    // Create capability for performance monitoring
    struct cte *perfmoncap_cte = caps_locate_slot(CNODE(st->taskcn),
                                                   TASKCN_SLOT_PERF_MON);
    err = caps_create_new(ObjType_PerfMon, 0, 0, 0, my_core_id, perfmoncap_cte);
    assert(err_is_ok(err));

    // Map IRQ table in task cnode
    err = caps_create_new(ObjType_IRQTable, 0, 0, 0, my_core_id,
                          caps_locate_slot(CNODE(st->taskcn), TASKCN_SLOT_IRQ));
    assert(err_is_ok(err));

    // Create capability for IPI sending
    struct cte *ipicap_cte = caps_locate_slot(CNODE(st->taskcn),
                                              TASKCN_SLOT_IPI);
    err = caps_create_new(ObjType_IPI, 0, 0, 0, my_core_id, ipicap_cte);
    assert(err_is_ok(err));

    /* Initialize dispatcher */
    dispatcher_handle_t init_handle
        = local_phys_to_mem(init_dispframe_cte->cap.u.frame.base);
    struct dispatcher_shared_generic *init_disp =
        get_dispatcher_shared_generic(init_handle);
    init_disp->disabled = true;
    init_disp->fpu_trap = 1;
    strncpy(init_disp->name, argv[0], DISP_NAME_LEN);

    /* Set fields in DCB */
    // Set cspace
    err = caps_copy_to_cte(&init_dcb->cspace, rootcn, 0, 0, 0);
    assert(err_is_ok(err));

    // Set disp and add to run queue
    init_dcb->disp = init_handle;
    init_dcb->disabled = true;
    make_runnable(init_dcb);

    // XXX: hack for 1:1 mapping
    if (args_base == 0) {
        args_base = st->args_page;
    }

    /* Construct args page */
    struct spawn_domain_params *params = (void *)local_phys_to_mem(st->args_page);
    memset(params, 0, sizeof(*params));
    char *buf = (char *)local_phys_to_mem(st->args_page
                                          + sizeof(struct spawn_domain_params));
    size_t buflen = ARGS_SIZE - sizeof(struct spawn_domain_params);
    assert(argc < MAX_CMDLINE_ARGS);
    params->argc = argc;
    for (int i = 0; i < argc; i++) {
        size_t arglen = strlen(argv[i]);
        assert(arglen < buflen);
        params->argv[i] = (void *)(args_base + mem_to_local_phys((lvaddr_t)buf)
                                   - st->args_page);
        strcpy(buf, argv[i]);
        buf += arglen + 1;
        buflen -= arglen + 1;
    }

    assert(retparamaddr != NULL);
    *retparamaddr = args_base;

    /* Fill up base page CN (pre-allocated 4K pages) */
<<<<<<< HEAD
    for(size_t i = 0; i < (1UL << (BASE_PAGE_BITS - OBJBITS_CTE)); i++) {
        err = caps_create_new(ObjType_RAM,
                              alloc_phys_aligned(BASE_PAGE_SIZE,
                                                 BASE_PAGE_SIZE),
                              BASE_PAGE_SIZE, BASE_PAGE_SIZE, my_core_id,
                              caps_locate_slot(CNODE(st->basepagecn), i));
        assert(err_is_ok(err));
    }
=======
    err = caps_create_new(ObjType_RAM, alloc_phys(L2_CNODE_SLOTS * BASE_PAGE_SIZE),
            L2_CNODE_SLOTS * BASE_PAGE_SIZE, BASE_PAGE_SIZE, my_core_id,
            caps_locate_slot(CNODE(st->basepagecn), 0));
    assert(err_is_ok(err));
>>>>>>> 5849b091

    // Store the application in the boot applications.
	trace_new_boot_application((char*) name, (uintptr_t) init_dcb);

    return init_dcb;
}<|MERGE_RESOLUTION|>--- conflicted
+++ resolved
@@ -30,11 +30,7 @@
 coreid_t my_core_id;
 
 /// Quick way to find the base address of a cnode capability
-<<<<<<< HEAD
-#define CNODE(cte) ((cte)->cap.u.cnode.cnode)
-=======
 #define CNODE(cte)     get_address(&(cte)->cap)
->>>>>>> 5849b091
 
 /**
  * \brief Create caps in 'cnode'
@@ -355,21 +351,10 @@
     *retparamaddr = args_base;
 
     /* Fill up base page CN (pre-allocated 4K pages) */
-<<<<<<< HEAD
-    for(size_t i = 0; i < (1UL << (BASE_PAGE_BITS - OBJBITS_CTE)); i++) {
-        err = caps_create_new(ObjType_RAM,
-                              alloc_phys_aligned(BASE_PAGE_SIZE,
-                                                 BASE_PAGE_SIZE),
-                              BASE_PAGE_SIZE, BASE_PAGE_SIZE, my_core_id,
-                              caps_locate_slot(CNODE(st->basepagecn), i));
-        assert(err_is_ok(err));
-    }
-=======
     err = caps_create_new(ObjType_RAM, alloc_phys(L2_CNODE_SLOTS * BASE_PAGE_SIZE),
             L2_CNODE_SLOTS * BASE_PAGE_SIZE, BASE_PAGE_SIZE, my_core_id,
             caps_locate_slot(CNODE(st->basepagecn), 0));
     assert(err_is_ok(err));
->>>>>>> 5849b091
 
     // Store the application in the boot applications.
 	trace_new_boot_application((char*) name, (uintptr_t) init_dcb);
