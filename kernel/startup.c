--- conflicted
+++ resolved
@@ -192,11 +192,7 @@
     assert(err_is_ok(err));
 
     // Super cnode in root cnode
-<<<<<<< HEAD
-    st->supercn = caps_locate_slot(CNODE(&rootcn), ROOTCN_SLOT_SUPERCN);
-=======
     st->supercn = caps_locate_slot(CNODE(rootcn), ROOTCN_SLOT_SUPERCN);
->>>>>>> af1bdebb
     err = caps_create_new(ObjType_CNode,
                           alloc_phys(1UL << (OBJBITS_CTE + SUPER_CNODE_BITS)),
                           SUPER_CNODE_BITS + OBJBITS_CTE,
