--- conflicted
+++ resolved
@@ -498,25 +498,13 @@
     // Remove from queue when no work and no more messages and no missed wakeup
     systime_t wakeup = disp->wakeup;
     if (!disp->haswork && disp->lmp_delivered == disp->lmp_seen
-<<<<<<< HEAD
-        && (wakeup == 0 || wakeup > kernel_now)) {
-
-         trace_event(TRACE_SUBSYS_NNET, TRACE_EVENT_NNET_SCHED_REMOVE,
+        && (wakeup == 0 || wakeup > (kernel_now + kcb_current->kernel_off))) {
+
+        trace_event(TRACE_SUBSYS_NNET, TRACE_EVENT_NNET_SCHED_REMOVE,
             (uint32_t)(lvaddr_t)dcb_current & 0xFFFFFFFF);
-
         trace_event(TRACE_SUBSYS_KERNEL, TRACE_EVENT_KERNEL_SCHED_REMOVE,
                 151);
 
-    /*
-        if (disp->name[0] == 'e' && disp->name[1] == '1' ) {
-            printk(LOG_ERR, "%s has been removed from scheduler queue\n",
-                disp->name);
-        }
-*/
-
-=======
-        && (wakeup == 0 || wakeup > (kernel_now + kcb_current->kernel_off))) {
->>>>>>> af1bdebb
         scheduler_remove(dcb_current);
         if (wakeup != 0) {
             wakeup_set(dcb_current, wakeup);
