/**
 * \file
 * \brief spawn service
 */

/*
 * Copyright (c) 2010, 2011, 2012, ETH Zurich.
 * All rights reserved.
 *
 * This file is distributed under the terms in the attached LICENSE file.
 * If you do not find this file, copies can be found by writing to:
 * ETH Zurich D-INFK, Haldeneggsteig 4, CH-8092 Zurich. Attn: Systems Group.
 */

#include <stdio.h>
#include <string.h>
#include <barrelfish/barrelfish.h>
#include <spawndomain/spawndomain.h>
#include <barrelfish/nameservice_client.h>
#include <barrelfish/cpu_arch.h>
#include <vfs/vfs.h>
#include <vfs/vfs_path.h>
#include <dist/barrier.h>
#include <if/spawn_defs.h>
#include <if/monitor_blocking_rpcclient_defs.h>
#include <barrelfish/dispatcher_arch.h>

#include "internal.h"
#include "ps.h"


static errval_t spawn(char *path, char *const argv[], char *argbuf,
                      size_t argbytes, char *const envp[],
                      struct capref inheritcn_cap, struct capref argcn_cap,
                      uint8_t flags, domainid_t *domainid)
{
    errval_t err, msgerr;

    /* read file into memory */
    vfs_handle_t fh;
    err = vfs_open(path, &fh);
    if (err_is_fail(err)) {
        return err_push(err, SPAWN_ERR_LOAD);
    }

    struct vfs_fileinfo info;
    err = vfs_stat(fh, &info);
    if (err_is_fail(err)) {
        vfs_close(fh);
        return err_push(err, SPAWN_ERR_LOAD);
    }

    assert(info.type == VFS_FILE);
    uint8_t *image = malloc(info.size);
    if (image == NULL) {
        vfs_close(fh);
        return err_push(err, SPAWN_ERR_LOAD);
    }

    size_t pos = 0, readlen;
    do {
        err = vfs_read(fh, &image[pos], info.size - pos, &readlen);
        if (err_is_fail(err)) {
            vfs_close(fh);
            free(image);
            return err_push(err, SPAWN_ERR_LOAD);
        } else if (readlen == 0) {
            vfs_close(fh);
            free(image);
            return SPAWN_ERR_LOAD; // XXX
        } else {
            pos += readlen;
        }
    } while (err_is_ok(err) && readlen > 0 && pos < info.size);

    err = vfs_close(fh);
    if (err_is_fail(err)) {
        DEBUG_ERR(err, "failed to close file %s", path);
    }

    // find short name (last part of path)
    char *name = strrchr(path, VFS_PATH_SEP);
    if (name == NULL) {
        name = path;
    } else {
        name++;
    }

    /* spawn the image */
    struct spawninfo si;
    si.flags = flags;
    err = spawn_load_image(&si, (lvaddr_t)image, info.size, CURRENT_CPU_TYPE,
                           name, my_core_id, argv, envp, inheritcn_cap,
                           argcn_cap);
    if (err_is_fail(err)) {
        free(image);
        return err;
    }

    free(image);

    /* request connection from monitor */
    struct monitor_blocking_rpc_client *mrpc = get_monitor_blocking_rpc_client();
    struct capref monep;
    err = mrpc->vtbl.alloc_monitor_ep(mrpc, &msgerr, &monep);
    if (err_is_fail(err)) {
        return err_push(err, SPAWN_ERR_MONITOR_CLIENT);
    } else if (err_is_fail(msgerr)) {
        return msgerr;
    }

    /* copy connection into the new domain */
    struct capref destep = {
        .cnode = si.rootcn,
        .slot  = ROOTCN_SLOT_MONITOREP,
    };
    err = cap_copy(destep, monep);
    if (err_is_fail(err)) {
        spawn_free(&si);
        cap_destroy(monep);
        return err_push(err, SPAWN_ERR_MONITOR_CLIENT);
    }

    err = cap_destroy(monep);
    if (err_is_fail(err)) {
        return err_push(err, SPAWN_ERR_MONITOR_CLIENT);
    }

    /* give the perfmon capability */
    struct capref dest, src;
    dest.cnode = si.taskcn;
    dest.slot = TASKCN_SLOT_PERF_MON;
    src.cnode = cnode_task;
    src.slot = TASKCN_SLOT_PERF_MON;
    err = cap_copy(dest, src);
    if (err_is_fail(err)) {
        return err_push(err, INIT_ERR_COPY_PERF_MON);
    }

    /* run the domain */
    err = spawn_run(&si);
    if (err_is_fail(err)) {
        spawn_free(&si);
        return err_push(err, SPAWN_ERR_RUN);
    }

    // Allocate domain id
    struct ps_entry *pe = malloc(sizeof(struct ps_entry));
    assert(pe != NULL);
    memset(pe, 0, sizeof(struct ps_entry));
    memcpy(pe->argv, argv, MAX_CMDLINE_ARGS*sizeof(*argv));
    pe->argbuf = argbuf;
    pe->argbytes = argbytes;
    /*
     * NB: It's important to keep a copy of the DCB *and* the root
     * CNode around.  We need to revoke both (in the right order, see
     * kill_domain() below), so that we ensure no one else is
     * referring to the domain's CSpace anymore. Especially the loop
     * created by placing rootcn into its own address space becomes a
     * problem here.
     */
    err = slot_alloc(&pe->rootcn_cap);
    assert(err_is_ok(err));
    err = cap_copy(pe->rootcn_cap, si.rootcn_cap);
    pe->rootcn = si.rootcn;
    assert(err_is_ok(err));
    err = slot_alloc(&pe->dcb);
    assert(err_is_ok(err));
    err = cap_copy(pe->dcb, si.dcb);
    assert(err_is_ok(err));
    pe->status = PS_STATUS_RUNNING;
    err = ps_allocate(pe, domainid);
    if(err_is_fail(err)) {
        free(pe);
    }

    // Store in target dispatcher frame
    struct dispatcher_generic *dg = get_dispatcher_generic(si.handle);
    dg->domain_id = *domainid;

    /* cleanup */
    err = spawn_free(&si);
    if (err_is_fail(err)) {
        return err_push(err, SPAWN_ERR_FREE);
    }

    return SYS_ERR_OK;
}

static void retry_use_local_memserv_response(void *a)
{
    errval_t err;

    struct spawn_binding *b = (struct spawn_binding*)a;

    err = b->tx_vtbl.use_local_memserv_response(b, NOP_CONT);

    if (err_no(err) == FLOUNDER_ERR_TX_BUSY) {
        // try again
        err = b->register_send(b, get_default_waitset(),
                               MKCONT(retry_use_local_memserv_response,a));
    }
    if (err_is_fail(err)) {
        DEBUG_ERR(err, "error sending use_local_memserv reply\n");
    }

}


static void use_local_memserv_handler(struct spawn_binding *b)
{
    ram_alloc_set(NULL);

    errval_t err;
    err = b->tx_vtbl.use_local_memserv_response(b, NOP_CONT);
    if (err_is_fail(err)) {
        DEBUG_ERR(err, "error sending use_local_memserv reply");
        if (err_no(err) == FLOUNDER_ERR_TX_BUSY) {
            err = b->register_send(b, get_default_waitset(),
                               MKCONT(retry_use_local_memserv_response, b));
            if (err_is_fail(err)) {
                // note that only one continuation may be registered at a time
                DEBUG_ERR(err, "register_send failed!");
            }
        }
    }
}

struct pending_spawn_response {
    struct spawn_binding *b;
    errval_t err;
    domainid_t domainid;
};

static void retry_spawn_domain_response(void *a)
{
    errval_t err;

    struct pending_spawn_response *r = (struct pending_spawn_response*)a;
    struct spawn_binding *b = r->b;

    err = b->tx_vtbl.spawn_domain_response(b, NOP_CONT, r->err, r->domainid);

    if (err_no(err) == FLOUNDER_ERR_TX_BUSY) {
        // try again
        err = b->register_send(b, get_default_waitset(),
                               MKCONT(retry_spawn_domain_response,a));
    }
    if (err_is_fail(err)) {
        DEBUG_ERR(err, "error sending spawn_domain reply\n");
    }

    free(a);
}


static errval_t spawn_reply(struct spawn_binding *b, errval_t rerr,
                            domainid_t domainid)
{
    errval_t err;

    err = b->tx_vtbl.spawn_domain_response(b, NOP_CONT, rerr, domainid);

    if (err_is_fail(err)) {
        DEBUG_ERR(err, "error sending spawn_domain reply\n");

        if (err_no(err) == FLOUNDER_ERR_TX_BUSY) {
            // this will be freed in the retry handler
            struct pending_spawn_response *sr =
                malloc(sizeof(struct pending_spawn_response));
            if (sr == NULL) {
                return LIB_ERR_MALLOC_FAIL;
            }
            sr->b = b;
            sr->err = rerr;
            sr->domainid = domainid;
            err = b->register_send(b, get_default_waitset(),
                                   MKCONT(retry_spawn_domain_response, sr));
            if (err_is_fail(err)) {
                // note that only one continuation may be registered at a time
                free(sr);
                DEBUG_ERR(err, "register_send failed!");
                return err;
            }
        }
    }

    return SYS_ERR_OK;
}

static void retry_spawn_domain_w_caps_response(void *a)
{
    errval_t err;

<<<<<<< HEAD
    struct pending_spawn_response *r = (struct pending_spawn_response*)a;
    struct spawn_binding *b = r->b;

    err = b->tx_vtbl.spawn_domain_with_caps_response(b, NOP_CONT, r->err, r->domainid);

    if (err_no(err) == FLOUNDER_ERR_TX_BUSY) {
        // try again
        err = b->register_send(b, get_default_waitset(), 
                               MKCONT(retry_spawn_domain_response,a));
    }
    if (err_is_fail(err)) {
        DEBUG_ERR(err, "error sending spawn_domain reply\n");
    }

    free(a);
}


static errval_t spawn_with_caps_reply(struct spawn_binding *b, errval_t rerr,
                                      domainid_t domainid)
=======
static void spawn_with_caps_handler(struct spawn_binding *b, char *path,
                                    char *argbuf, size_t argbytes,
                                    char *envbuf, size_t envbytes,
                                    struct capref inheritcn_cap,
                                    struct capref argcn_cap,
                                    uint8_t flags)
>>>>>>> 971d02b6
{
    errval_t err;
 
    err = b->tx_vtbl.spawn_domain_with_caps_response(b, NOP_CONT, rerr, domainid);

    if (err_is_fail(err)) { 
        DEBUG_ERR(err, "error sending spawn_domain reply\n");

        if (err_no(err) == FLOUNDER_ERR_TX_BUSY) {
            // this will be freed in the retry handler
            struct pending_spawn_response *sr =
                malloc(sizeof(struct pending_spawn_response));
            if (sr == NULL) {
                return LIB_ERR_MALLOC_FAIL;
            }
            sr->b = b;
            sr->err = rerr;
            sr->domainid = domainid;
            err = b->register_send(b, get_default_waitset(), 
                                   MKCONT(retry_spawn_domain_w_caps_response, sr));
            if (err_is_fail(err)) {
                // note that only one continuation may be registered at a time
                free(sr);
                DEBUG_ERR(err, "register_send failed!");
                return err;
            }
        }
    }

    return SYS_ERR_OK;
}


static errval_t spawn_with_caps_common(char *path, char *argbuf, size_t argbytes,
                                       char *envbuf, size_t envbytes,
                                       struct capref inheritcn_cap,
                                       struct capref argcn_cap,
                                       domainid_t *domainid)
{
    errval_t err;
    assert(domainid);
    *domainid = 0;

    /* extract arguments from buffer */
    char *argv[MAX_CMDLINE_ARGS + 1];
    int i = 0;
    size_t pos = 0;
    while (pos < argbytes && i < MAX_CMDLINE_ARGS) {
        argv[i++] = &argbuf[pos];
        char *end = memchr(&argbuf[pos], '\0', argbytes - pos);
        if (end == NULL) {
            err = SPAWN_ERR_GET_CMDLINE_ARGS;
            goto finish;
        }
        pos = end - argbuf + 1;
    }
    assert(i <= MAX_CMDLINE_ARGS);
    argv[i] = NULL;

    /* extract environment from buffer */
    char *envp[MAX_CMDLINE_ARGS + 1];
    i = 0;
    pos = 0;
    while (pos < envbytes && i < MAX_CMDLINE_ARGS) {
        envp[i++] = &envbuf[pos];
        char *end = memchr(&envbuf[pos], '\0', envbytes - pos);
        if (end == NULL) {
            err = SPAWN_ERR_GET_CMDLINE_ARGS;
            goto finish;
        }
        pos = end - envbuf + 1;
    }
    assert(i <= MAX_CMDLINE_ARGS);
    envp[i] = NULL;

    vfs_path_normalise(path);

    err = spawn(path, argv, argbuf, argbytes, envp, inheritcn_cap, argcn_cap,
<<<<<<< HEAD
                domainid);
    // XXX: do we really want to delete the inheritcn and the argcn here? iaw:
    // do we copy these somewhere? -SG
=======
                flags, &domainid);
>>>>>>> 971d02b6
    if (!capref_is_null(inheritcn_cap)) {
        errval_t err2;
        err2 = cap_delete(inheritcn_cap);
        assert(err_is_ok(err2));
    }
    if (!capref_is_null(argcn_cap)) {
        errval_t err2;
        err2 = cap_delete(argcn_cap);
        assert(err_is_ok(err2));
    }

 finish:
    if(err_is_fail(err)) {
        free(argbuf);
        DEBUG_ERR(err, "spawn");
    }

    free(envbuf);
    free(path);

    return err;
}

static void spawn_with_caps_handler(struct spawn_binding *b, char *path,
                                    char *argbuf, size_t argbytes,
                                    char *envbuf, size_t envbytes,
                                    struct capref inheritcn_cap,
                                    struct capref argcn_cap)
{
    errval_t err;
    domainid_t newdomid;
    err = spawn_with_caps_common(path, argbuf, argbytes, envbuf, envbytes,
                                 inheritcn_cap, argcn_cap, &newdomid);

    err = spawn_with_caps_reply(b, err, newdomid);

    if (err_is_fail(err)) {
        DEBUG_ERR(err, "while sending reply in spawn_with_caps_handler");
    }
}

static void spawn_handler(struct spawn_binding *b, char *path, char *argbuf,
                          size_t argbytes, char *envbuf, size_t envbytes,
                          uint8_t flags)
{
<<<<<<< HEAD
    errval_t err;
    domainid_t newdomid;
    err = spawn_with_caps_common(path, argbuf, argbytes, envbuf, envbytes,
                                 NULL_CAP, NULL_CAP, &newdomid);

    err = spawn_reply(b, err, newdomid);

    if (err_is_fail(err)) {
        // not much we can do about this
        DEBUG_ERR(err, "while sending reply in spawn_handler");
    }
=======
    spawn_with_caps_handler(b, path, argbuf, argbytes, envbuf, envbytes,
                            NULL_CAP, NULL_CAP, flags);
>>>>>>> 971d02b6
}

/**
 * \brief Removes a zombie domain.
 */
static void cleanup_domain(domainid_t domainid)
{
    errval_t err;
    struct ps_entry *ps = ps_get(domainid);
    assert(ps != NULL);

    // Tell all waiters of exit and free list as we go
    for(struct ps_waiter *w = ps->waiters; w != NULL;) {
        err = w->binding->tx_vtbl.wait_response
            (w->binding, NOP_CONT, ps->exitcode, SYS_ERR_OK);
        if(err_is_fail(err)) {
            DEBUG_ERR(err, "wait_response");
        }

        struct ps_waiter *oldw = w;
        w = w->next;
        free(oldw);
    }
    ps->waiters = NULL;

    // Cleanup rest of ps entry
    free(ps->argbuf);

    ps_remove(domainid);
}

static void cleanup_cap(struct capref cap)
{
    errval_t err;

    err = cap_revoke(cap);
    if (err_is_fail(err)) {
        DEBUG_ERR(err, "cap_revoke");
    }
    err = cap_destroy(cap);
    if (err_is_fail(err)) {
        DEBUG_ERR(err, "cap_destroy");
    }
}

static errval_t kill_domain(domainid_t domainid, uint8_t exitcode)
{
    struct ps_entry *ps = ps_get(domainid);

    if(ps == NULL) {
        return SPAWN_ERR_DOMAIN_NOTFOUND;
    }

    ps->status = PS_STATUS_ZOMBIE;
    ps->exitcode = exitcode;

    // Garbage collect victim's capabilities
    cleanup_cap(ps->dcb);       // Deschedule dispatcher (do this first!)
    cleanup_cap(ps->rootcn_cap);

    // XXX: why only when waiters exist? -SG
    if(ps->waiters != NULL) {
        // Cleanup local data structures and inform waiters
        cleanup_domain(domainid);
    }

    return SYS_ERR_OK;
}

static void kill_handler(struct spawn_binding *b, domainid_t domainid)
{
    errval_t err = kill_domain(domainid, 0);

    err = b->tx_vtbl.kill_response(b, NOP_CONT, err);
    if(err_is_fail(err)) {
        DEBUG_ERR(err, "kill_response");
    }
}

static void exit_handler(struct spawn_binding *b, domainid_t domainid,
                         uint8_t exitcode)
{
    errval_t err = kill_domain(domainid, exitcode);
    struct ps_entry *ps = ps_get(domainid);

    if(err_is_fail(err)) {
        DEBUG_ERR(err, "kill_domain");
    }

    if(ps == NULL) {
        // XXX: Can't do nothing
        return;
    }

    // May never return anything to client
}

static void wait_handler(struct spawn_binding *b, domainid_t domainid,
                         bool nohang)
{
    errval_t err;
    struct ps_entry *ps = ps_get(domainid);

    if(ps == NULL) {
        err = b->tx_vtbl.wait_response(b, NOP_CONT, 0, SPAWN_ERR_DOMAIN_NOTFOUND);
        if(err_is_fail(err)) {
            DEBUG_ERR(err, "wait_response");
        }
    }

    if(!nohang || ps->status == PS_STATUS_ZOMBIE) {
        // Enqueue the waiter
        struct ps_waiter *waiter = malloc(sizeof(struct ps_waiter));
        assert(waiter != NULL);
        waiter->next = ps->waiters;
        waiter->binding = b;
        ps->waiters = waiter;
    } else {
        // nohang and no zombie, return error
        err = b->tx_vtbl.wait_response(b, NOP_CONT, 0, SPAWN_ERR_DOMAIN_RUNNING);
        if(err_is_fail(err)) {
            DEBUG_ERR(err, "wait_response");
        }
    }

    // Cleanup if zombie (will send the reply)
    if(ps->status == PS_STATUS_ZOMBIE) {
        cleanup_domain(domainid);
    }
}

static void get_domainlist_sent(void *arg)
{
    free(arg);
}

static void get_domainlist_handler(struct spawn_binding *b)
{
    errval_t err;
    size_t len = 0;
    uint8_t *domains = calloc(sizeof(uint8_t), MAX_DOMAINS);

    // XXX: Very inefficient
    for(domainid_t i = 0; i < MAX_DOMAINS; i++) {
        if(ps_exists(i)) {
            domains[len++] = i;
        }
    }

    err = b->tx_vtbl.get_domainlist_response
        (b, MKCLOSURE(get_domainlist_sent, domains), domains, len);
    if(err_is_fail(err)) {
        DEBUG_ERR(err, "get_domainlist_response");
        free(domains);
    }
}

static void status_handler(struct spawn_binding *b, domainid_t domainid)
{
    errval_t err;
    struct ps_entry *ps = ps_get(domainid);
    spawn_ps_entry_t pse;

    memset(&pse, 0, sizeof(pse));

    if(ps == NULL) {
        err = b->tx_vtbl.status_response(b, NOP_CONT, pse, NULL, 0,
                                         SPAWN_ERR_DOMAIN_NOTFOUND);
        if(err_is_fail(err)) {
            DEBUG_ERR(err, "status_response");
        }
    }

    pse.status = ps->status;

    err = b->tx_vtbl.status_response(b, NOP_CONT, pse, ps->argbuf, ps->argbytes,
                                     SYS_ERR_OK);
    if(err_is_fail(err)) {
        DEBUG_ERR(err, "status_response");
    }
}

static struct spawn_rx_vtbl rx_vtbl = {
    .spawn_domain_call = spawn_handler,
    .spawn_domain_with_caps_call = spawn_with_caps_handler,
    .use_local_memserv_call = use_local_memserv_handler,
    .kill_call = kill_handler,
    .exit_call = exit_handler,
    .wait_call = wait_handler,
    .get_domainlist_call = get_domainlist_handler,
    .status_call = status_handler,
};

static void export_cb(void *st, errval_t err, iref_t iref)
{
    if (err_is_fail(err)) {
        USER_PANIC_ERR(err, "export failed");
    }

    // construct name
    char namebuf[32];
    size_t len = snprintf(namebuf, sizeof(namebuf), "%s.%d", SERVICE_BASENAME,
                          my_core_id);
    assert(len < sizeof(namebuf));
    namebuf[sizeof(namebuf) - 1] = '\0';

    debug_printf("registering with ns: %s, %d\n", namebuf, iref);

    // register this iref with the name service
    err = nameservice_register(namebuf, iref);
    if (err_is_fail(err)) {
        USER_PANIC_ERR(err, "nameservice_register failed");
    }

#if !defined(USE_KALUGA_DVM) || defined(__arm__) || defined(__scc__) || defined(__k1om__)
    // let the master know we are ready
    err = nsb_register_n(my_core_id, SERVICE_BASENAME);
    if (err_is_fail(err)) {
        USER_PANIC_ERR(err, "nsb_register_n failed");
    }

    // wait for boot to finish
    err = nsb_wait(ALL_SPAWNDS_UP);
    if (err_is_fail(err)) {
        USER_PANIC_ERR(err, "failed ns barrier wait for %s", ALL_SPAWNDS_UP);
    }
    debug_printf("got \"%s\", continuing\n", ALL_SPAWNDS_UP);
#endif
}


static errval_t connect_cb(void *st, struct spawn_binding *b)
{
    debug_printf("connection: %p, %p\n", st, b);
    // copy my message receive handler vtable to the binding
    b->rx_vtbl = rx_vtbl;
    return SYS_ERR_OK;
}

errval_t start_service(void)
{
    return spawn_export(NULL, export_cb, connect_cb, get_default_waitset(),
                         IDC_EXPORT_FLAGS_DEFAULT);
}<|MERGE_RESOLUTION|>--- conflicted
+++ resolved
@@ -292,7 +292,6 @@
 {
     errval_t err;
 
-<<<<<<< HEAD
     struct pending_spawn_response *r = (struct pending_spawn_response*)a;
     struct spawn_binding *b = r->b;
 
@@ -313,14 +312,6 @@
 
 static errval_t spawn_with_caps_reply(struct spawn_binding *b, errval_t rerr,
                                       domainid_t domainid)
-=======
-static void spawn_with_caps_handler(struct spawn_binding *b, char *path,
-                                    char *argbuf, size_t argbytes,
-                                    char *envbuf, size_t envbytes,
-                                    struct capref inheritcn_cap,
-                                    struct capref argcn_cap,
-                                    uint8_t flags)
->>>>>>> 971d02b6
 {
     errval_t err;
  
@@ -399,13 +390,9 @@
     vfs_path_normalise(path);
 
     err = spawn(path, argv, argbuf, argbytes, envp, inheritcn_cap, argcn_cap,
-<<<<<<< HEAD
-                domainid);
+                flags, &domainid);
     // XXX: do we really want to delete the inheritcn and the argcn here? iaw:
     // do we copy these somewhere? -SG
-=======
-                flags, &domainid);
->>>>>>> 971d02b6
     if (!capref_is_null(inheritcn_cap)) {
         errval_t err2;
         err2 = cap_delete(inheritcn_cap);
@@ -451,7 +438,6 @@
                           size_t argbytes, char *envbuf, size_t envbytes,
                           uint8_t flags)
 {
-<<<<<<< HEAD
     errval_t err;
     domainid_t newdomid;
     err = spawn_with_caps_common(path, argbuf, argbytes, envbuf, envbytes,
@@ -463,10 +449,6 @@
         // not much we can do about this
         DEBUG_ERR(err, "while sending reply in spawn_handler");
     }
-=======
-    spawn_with_caps_handler(b, path, argbuf, argbytes, envbuf, envbytes,
-                            NULL_CAP, NULL_CAP, flags);
->>>>>>> 971d02b6
 }
 
 /**
