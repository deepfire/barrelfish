--- conflicted
+++ resolved
@@ -18,9 +18,6 @@
      arch_dirs "scc"    = [ arch_dir, "arch/x86" ]
      arch_dirs _        = [ arch_dir ]
 
-<<<<<<< HEAD
-     common_srcs = [ "ram_alloc.c", "inter.c", "spawn.c", "invocations.c", "iref.c",
-=======
      rcap_db = case Config.rcap_db of
                         Config.RCAP_DB_NULL   -> "rcap_db_null.c"
                         Config.RCAP_DB_CENTRAL-> "rcap_db_central.c"
@@ -30,7 +27,6 @@
                         Config.RCAP_DB_CENTRAL-> [ "collections" ]
                         Config.RCAP_DB_TWOPC  -> [ "collections", "cap_predicates" ]
      common_srcs = [ "trace_support.c", "bfscope_support.c", "ram_alloc.c", "inter.c", "spawn.c", "invocations.c", "iref.c",
->>>>>>> c927c7ab
                      "main.c", "monitor_server.c", "monitor_rpc_server.c",
                      "boot.c", "queue.c", "domain.c", "intermon_bindings.c",
                      "resource_ctrl.c", "timing.c", "send_cap.c",
