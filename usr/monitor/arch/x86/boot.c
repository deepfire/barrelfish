--- conflicted
+++ resolved
@@ -20,416 +20,6 @@
 #include <target/x86_64/barrelfish_kpi/paging_target.h>
 #include <notify_ipi.h>
 
-<<<<<<< HEAD
-struct monitor_allocate_state {
-    void          *vbase;
-    genvaddr_t     elfbase;
-};
-
-static errval_t monitor_elfload_allocate(void *state, genvaddr_t base,
-                                         size_t size, uint32_t flags,
-                                         void **retbase)
-{
-    struct monitor_allocate_state *s = state;
-
-    *retbase = (char *)s->vbase + base - s->elfbase;
-    return SYS_ERR_OK;
-}
-
-struct xcore_bind_handler {
-    coreid_t                    coreid;
-    enum cpu_type               cputype;
-    struct monitor_binding      *binding;
-};
-
-errval_t spawn_xcore_monitor(coreid_t coreid, int hwid, enum cpu_type cpu_type,
-                             const char *cmdline,
-                             struct intermon_binding **ret_binding)
-{
-    const char *monitorname = NULL, *cpuname = NULL;
-    genpaddr_t arch_page_size;
-    errval_t err;
-
-    switch(cpu_type) {
-    case CPU_K1OM:
-        arch_page_size = X86_64_BASE_PAGE_SIZE;
-        monitorname = "k1om/sbin/monitor";
-        cpuname = "k1om/sbin/cpu";
-        break;
-    case CPU_X86_64:
-        arch_page_size = X86_64_BASE_PAGE_SIZE;
-        monitorname = "x86_64/sbin/monitor";
-        cpuname = "x86_64/sbin/cpu";
-        break;
-
-    case CPU_X86_32:
-        arch_page_size = X86_32_BASE_PAGE_SIZE;
-        monitorname = "x86_32/sbin/monitor";
-        cpuname = "x86_32/sbin/cpu";
-        break;
-
-    default:
-        return SPAWN_ERR_UNKNOWN_TARGET_ARCH;
-    }
-
-
-    // Setup new inter-monitor connection to ourselves
-#ifdef CONFIG_FLOUNDER_BACKEND_UMP_IPI
-    struct intermon_ump_ipi_binding *ump_binding = malloc(sizeof(struct intermon_ump_ipi_binding));
-#else
-    struct intermon_ump_binding *ump_binding = malloc(sizeof(struct intermon_ump_binding));
-#endif
-    assert(ump_binding != NULL);
-
-    // compute size of frame needed and allocate it
-    struct capref frame;
-    size_t framesize = MON_URPC_CHANNEL_LEN * 2;
-    err = frame_alloc(&frame, framesize, &framesize);
-    if (err_is_fail(err)) {
-        return err_push(err, LIB_ERR_FRAME_ALLOC);
-    }
-
-    // Mark it remote
-    err = monitor_remote_relations(frame, RRELS_COPY_BIT, RRELS_COPY_BIT, NULL);
-    if (err_is_fail(err)) {
-        return err;
-    }
-
-    // map it in
-    void *buf;
-    err = vspace_map_one_frame(&buf, framesize, frame, NULL, NULL);
-    if (err_is_fail(err)) {
-        cap_destroy(frame);
-        return err_push(err, LIB_ERR_VSPACE_MAP);
-    }
-
-    // Get my arch ID
-    uintptr_t my_arch_id = 0;
-    err = invoke_monitor_get_arch_id(&my_arch_id);
-    assert(err == SYS_ERR_OK);
-
-
-#ifdef CONFIG_FLOUNDER_BACKEND_UMP_IPI
-    // Bootee's notify channel ID is always 1
-    struct capref notify_cap;
-    err = notification_create_cap(1, hwid, &notify_cap);
-    assert(err == SYS_ERR_OK);
-
-    // Allocate my own notification caps
-    struct capref ep, my_notify_cap;
-    struct lmp_endpoint *iep;
-    int chanid;
-    err = endpoint_create(LMP_RECV_LENGTH, &ep, &iep);
-    assert(err_is_ok(err));
-    err = notification_allocate(ep, &chanid);
-    assert(err == SYS_ERR_OK);
-    err = notification_create_cap(chanid, my_arch_id, &my_notify_cap);
-    assert(err == SYS_ERR_OK);
-
-    // init our end of the binding and channel
-    err = intermon_ump_ipi_init(ump_binding, get_default_waitset(),
-                                buf, MON_URPC_CHANNEL_LEN,
-                                buf + MON_URPC_CHANNEL_LEN,
-                                MON_URPC_CHANNEL_LEN, notify_cap,
-                                my_notify_cap, ep, iep);
-#else
-    err = intermon_ump_init(ump_binding, get_default_waitset(),
-                            buf, MON_URPC_CHANNEL_LEN,
-                            (char *)buf + MON_URPC_CHANNEL_LEN,
-                            MON_URPC_CHANNEL_LEN);
-#endif
-
-    if (err_is_fail(err)) {
-        cap_destroy(frame);
-        return err_push(err, LIB_ERR_UMP_CHAN_BIND);
-    }
-
-    *ret_binding = &ump_binding->b;
-
-    // Identify UMP frame for tracing
-    struct frame_identity umpid;
-    err = invoke_frame_identify(frame, &umpid);
-    assert(err_is_ok(err));
-    ump_binding->ump_state.chan.recvid = (uintptr_t)umpid.base;
-    ump_binding->ump_state.chan.sendid =
-        (uintptr_t)(umpid.base + MON_URPC_CHANNEL_LEN);
-
-
-    /* Look up modules */
-    struct mem_region *cpu_region = multiboot_find_module(bi, cpuname);
-    if (cpu_region == NULL) {
-        return SPAWN_ERR_FIND_MODULE;
-    }
-
-    // XXX: Caching these for now, until we have unmap
-    static size_t cpu_binary_size;
-    static lvaddr_t cpu_binary = 0;
-    static genpaddr_t cpu_binary_phys;
-    static struct mem_region *cached_cpu_region;
-    if(cpu_binary == 0) {
-        cached_cpu_region = cpu_region;
-        err = spawn_map_module(cpu_region, &cpu_binary_size, &cpu_binary,
-                               &cpu_binary_phys);
-        if (err_is_fail(err)) {
-            return err_push(err, SPAWN_ERR_MAP_MODULE);
-        }
-    } else {
-        assert(cpu_region == cached_cpu_region);
-    }
-
-    struct Elf64_Ehdr *cpu_head = (struct Elf64_Ehdr *)cpu_binary;
-
-    struct mem_region *monitor_region = multiboot_find_module(bi, monitorname);
-    if (monitor_region == NULL) {
-        return SPAWN_ERR_FIND_MODULE;
-    }
-    // XXX: Caching these for now, until we have unmap
-    static size_t monitor_binary_size;
-    static lvaddr_t monitor_binary = 0;
-    static genpaddr_t monitor_binary_phys;
-    static struct mem_region *cached_monitor_region;
-    if(monitor_binary == 0) {
-        cached_monitor_region = monitor_region;
-        err = spawn_map_module(monitor_region, &monitor_binary_size, &monitor_binary,
-                               &monitor_binary_phys);
-        if (err_is_fail(err)) {
-            return err_push(err, SPAWN_ERR_MAP_MODULE);
-        }
-    } else {
-        assert(monitor_region == cached_monitor_region);
-    }
-
-    /* Memory for cpu */
-#ifdef __scc__
-    size_t cpu_memory = X86_32_BASE_PAGE_SIZE;
-    struct capref cpu_memory_cap;
-    err = frame_alloc(&cpu_memory_cap, cpu_memory, &cpu_memory);
-    if (err_is_fail(err)) {
-        return err_push(err, LIB_ERR_FRAME_ALLOC);
-    }
-#else
-    size_t cpu_memory = elf_virtual_size(cpu_binary) + arch_page_size;
-    struct capref cpu_memory_cap;
-
-    /* Currently, the app kernel can only be loaded in the first 4GB
-       of memory. Further, it must not overlap the integer
-       boundaries, i.e. 0-1, 1-2, 2-3, or 3-4. */
-
-    uint64_t old_minbase;
-    uint64_t old_maxlimit;
-    ram_get_affinity(&old_minbase, &old_maxlimit);
-
-    for (uint64_t minbase = 0, maxlimit = (uint64_t)1 << 30;
-         minbase < (uint64_t)4 << 30;
-         minbase += (uint64_t)1 << 30, maxlimit += (uint64_t)1 << 30) {
-
-        ram_set_affinity(minbase, maxlimit);
-        err = frame_alloc(&cpu_memory_cap, cpu_memory, &cpu_memory);
-        if (err_is_fail(err)) {
-            continue;
-        } else {
-            goto done;
-        }
-    }
-
-    USER_PANIC("No memory in the first 4GB, cannot continue booting cores");
-
- done:
-    ram_set_affinity(old_minbase, old_maxlimit);
-#endif
-
-
-    // Mark memory as remote
-    err = monitor_remote_relations(cpu_memory_cap, RRELS_COPY_BIT, RRELS_COPY_BIT, NULL);
-    if (err_is_fail(err)) {
-        return err;
-    }
-
-    void *cpu_buf_memory;
-    err = vspace_map_one_frame(&cpu_buf_memory, cpu_memory, cpu_memory_cap, NULL, NULL);
-    if(err_is_fail(err)) {
-        return err_push(err, LIB_ERR_VSPACE_MAP);
-    }
-
-    /* Chunk of memory to load monitor on the app core */
-    struct capref spawn_memory_cap;
-    err = frame_alloc(&spawn_memory_cap, X86_CORE_DATA_PAGES * arch_page_size,
-                      NULL);
-    if (err_is_fail(err)) {
-        return err_push(err, LIB_ERR_FRAME_ALLOC);
-    }
-    // Mark memory as remote
-    err = monitor_remote_relations(spawn_memory_cap, RRELS_COPY_BIT, RRELS_COPY_BIT, NULL);
-    if (err_is_fail(err)) {
-        return err;
-    }
-    struct frame_identity spawn_memory_identity;
-    err = invoke_frame_identify(spawn_memory_cap, &spawn_memory_identity);
-    if (err_is_fail(err)) {
-        USER_PANIC_ERR(err, "frame_identify failed");
-    }
-
-    /* Load cpu */
-    struct monitor_allocate_state state;
-    state.vbase = (char *)cpu_buf_memory + arch_page_size;
-    assert(sizeof(struct x86_core_data) <= arch_page_size);
-    state.elfbase = elf_virtual_base(cpu_binary);
-    genvaddr_t cpu_entry;
-    err = elf_load(cpu_head->e_machine, monitor_elfload_allocate, &state,
-                   cpu_binary, cpu_binary_size, &cpu_entry);
-    if (err_is_fail(err)) {
-        return err;
-    }
-
-    // Relocate cpu to new physical base address
-    struct frame_identity frameid;
-    err = invoke_frame_identify(cpu_memory_cap, &frameid);
-    if(err_is_fail(err)) {
-        return err_push(err, LIB_ERR_FRAME_IDENTIFY);
-    }
-    switch(cpu_head->e_machine) {
-    case EM_K1OM:
-        /* fall through */
-    case EM_X86_64: {
-        struct Elf64_Shdr *rela, *symtab, *symhead =
-            (struct Elf64_Shdr *)(cpu_binary + (uintptr_t)cpu_head->e_shoff);
-
-        assert(cpu_head->e_shoff != 0);
-        rela = elf64_find_section_header_type(symhead, cpu_head->e_shnum, SHT_RELA);
-        assert(rela != NULL);
-        symtab = elf64_find_section_header_type(symhead, cpu_head->e_shnum, SHT_DYNSYM);
-        assert(symtab != NULL);
-        elf64_relocate(frameid.base + arch_page_size, state.elfbase,
-                       (struct Elf64_Rela *)(uintptr_t)(cpu_binary + rela->sh_offset),
-                       rela->sh_size,
-                       (struct Elf64_Sym *)(uintptr_t)(cpu_binary + symtab->sh_offset),
-                       symtab->sh_size,
-                       state.elfbase, state.vbase);
-        break;
-    }
-    case EM_386: {
-        struct Elf32_Ehdr *head32 = (struct Elf32_Ehdr *)cpu_binary;
-
-        struct Elf32_Shdr *rel, *symtab, *symhead =
-            (struct Elf32_Shdr *)(cpu_binary + (uintptr_t)head32->e_shoff);
-
-        rel = elf32_find_section_header_type(symhead, head32->e_shnum, SHT_REL);
-        assert(rel != NULL);
-        symtab = elf32_find_section_header_type(symhead, head32->e_shnum,
-                                                SHT_DYNSYM);
-        assert(symtab != NULL);
-        elf32_relocate(frameid.base + arch_page_size, state.elfbase,
-                       (struct Elf32_Rel *)(uintptr_t)(cpu_binary + rel->sh_offset),
-                       rel->sh_size,
-                       (struct Elf32_Sym *)(uintptr_t)(cpu_binary + symtab->sh_offset),
-                       symtab->sh_size,
-                       state.elfbase, state.vbase);
-
-        // XXX: QEMU hack to be able to boot there
-/* #ifdef __scc__ */
-/*         entry += 0x5b; */
-/* #endif */
-        break;
-    }
-    default:
-        return SPAWN_ERR_UNKNOWN_TARGET_ARCH;
-    }
-    genvaddr_t cpu_reloc_entry = cpu_entry - state.elfbase
-        + frameid.base + arch_page_size;
-
-    /* Look up information on the urpc_frame cap */
-    struct frame_identity urpc_frame_id;
-    err = invoke_frame_identify(frame, &urpc_frame_id);
-    if (err_is_fail(err)) {
-        USER_PANIC_ERR(err, "frame_identify failed");
-    }
-
-    /* Compute entry point in the foreign address space */
-    // XXX: Confusion address translation about l/gen/addr
-    forvaddr_t foreign_cpu_reloc_entry = (forvaddr_t)cpu_reloc_entry;
-
-    /* Setup the core_data struct in the new kernel */
-    struct x86_core_data *core_data = (struct x86_core_data*)cpu_buf_memory;
-    switch(cpu_head->e_machine) {
-    case EM_K1OM:
-        /* fall through */
-    case EM_X86_64: // XXX: Confusion address translation about gen/l/addrs
-        core_data->elf.size = sizeof(struct Elf64_Shdr);
-        core_data->elf.addr = cpu_binary_phys + (uintptr_t)cpu_head->e_shoff;
-        core_data->elf.num  = cpu_head->e_shnum;
-        break;
-    case EM_386:
-        core_data->elf.size = sizeof(struct Elf32_Shdr);
-        struct Elf32_Ehdr *head32 = (struct Elf32_Ehdr *)cpu_binary;
-        core_data->elf.addr = cpu_binary_phys + (uintptr_t)head32->e_shoff;
-        core_data->elf.num  = head32->e_shnum;
-        break;
-    default:
-        return SPAWN_ERR_UNKNOWN_TARGET_ARCH;
-    }
-    core_data->module_start = cpu_binary_phys;
-    core_data->module_end   = cpu_binary_phys + cpu_binary_size;
-    core_data->urpc_frame_base = urpc_frame_id.base;
-    core_data->urpc_frame_bits = urpc_frame_id.bits;
-    core_data->monitor_binary   = monitor_binary_phys;
-    core_data->monitor_binary_size = monitor_binary_size;
-    core_data->memory_base_start = spawn_memory_identity.base;
-    core_data->memory_bits       = spawn_memory_identity.bits;
-    core_data->src_core_id       = my_core_id;
-    core_data->src_arch_id       = my_arch_id;
-    core_data->dst_core_id       = coreid;
-#ifdef __k1om__
-    core_data->xeon_phi_id       = disp_xeon_phi_id();
-#endif
-#ifdef CONFIG_FLOUNDER_BACKEND_UMP_IPI
-    core_data->chan_id           = chanid;
-#endif
-
-    if (cmdline != NULL) {
-        // copy as much of command line as will fit
-        strncpy(core_data->kernel_cmdline, cmdline,
-                sizeof(core_data->kernel_cmdline));
-        // ensure termination
-        core_data->kernel_cmdline[sizeof(core_data->kernel_cmdline) - 1] = '\0';
-    }
-
-    /* Transfer cap ownership to new core */
-    err = monitor_set_cap_owner(cap_root, get_cap_addr(spawn_memory_cap),
-                                get_cap_valid_bits(spawn_memory_cap), coreid);
-    if (err_is_fail(err)) {
-        USER_PANIC_ERR(err, "monitor_set_cap_owner for spawn_memory_cap failed");
-    }
-    err = monitor_set_cap_owner(cap_root, get_cap_addr(cpu_memory_cap),
-                                get_cap_valid_bits(cpu_memory_cap), coreid);
-    if (err_is_fail(err)) {
-        USER_PANIC_ERR(err, "monitor_set_cap_owner for cpu_memory_cap failed");
-    }
-
-    /* Invoke kernel capability to boot new core */
-    err = invoke_monitor_spawn_core(hwid, cpu_type, foreign_cpu_reloc_entry);
-    if (err_is_fail(err)) {
-        return err_push(err, MON_ERR_SPAWN_CORE);
-    }
-
-    /* Clean up */ // XXX: Should not delete the remote cap
-    err = cap_destroy(spawn_memory_cap);
-    if (err_is_fail(err)) {
-        USER_PANIC_ERR(err, "cap_destroy failed");
-    }
-    err = vspace_unmap(cpu_buf_memory);
-    if (err_is_fail(err)) {
-        USER_PANIC_ERR(err, "vspace unmap CPU driver memory failed");
-    }
-    err = cap_destroy(cpu_memory_cap);
-    if (err_is_fail(err)) {
-        USER_PANIC_ERR(err, "cap_destroy failed");
-    }
-
-    return SYS_ERR_OK;
-}
-
-=======
->>>>>>> 2fde9256
 /**
  * \brief Initialize monitor running on app cores
  */
