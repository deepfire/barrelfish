/**
 * \file
 * \brief Code for handling booting additional cores
 */

/*
 * Copyright (c) 2010, 2011, 2012, ETH Zurich.
 * All rights reserved.
 *
 * This file is distributed under the terms in the attached LICENSE file.
 * If you do not find this file, copies can be found by writing to:
 * ETH Zurich D-INFK, Haldeneggsteig 4, CH-8092 Zurich. Attn: Systems Group.
 */

#include "monitor.h"
#include <inttypes.h>
#include <elf/elf.h>
#include <target/x86/barrelfish_kpi/coredata_target.h>
#include <barrelfish_kpi/shared_mem_arch.h>
#include <notify_ipi.h>

struct xcore_bind_handler {
    coreid_t                    coreid;
    enum cpu_type               cputype;
    struct monitor_binding      *binding;
};

errval_t spawn_xcore_monitor(coreid_t id, int hwid, enum cpu_type cpu_type,
                             const char *cmdline /* XXX: currently ignored */,
                             struct intermon_binding **ret_binding)
{
    errval_t err;

    switch(cpu_type) {
    case CPU_SCC:
        break;

    default:
        return SPAWN_ERR_UNKNOWN_TARGET_ARCH;
    }

    // Setup new inter-monitor connection
    struct intermon_ump_ipi_binding *binding = malloc(sizeof(struct intermon_ump_ipi_binding));
    assert(binding != NULL);

    // compute size of frame needed and allocate it
    struct capref frame;
    size_t framesize = MON_URPC_CHANNEL_LEN * 2;
    ram_set_affinity(SHARED_MEM_MIN + (PERCORE_MEM_SIZE * my_core_id),
                     SHARED_MEM_MIN + (PERCORE_MEM_SIZE * (my_core_id + 1)));
    err = frame_alloc(&frame, framesize, &framesize);
    if (err_is_fail(err)) {
        return err_push(err, LIB_ERR_FRAME_ALLOC);
    }
    ram_set_affinity(0, 0);

    // Mark it remote
    bool has_descendants;
    err = monitor_cap_remote(frame, true, &has_descendants);
    if (err_is_fail(err)) {
        return err;
    }

    // map it in
    void *buf;
    err = vspace_map_one_frame_attr(&buf, framesize, frame,
                                    VREGION_FLAGS_READ_WRITE_NOCACHE, NULL, NULL);
    if (err_is_fail(err)) {
        cap_destroy(frame);
        return err_push(err, LIB_ERR_VSPACE_MAP);
    }

    memset(buf, 0, framesize);

    // Bootee's notify channel ID is always 0
    struct capref notify_cap;
    err = notification_create_cap(0, hwid, &notify_cap);
    assert(err == SYS_ERR_OK);

    // Allocate my own notification caps
    struct capref ep, my_notify_cap;
    struct lmp_endpoint *iep;
    int chanid;
    err = endpoint_create(LMP_RECV_LENGTH, &ep, &iep);
    assert(err_is_ok(err));
    err = notification_allocate(ep, &chanid);
    assert(err == SYS_ERR_OK);
    err = notification_create_cap(chanid, my_core_id, &my_notify_cap);
    assert(err == SYS_ERR_OK);

    // init our end of the binding and channel
    err = intermon_ump_ipi_init(binding, get_default_waitset(),
                                buf, MON_URPC_CHANNEL_LEN,
                                buf + MON_URPC_CHANNEL_LEN,
                                MON_URPC_CHANNEL_LEN, notify_cap,
                                my_notify_cap, ep, iep);
    if (err_is_fail(err)) {
        cap_destroy(frame);
        return err_push(err, LIB_ERR_UMP_CHAN_BIND);
    }

    *ret_binding = &binding->b;

    // Identify UMP frame for tracing
    struct frame_identity umpid;
    err = invoke_frame_identify(frame, &umpid);
    assert(err_is_ok(err));
    binding->ump_state.chan.recvid = (uintptr_t)umpid.base;
    binding->ump_state.chan.sendid =
        (uintptr_t)(umpid.base + MON_URPC_CHANNEL_LEN);

<<<<<<< HEAD
    err = intermon_init(&binding->b, id);
    assert(err_is_ok(err));

    err = intern_set(&binding->b, false, id);
    assert(err_is_ok(err));

=======
#ifdef RCK_EMU
    /* Look up modules */
    struct mem_region *cpu_region = multiboot_find_module(bi, cpuname);
    if (cpu_region == NULL) {
        return SPAWN_ERR_FIND_MODULE;
    }
    size_t cpu_binary_size;
    lvaddr_t cpu_binary;
    genpaddr_t cpu_binary_phys;
    err = spawn_map_module(cpu_region, &cpu_binary_size, &cpu_binary,
                           &cpu_binary_phys);
    if (err_is_fail(err)) {
        return err_push(err, SPAWN_ERR_MAP_MODULE);
    }
    struct Elf64_Ehdr *cpu_head = (struct Elf64_Ehdr *)cpu_binary;

    struct mem_region *monitor_region = multiboot_find_module(bi, monitorname);
    if (monitor_region == NULL) {
        return SPAWN_ERR_FIND_MODULE;
    }
    size_t monitor_binary_size;
    lvaddr_t monitor_binary;
    genpaddr_t monitor_binary_phys;
    err = spawn_map_module(monitor_region, &monitor_binary_size, &monitor_binary,
                           &monitor_binary_phys);
    if (err_is_fail(err)) {
        return err_push(err, SPAWN_ERR_MAP_MODULE);
    }

    /* Memory for cpu */
    size_t cpu_memory = elf_virtual_size(cpu_binary) + arch_page_size;
#else
    size_t cpu_memory = X86_32_BASE_PAGE_SIZE;
#endif

    struct capref cpu_memory_cap;
    err = frame_alloc(&cpu_memory_cap, cpu_memory, &cpu_memory);
    if (err_is_fail(err)) {
        return err_push(err, LIB_ERR_FRAME_ALLOC);
    }
    // Mark memory as remote
    err = monitor_cap_remote(cpu_memory_cap, true, &has_descendants);
    if (err_is_fail(err)) {
        return err;
    }
    void *cpu_buf_memory;
    err = vspace_map_one_frame(&cpu_buf_memory, cpu_memory, cpu_memory_cap, NULL, NULL);
    if(err_is_fail(err)) {
        return err_push(err, LIB_ERR_VSPACE_MAP);
    }

#ifdef RCK_EMU
    /* Chunk of memory to load monitor on the app core */
    struct capref spawn_memory_cap;
    err = frame_alloc(&spawn_memory_cap, X86_CORE_DATA_PAGES * arch_page_size, NULL);
    if (err_is_fail(err)) {
        return err_push(err, LIB_ERR_FRAME_ALLOC);
    }
    // Mark memory as remote
    err = monitor_cap_remote(spawn_memory_cap, true, &has_descendants);
    if (err_is_fail(err)) {
        return err;
    }
    struct frame_identity spawn_memory_identity = { .base = 0, .bits = 0 };
    err = invoke_frame_identify(spawn_memory_cap, &spawn_memory_identity);
    assert(err_is_ok(err));

    /* Load cpu */
    struct monitor_allocate_state state;
    state.vbase = cpu_buf_memory + arch_page_size;
    state.elfbase = elf_virtual_base(cpu_binary);
    genvaddr_t cpu_entry;
    err = elf_load(EM_386, monitor_elfload_allocate, &state, cpu_binary,
                   cpu_binary_size, &cpu_entry);
    if (err_is_fail(err)) {
        return err;
    }

    // Relocate cpu to new physical base address
    struct frame_identity id = { .base = 0, .bits = 0 };
    err = invoke_frame_identify(cpu_memory_cap, &id);
    if(err_is_fail(err)) {
        return err_push(err, LIB_ERR_FRAME_IDENTIFY);
    }
    switch(cpu_head->e_machine) {
    case EM_386: {
        struct Elf32_Ehdr *head32 = (struct Elf32_Ehdr *)cpu_binary;

        struct Elf32_Shdr *rel, *symtab, *symhead =
            (struct Elf32_Shdr *)(cpu_binary + (uintptr_t)head32->e_shoff);

        rel = elf32_find_section_header_type(symhead, head32->e_shnum, SHT_REL);
        assert(rel != NULL);
        symtab = elf32_find_section_header_type(symhead, head32->e_shnum,
                                                SHT_DYNSYM);
        assert(symtab != NULL);
        elf32_relocate(id.base + arch_page_size, state.elfbase,
                       (struct Elf32_Rel *)(uintptr_t)(cpu_binary + rel->sh_offset),
                       rel->sh_size,
                       (struct Elf32_Sym *)(uintptr_t)(cpu_binary + symtab->sh_offset),
                       symtab->sh_size,
                       state.elfbase, state.vbase);

        // XXX: QEMU hack to be able to boot there
        cpu_entry += 0x5b;
        break;
    }
    default:
        return SPAWN_ERR_UNKNOWN_TARGET_ARCH;
    }
    genvaddr_t cpu_reloc_entry = cpu_entry - state.elfbase
        + id.base + arch_page_size;
#endif

>>>>>>> 1b7b0831
    /* Look up information on the urpc_frame cap */
    struct frame_identity urpc_frame_id  = { .base = 0, .bits = 0 };
    err = invoke_frame_identify(frame, &urpc_frame_id);
    assert(err_is_ok(err));

    /* Invoke kernel capability to boot new core */
    err = invoke_monitor_spawn_scc_core(hwid, urpc_frame_id.base,
                                        urpc_frame_id.bits, chanid);
    if (err_is_fail(err)) {
        return err_push(err, MON_ERR_SPAWN_CORE);
    }

    return SYS_ERR_OK;
}

errval_t boot_arch_app_core(int argc, char *argv[],
                            coreid_t *ret_parent_coreid,
                            struct intermon_binding **ret_binding)
{
    errval_t err;
    int argn = 1;

#ifndef RCK_EMU
    assert(argc == 5);

    // First argument contains the bootinfo location
    bi = (struct bootinfo*)strtol(argv[argn++], NULL, 10);
#else
    assert(argc == 4);
#endif

    // core_id of the core that booted this core
    coreid_t core_id = strtol(argv[argn++], NULL, 10);
    *ret_parent_coreid = core_id;

    // other monitor's channel id
    assert(strncmp("chanid", argv[argn], strlen("chanid")) == 0);
    int chan_id = strtol(strchr(argv[argn++], '=') + 1, NULL, 10);

    // other monitor's frame base
    assert(strncmp("frame", argv[argn], strlen("frame")) == 0);
    uint64_t chanbase = strtoul(strchr(argv[argn++], '=') + 1, NULL, 10);

#ifndef RCK_EMU
    err = monitor_client_setup_mem_serv();
    assert(err_is_ok(err));

    /* Wait for mem_serv to advertise its iref to us */
    while (mem_serv_iref == 0) {
        messages_wait_and_handle_next();
    }

    /* Can now connect to and use mem_serv */
    err = ram_alloc_set(NULL);
    if (err_is_fail(err)) {
        return err_push(err, LIB_ERR_RAM_ALLOC_SET);
    }
#endif

    printf("frame base at 0x%llx -- 0x%llx\n", chanbase, chanbase + BASE_PAGE_SIZE);

#ifndef RCK_EMU
    assert(MON_URPC_CHANNEL_LEN * 2 < BASE_PAGE_SIZE);
    ram_set_affinity(chanbase, chanbase + BASE_PAGE_SIZE);
    struct capref frame;
    err = frame_alloc(&frame, MON_URPC_CHANNEL_LEN * 2, NULL);
    if (err_is_fail(err)) {
        DEBUG_ERR(err, "frame_alloc failed");
        return err; // FIXME: cleanup
    }
    ram_set_affinity(0, 0);     // Reset affinity
#else
    struct capref frame = {
        .cnode = cnode_task,
        .slot  = TASKCN_SLOT_MON_URPC,
    };
#endif

    struct frame_identity frameid = { .base = 0, .bits = 0 };
    err = invoke_frame_identify(frame, &frameid);
    assert(err == SYS_ERR_OK);

    printf("URPC physical frame at 0x%llx\n", frameid.base);

    // Map frame locally
    // XXX: Remove this and use URPC_BASE when spawning from other core
    void *buf;
    err = vspace_map_one_frame_attr(&buf, MON_URPC_CHANNEL_LEN * 2, frame,
                                    VREGION_FLAGS_READ_WRITE_NOCACHE, NULL,
                                    NULL);
    if (err_is_fail(err)) {
        return err_push(err, LIB_ERR_VSPACE_MAP);
    }

    // Create notify cap to other monitor
    struct capref notify_cap;
    err = notification_create_cap(chan_id, core_id, &notify_cap);
    assert(err == SYS_ERR_OK);

    // Allocate my own notification caps
    struct capref ep, my_notify_cap;
    struct lmp_endpoint *iep;
    int chanid;
    err = endpoint_create(LMP_RECV_LENGTH, &ep, &iep);
    assert(err_is_ok(err));
    err = notification_allocate(ep, &chanid);
    assert(err == SYS_ERR_OK);
    assert(chanid == 0);        // Make sure it's channel 0
    err = notification_create_cap(chanid, my_core_id, &my_notify_cap);
    assert(err == SYS_ERR_OK);

    // setup our side of the binding
    struct intermon_ump_ipi_binding *rckb;
    rckb = malloc(sizeof(struct intermon_ump_ipi_binding));
    assert(rckb != NULL);
    err = intermon_ump_ipi_init(rckb, get_default_waitset(),
                                buf + MON_URPC_CHANNEL_LEN,
                                MON_URPC_CHANNEL_LEN,
                                buf, MON_URPC_CHANNEL_LEN, notify_cap,
                                my_notify_cap, ep, iep);
    if (err_is_fail(err)) {
        err = err_push(err, LIB_ERR_UMP_CHAN_BIND);
        return err;
    }

    // Identify UMP frame for tracing
    rckb->ump_state.chan.sendid = (uintptr_t)frameid.base;
    rckb->ump_state.chan.recvid =
        (uintptr_t)(frameid.base + MON_URPC_CHANNEL_LEN);

    *ret_binding = &rckb->b;

    return SYS_ERR_OK;
}<|MERGE_RESOLUTION|>--- conflicted
+++ resolved
@@ -109,129 +109,6 @@
     binding->ump_state.chan.sendid =
         (uintptr_t)(umpid.base + MON_URPC_CHANNEL_LEN);
 
-<<<<<<< HEAD
-    err = intermon_init(&binding->b, id);
-    assert(err_is_ok(err));
-
-    err = intern_set(&binding->b, false, id);
-    assert(err_is_ok(err));
-
-=======
-#ifdef RCK_EMU
-    /* Look up modules */
-    struct mem_region *cpu_region = multiboot_find_module(bi, cpuname);
-    if (cpu_region == NULL) {
-        return SPAWN_ERR_FIND_MODULE;
-    }
-    size_t cpu_binary_size;
-    lvaddr_t cpu_binary;
-    genpaddr_t cpu_binary_phys;
-    err = spawn_map_module(cpu_region, &cpu_binary_size, &cpu_binary,
-                           &cpu_binary_phys);
-    if (err_is_fail(err)) {
-        return err_push(err, SPAWN_ERR_MAP_MODULE);
-    }
-    struct Elf64_Ehdr *cpu_head = (struct Elf64_Ehdr *)cpu_binary;
-
-    struct mem_region *monitor_region = multiboot_find_module(bi, monitorname);
-    if (monitor_region == NULL) {
-        return SPAWN_ERR_FIND_MODULE;
-    }
-    size_t monitor_binary_size;
-    lvaddr_t monitor_binary;
-    genpaddr_t monitor_binary_phys;
-    err = spawn_map_module(monitor_region, &monitor_binary_size, &monitor_binary,
-                           &monitor_binary_phys);
-    if (err_is_fail(err)) {
-        return err_push(err, SPAWN_ERR_MAP_MODULE);
-    }
-
-    /* Memory for cpu */
-    size_t cpu_memory = elf_virtual_size(cpu_binary) + arch_page_size;
-#else
-    size_t cpu_memory = X86_32_BASE_PAGE_SIZE;
-#endif
-
-    struct capref cpu_memory_cap;
-    err = frame_alloc(&cpu_memory_cap, cpu_memory, &cpu_memory);
-    if (err_is_fail(err)) {
-        return err_push(err, LIB_ERR_FRAME_ALLOC);
-    }
-    // Mark memory as remote
-    err = monitor_cap_remote(cpu_memory_cap, true, &has_descendants);
-    if (err_is_fail(err)) {
-        return err;
-    }
-    void *cpu_buf_memory;
-    err = vspace_map_one_frame(&cpu_buf_memory, cpu_memory, cpu_memory_cap, NULL, NULL);
-    if(err_is_fail(err)) {
-        return err_push(err, LIB_ERR_VSPACE_MAP);
-    }
-
-#ifdef RCK_EMU
-    /* Chunk of memory to load monitor on the app core */
-    struct capref spawn_memory_cap;
-    err = frame_alloc(&spawn_memory_cap, X86_CORE_DATA_PAGES * arch_page_size, NULL);
-    if (err_is_fail(err)) {
-        return err_push(err, LIB_ERR_FRAME_ALLOC);
-    }
-    // Mark memory as remote
-    err = monitor_cap_remote(spawn_memory_cap, true, &has_descendants);
-    if (err_is_fail(err)) {
-        return err;
-    }
-    struct frame_identity spawn_memory_identity = { .base = 0, .bits = 0 };
-    err = invoke_frame_identify(spawn_memory_cap, &spawn_memory_identity);
-    assert(err_is_ok(err));
-
-    /* Load cpu */
-    struct monitor_allocate_state state;
-    state.vbase = cpu_buf_memory + arch_page_size;
-    state.elfbase = elf_virtual_base(cpu_binary);
-    genvaddr_t cpu_entry;
-    err = elf_load(EM_386, monitor_elfload_allocate, &state, cpu_binary,
-                   cpu_binary_size, &cpu_entry);
-    if (err_is_fail(err)) {
-        return err;
-    }
-
-    // Relocate cpu to new physical base address
-    struct frame_identity id = { .base = 0, .bits = 0 };
-    err = invoke_frame_identify(cpu_memory_cap, &id);
-    if(err_is_fail(err)) {
-        return err_push(err, LIB_ERR_FRAME_IDENTIFY);
-    }
-    switch(cpu_head->e_machine) {
-    case EM_386: {
-        struct Elf32_Ehdr *head32 = (struct Elf32_Ehdr *)cpu_binary;
-
-        struct Elf32_Shdr *rel, *symtab, *symhead =
-            (struct Elf32_Shdr *)(cpu_binary + (uintptr_t)head32->e_shoff);
-
-        rel = elf32_find_section_header_type(symhead, head32->e_shnum, SHT_REL);
-        assert(rel != NULL);
-        symtab = elf32_find_section_header_type(symhead, head32->e_shnum,
-                                                SHT_DYNSYM);
-        assert(symtab != NULL);
-        elf32_relocate(id.base + arch_page_size, state.elfbase,
-                       (struct Elf32_Rel *)(uintptr_t)(cpu_binary + rel->sh_offset),
-                       rel->sh_size,
-                       (struct Elf32_Sym *)(uintptr_t)(cpu_binary + symtab->sh_offset),
-                       symtab->sh_size,
-                       state.elfbase, state.vbase);
-
-        // XXX: QEMU hack to be able to boot there
-        cpu_entry += 0x5b;
-        break;
-    }
-    default:
-        return SPAWN_ERR_UNKNOWN_TARGET_ARCH;
-    }
-    genvaddr_t cpu_reloc_entry = cpu_entry - state.elfbase
-        + id.base + arch_page_size;
-#endif
-
->>>>>>> 1b7b0831
     /* Look up information on the urpc_frame cap */
     struct frame_identity urpc_frame_id  = { .base = 0, .bits = 0 };
     err = invoke_frame_identify(frame, &urpc_frame_id);
