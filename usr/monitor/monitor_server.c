/** \file
 * \brief Monitor's connection with the dispatchers on the same core
 */

/*
 * Copyright (c) 2009, 2010, 2011, 2013, ETH Zurich.
 * All rights reserved.
 *
 * This file is distributed under the terms in the attached LICENSE file.
 * If you do not find this file, copies can be found by writing to:
 * ETH Zurich D-INFK, Haldeneggsteig 4, CH-8092 Zurich. Attn: Systems Group.
 */

#include "monitor.h"
#include <barrelfish/debug.h> // XXX: To set the cap_identify_reply handler
#include <barrelfish/sys_debug.h> // XXX: for sys_debug_send_ipi
#include <trace/trace.h>
#include <trace_definitions/trace_defs.h>
#include <if/mem_defs.h>
#include <barrelfish/monitor_client.h>
#include <barrelfish_kpi/distcaps.h>
#include <if/monitor_loopback_defs.h>
#include "capops.h"
#include "caplock.h"
#include "send_cap.h"

// the monitor's loopback binding to itself
static struct monitor_binding monitor_self_binding;

/* ---------------------- MULTIBOOT REQUEST CODE START ---------------------- */

struct multiboot_cap_state {
    struct monitor_msg_queue_elem elem;
    cslot_t slot;
};

static void ms_multiboot_cap_request(struct monitor_binding *b, cslot_t slot);

static void ms_multiboot_cap_request_handler(struct monitor_binding *b,
                                             struct monitor_msg_queue_elem *e)
{
    struct multiboot_cap_state *ms = (struct multiboot_cap_state*)e;
    ms_multiboot_cap_request(b, ms->slot);
    free(ms);
}

static void ms_multiboot_cap_request(struct monitor_binding *b, cslot_t slot)
{
    errval_t err1, err2;

    struct capref cap = {
        .cnode = cnode_module,
        .slot  = slot,
    };

    // Call frame_identify to check if cap exists
    struct frame_identity id;
    err1 = invoke_frame_identify(cap, &id);
    if (err_is_fail(err1)) {
        err2 = b->tx_vtbl.multiboot_cap_reply(b, NOP_CONT, NULL_CAP, err1);
    } else {
        err2 = b->tx_vtbl.multiboot_cap_reply(b, NOP_CONT, cap, err1);
    }
    if (err_is_fail(err2)) {
        if (err_no(err2) == FLOUNDER_ERR_TX_BUSY) {
            struct monitor_state *mon_state = b->st;
            struct multiboot_cap_state *ms =
                malloc(sizeof(struct multiboot_cap_state));
            assert(ms);
            ms->slot = slot;
            ms->elem.cont = ms_multiboot_cap_request_handler;
            err1 = monitor_enqueue_send(b, &mon_state->queue,
                                       get_default_waitset(), &ms->elem.queue);
            if (err_is_fail(err1)) {
                USER_PANIC_ERR(err1, "monitor_enqueue_send failed");
            }
        } else {
            USER_PANIC_ERR(err2, "sending multiboot_cap_reply failed");
        }
    }
}

/* ----------------------- MULTIBOOT REQUEST CODE END ----------------------- */

static void alloc_iref_reply_handler(struct monitor_binding *b,
                                       struct monitor_msg_queue_elem *e);

struct alloc_iref_reply_state {
    struct monitor_msg_queue_elem elem;
    struct monitor_alloc_iref_reply__args args;
    struct monitor_binding *b;
};

static void alloc_iref_reply_cont(struct monitor_binding *b,
                                    uintptr_t service_id,
                                    iref_t iref, errval_t reterr)
{
    errval_t err;

    err = b->tx_vtbl.alloc_iref_reply(b, NOP_CONT, service_id, iref, reterr);
    if (err_is_fail(err)) {
        if(err_no(err) == FLOUNDER_ERR_TX_BUSY) {
            struct alloc_iref_reply_state *me =
                malloc(sizeof(struct alloc_iref_reply_state));
            assert(me != NULL);
            struct monitor_state *ist = b->st;
            assert(ist != NULL);
            me->args.service_id = service_id;
            me->args.iref = iref;
            me->args.err = reterr;
            me->b = b;
            me->elem.cont = alloc_iref_reply_handler;

            err = monitor_enqueue_send(b, &ist->queue,
                                       get_default_waitset(), &me->elem.queue);
            if (err_is_fail(err)) {
                USER_PANIC_ERR(err, "monitor_enqueue_send failed");
            }
            return;
        }

        USER_PANIC_ERR(err, "reply failed");
    }
}

static void alloc_iref_reply_handler(struct monitor_binding *b,
                                       struct monitor_msg_queue_elem *e)
{
    struct alloc_iref_reply_state *st = (struct alloc_iref_reply_state *)e;
    alloc_iref_reply_cont(b, st->args.service_id, st->args.iref,
                          st->args.err);
    free(e);
}

static void alloc_iref_request(struct monitor_binding *b,
                               uintptr_t service_id)
{
    errval_t reterr;

    iref_t iref = 0;
    reterr = iref_alloc(b, service_id, &iref);
    alloc_iref_reply_cont(b, service_id, iref, reterr);
}

/******* stack-ripped bind_lmp_service_request *******/

static void bind_lmp_client_request_error_handler(struct monitor_binding *b,
                                                  struct monitor_msg_queue_elem *e);

struct bind_lmp_client_request_error_state {
    struct monitor_msg_queue_elem elem;
    struct monitor_bind_lmp_reply_client__args args;
    struct monitor_binding *serv_binding;
    struct capref ep;
};

static void bind_lmp_client_request_error(struct monitor_binding *b,
                                          errval_t err, uintptr_t domain_id,
                                          struct monitor_binding *serv_binding,
                                          struct capref ep)
{
    errval_t err2;

    err2 = b->tx_vtbl.bind_lmp_reply_client(b, NOP_CONT, err, 0, domain_id,
                                            NULL_CAP);
    if (err_is_fail(err2)) {
        if(err_no(err2) == FLOUNDER_ERR_TX_BUSY) {
            struct bind_lmp_client_request_error_state *me =
                malloc(sizeof(struct bind_lmp_client_request_error_state));
            assert(me != NULL);
            struct monitor_state *ist = b->st;
            assert(ist != NULL);
            me->args.err = err;
            me->args.conn_id = domain_id;
            me->serv_binding = serv_binding;
            me->ep = ep;
            me->elem.cont = bind_lmp_client_request_error_handler;

            err = monitor_enqueue_send(b, &ist->queue,
                                       get_default_waitset(), &me->elem.queue);
            if (err_is_fail(err)) {
                USER_PANIC_ERR(err, "monitor_enqueue_send failed");
            }
            return;
        }

        USER_PANIC_ERR(err2, "error reply failed");
        USER_PANIC_ERR(err, "The reason for lmp failure");
    }

    /* Delete the EP cap */
    // Do not delete the cap if client or service is monitor itself
    if (b != &monitor_self_binding && serv_binding != &monitor_self_binding) {
        err = cap_destroy(ep);
        if (err_is_fail(err)) {
            USER_PANIC_ERR(err, "cap_destroy failed");
        }
    }
}

static void bind_lmp_client_request_error_handler(struct monitor_binding *b,
                                                  struct monitor_msg_queue_elem *e)
{
    struct bind_lmp_client_request_error_state *st = (struct bind_lmp_client_request_error_state *)e;
    bind_lmp_client_request_error(b, st->args.err, st->args.conn_id,
                                  st->serv_binding, st->ep);
    free(e);
}

static void bind_lmp_service_request_handler(struct monitor_binding *b,
                                             struct monitor_msg_queue_elem *e);

struct bind_lmp_service_request_state {
    struct monitor_msg_queue_elem elem;
    struct monitor_bind_lmp_service_request__args args;
    struct monitor_binding *b;
    uintptr_t domain_id;
};

static void bind_lmp_service_request_cont(struct monitor_binding *serv_binding,
                                          uintptr_t service_id, uintptr_t con_id,
                                          size_t buflen, struct capref ep,
                                          struct monitor_binding *b,
                                          uintptr_t domain_id)
{
    errval_t err, err2;

    struct monitor_state *ist = serv_binding->st;
    struct event_closure send_cont = NOP_CONT;
    struct capref *capp = NULL;

    if (serv_binding != &monitor_self_binding && b != &monitor_self_binding) {
        // save EP cap to be destroyed after the send is done
        capp = caprefdup(ep);
        send_cont = MKCONT(destroy_outgoing_cap, capp);
    }

    err = serv_binding->tx_vtbl.
        bind_lmp_service_request(serv_binding, send_cont, service_id,
                                 con_id, buflen, ep);
    if (err_is_fail(err)) {
        free(capp);

        if(err_no(err) == FLOUNDER_ERR_TX_BUSY) {
            struct bind_lmp_service_request_state *me =
                malloc(sizeof(struct bind_lmp_service_request_state));
            assert(me != NULL);
            me->args.service_id = service_id;
            me->args.mon_id = con_id;
            me->args.buflen = buflen;
            me->args.ep = ep;
            me->b = b;
            me->domain_id = domain_id;
            me->elem.cont = bind_lmp_service_request_handler;

            err = monitor_enqueue_send(serv_binding, &ist->queue,
                                       get_default_waitset(), &me->elem.queue);
            if (err_is_fail(err)) {
                USER_PANIC_ERR(err, "monitor_enqueue_send failed");
            }
            return;
        }

        err2 = lmp_conn_free(con_id);
        if (err_is_fail(err2)) {
            USER_PANIC_ERR(err2, "lmp_conn_free failed");
        }
        bind_lmp_client_request_error(b, err, domain_id, serv_binding, ep);
        return;
    }
}

static void bind_lmp_service_request_handler(struct monitor_binding *b,
                                             struct monitor_msg_queue_elem *e)
{
    struct bind_lmp_service_request_state *st = (struct bind_lmp_service_request_state *)e;
    bind_lmp_service_request_cont(b, st->args.service_id, st->args.mon_id,
                                  st->args.buflen, st->args.ep, st->b,
                                  st->domain_id);
    free(e);
}

static void bind_lmp_client_request(struct monitor_binding *b,
                                    iref_t iref, uintptr_t domain_id,
                                    size_t buflen, struct capref ep)
{
    errval_t err;
    struct monitor_binding *serv_binding = NULL;

    /* Look up core_id from the iref */
    uint8_t core_id;
    err = iref_get_core_id(iref, &core_id);
    if (err_is_fail(err)) {
        bind_lmp_client_request_error(b, err, domain_id, serv_binding, ep);
        return;
    }

    // Return error if service on different core
    if (core_id != my_core_id) {
        err = MON_ERR_IDC_BIND_NOT_SAME_CORE;
        bind_lmp_client_request_error(b, err, domain_id, serv_binding, ep);
        return;
    }

    /* Lookup the server's connection to monitor */
    err = iref_get_binding(iref, &serv_binding);
    if (err_is_fail(err)) {
        bind_lmp_client_request_error(b, err, domain_id, serv_binding, ep);
        return;
    }

    /* Lookup the server's service_id */
    uintptr_t service_id;
    err = iref_get_service_id(iref, &service_id);
    if (err_is_fail(err)) {
        bind_lmp_client_request_error(b, err, domain_id, serv_binding, ep);
        return;
    }

    /* Allocate a new monitor connection */
    uintptr_t con_id;
    struct lmp_conn_state *conn;
    err = lmp_conn_alloc(&conn, &con_id);
    if (err_is_fail(err)) {
        bind_lmp_client_request_error(b, err, domain_id, serv_binding, ep);
        return;
    }

    conn->domain_id = domain_id;
    conn->domain_binding = b;

    /* Send request to the server */
    bind_lmp_service_request_cont(serv_binding, service_id, con_id, buflen, ep,
                                  b, domain_id);
}

/******* stack-ripped bind_lmp_reply *******/

static void bind_lmp_reply_client_handler(struct monitor_binding *b,
                                          struct monitor_msg_queue_elem *e);

struct bind_lmp_reply_client_state {
    struct monitor_msg_queue_elem elem;
    struct monitor_bind_lmp_reply_client__args args;
    struct monitor_binding *b;
};

static void bind_lmp_reply_client_cont(struct monitor_binding *client_binding,
                                       errval_t msgerr, uintptr_t mon_conn_id,
                                       uintptr_t client_conn_id,
                                       struct capref ep,
                                       struct monitor_binding *b)
{
    errval_t err;

    struct monitor_state *ist = client_binding->st;
    struct event_closure send_cont = NOP_CONT;
    struct capref *capp = NULL;

    if (client_binding != &monitor_self_binding && b != &monitor_self_binding) {
        // save EP cap to be destroyed after the send is done
        capp = caprefdup(ep);
        send_cont = MKCONT(destroy_outgoing_cap, capp);
    }

    err = client_binding->tx_vtbl.
        bind_lmp_reply_client(client_binding, send_cont,
                              SYS_ERR_OK, mon_conn_id, client_conn_id, ep);
    if (err_is_fail(err)) {
        free(capp);

        if(err_no(err) == FLOUNDER_ERR_TX_BUSY) {
            struct bind_lmp_reply_client_state *me =
                malloc(sizeof(struct bind_lmp_reply_client_state));
            assert(me != NULL);
            me->args.err = msgerr;
            me->args.mon_id = mon_conn_id;
            me->args.conn_id = client_conn_id;
            me->args.ep = ep;
            me->b = b;
            me->elem.cont = bind_lmp_reply_client_handler;

            err = monitor_enqueue_send(client_binding, &ist->queue,
                                       get_default_waitset(), &me->elem.queue);
            if (err_is_fail(err)) {
                USER_PANIC_ERR(err, "monitor_enqueue_send failed");
            }
            return;
        }

        USER_PANIC_ERR(err, "failed sending IDC bind reply");
    }

    if(err_is_fail(msgerr)) {
        return;
    }
}

static void bind_lmp_reply_client_handler(struct monitor_binding *b,
                                          struct monitor_msg_queue_elem *e)
{
    struct bind_lmp_reply_client_state *st = (struct bind_lmp_reply_client_state *)e;
    bind_lmp_reply_client_cont(b, st->args.err, st->args.mon_id, st->args.conn_id,
                               st->args.ep, st->b);
    free(e);
}

static void bind_lmp_reply(struct monitor_binding *b,
                           errval_t msgerr, uintptr_t mon_conn_id,
                           uintptr_t user_conn_id, struct capref ep)
{
    errval_t err;
    struct monitor_binding *client_binding = NULL;

    struct lmp_conn_state *conn = lmp_conn_lookup(mon_conn_id);
    if (conn == NULL) {
        DEBUG_ERR(0, "invalid connection ID");
        goto cleanup;
    }

    client_binding = conn->domain_binding;
    uintptr_t client_conn_id = conn->domain_id;

    err = lmp_conn_free(mon_conn_id);
    assert(err_is_ok(err));

    if (err_is_fail(msgerr)) {
        bind_lmp_reply_client_cont(client_binding, msgerr, 0, client_conn_id,
                                   ep, b);
    } else {
        bind_lmp_reply_client_cont(client_binding, SYS_ERR_OK, mon_conn_id,
                                   client_conn_id, ep, b);
    }
    return;

cleanup:
    /* Delete the ep cap */
    // XXX: Do not delete the cap if client or service is monitor
    if (client_binding != &monitor_self_binding && b != &monitor_self_binding) {
        err = cap_destroy(ep);
        if (err_is_fail(err)) {
            USER_PANIC_ERR(err, "cap_destroy failed");
        }
    }
}

/* ---------------------- NEW MONITOR BINDING CODE START -------------------- */

struct new_monitor_binding_reply_state {
    struct monitor_msg_queue_elem elem;
    struct monitor_new_monitor_binding_reply__args args;
};

static void
new_monitor_binding_reply_cont(struct monitor_binding *b,
                               errval_t reterr, struct capref retcap,
                               uintptr_t st);

static void new_monitor_binding_reply_handler(struct monitor_binding *b,
                                              struct monitor_msg_queue_elem *e)
{
    struct new_monitor_binding_reply_state *st =
        (struct new_monitor_binding_reply_state *)e;
    new_monitor_binding_reply_cont(b, st->args.err, st->args.ep, st->args.st);
    free(st);
}

static void
new_monitor_binding_reply_cont(struct monitor_binding *b,
                               errval_t reterr, struct capref retcap,
                               uintptr_t st)
{
    errval_t err =
        b->tx_vtbl.new_monitor_binding_reply(b, NOP_CONT, reterr, retcap, st);

    if (err_is_fail(err)) {
        if (err_no(err) == FLOUNDER_ERR_TX_BUSY) {
            struct monitor_state *ms = b->st;
            struct new_monitor_binding_reply_state *me =
                malloc(sizeof(struct new_monitor_binding_reply_state));
            assert(me != NULL);
            me->args.err = reterr;
            me->args.ep = retcap;
            me->args.st = st;
            me->elem.cont = new_monitor_binding_reply_handler;
            err = monitor_enqueue_send(b, &ms->queue,
                                       get_default_waitset(), &me->elem.queue);
            if (err_is_fail(err)) {
                USER_PANIC_ERR(err, "monitor_enqueue_send failed");
            }
            return;
        }

        USER_PANIC_ERR(err, "failed to send new_monitor_binding_reply");
    }
}

/**
 * \brief Setup a new idc channel between monitor and domain
 *
 * \bug on error send message back to domain
 */
static void new_monitor_binding_request(struct monitor_binding *b, uintptr_t st)
{
    struct capref retcap = NULL_CAP;
    errval_t err, reterr = SYS_ERR_OK;

    struct monitor_lmp_binding *lmpb =
        malloc(sizeof(struct monitor_lmp_binding));
    assert(lmpb != NULL);

    // setup our end of the binding
    err = monitor_client_lmp_accept(lmpb, get_default_waitset(),
                                    DEFAULT_LMP_BUF_WORDS);
    if (err_is_fail(err)) {
        free(lmpb);
        reterr = err_push(err, LIB_ERR_MONITOR_CLIENT_ACCEPT);
        goto out;
    }

    retcap = lmpb->chan.local_cap;
    monitor_server_init(&lmpb->b);

out:
    new_monitor_binding_reply_cont(b, reterr, retcap, st);
}

/* ---------------------- NEW MONITOR BINDING CODE END ---------------------- */

static void get_mem_iref_request(struct monitor_binding *b)
{
    errval_t err;

    // Mem serv not registered yet
    assert(mem_serv_iref != 0);

    err = b->tx_vtbl.get_mem_iref_reply(b, NOP_CONT, mem_serv_iref);
    if (err_is_fail(err)) {
        USER_PANIC_ERR(err, "reply failed");
    }
}

static void get_name_iref_request(struct monitor_binding *b, uintptr_t st)
{
    errval_t err;
    err = b->tx_vtbl.get_name_iref_reply(b, NOP_CONT, name_serv_iref, st);
    if (err_is_fail(err)) {
        USER_PANIC_ERR(err, "reply failed");
    }
}

static void get_ramfs_iref_request(struct monitor_binding *b, uintptr_t st)
{
    errval_t err;
    err = b->tx_vtbl.get_ramfs_iref_reply(b, NOP_CONT, ramfs_serv_iref, st);
    if (err_is_fail(err)) {
        USER_PANIC_ERR(err, "reply failed");
    }
}

static void set_mem_iref_request(struct monitor_binding *b,
                                 iref_t iref)
{
    mem_serv_iref = iref;
    update_ram_alloc_binding = true;
}

static void get_monitor_rpc_iref_request(struct monitor_binding *b,
                                         uintptr_t st_arg)
{
    errval_t err;

    if (monitor_rpc_iref == 0) {
        // Monitor rpc not registered yet
        DEBUG_ERR(LIB_ERR_GET_MON_BLOCKING_IREF, "got monitor rpc iref request but iref is 0");
    }

    err = b->tx_vtbl.get_monitor_rpc_iref_reply(b, NOP_CONT,
                                                monitor_rpc_iref, st_arg);
    if (err_is_fail(err)) {
        USER_PANIC_ERR(err, "reply failed");
    }
}


void set_monitor_rpc_iref(iref_t iref)
{
    if (monitor_rpc_iref != 0) {
        // Called multiple times, return error
        DEBUG_ERR(0, "Attempt to reset monitor rpc IREF ignored");
        return;
    }

    monitor_rpc_iref = iref;
}


static void set_name_iref_request(struct monitor_binding *b,
                                  iref_t iref)
{
    if (name_serv_iref != 0) {
        // Called multiple times, return error
        DEBUG_ERR(0, "Attempt to reset name serv IREF ignored");
        return;
    }

    name_serv_iref = iref;
}

static void set_ramfs_iref_request(struct monitor_binding *b,
                                  iref_t iref)
{
    if (ramfs_serv_iref != 0) {
        // Called multiple times, return error
        DEBUG_ERR(0, "Attempt to reset name serv IREF ignored");
        return;
    }

    ramfs_serv_iref = iref;
}

struct send_cap_st {
    struct intermon_msg_queue_elem qe; // must be first
    uintptr_t my_mon_id;
    struct capref cap;
    uint32_t capid;
    uint8_t give_away;
    struct captx_prepare_state captx_state;
    intermon_captx_t captx;
};

static void
cap_send_tx_cont(struct intermon_binding *b,
                 struct intermon_msg_queue_elem *e)
{
    DEBUG_CAPOPS("%s: %p %p\n", __FUNCTION__, b, e);
    errval_t send_err;
    struct send_cap_st *st = (struct send_cap_st*)e;
    struct remote_conn_state *conn = remote_conn_lookup(st->my_mon_id);
    send_err = intermon_cap_send_request__tx(b, NOP_CONT, conn->mon_id,
                                                st->capid, st->captx);
    if (err_is_fail(send_err)) {
        DEBUG_ERR(send_err, "sending cap_send_request failed");
    }
    free(st);
}

static void
cap_send_request_tx_cont(errval_t err, struct captx_prepare_state *captx_st,
                         intermon_captx_t *captx, void *st_)
{
    DEBUG_CAPOPS("%s: %s [%p]\n", __FUNCTION__, err_getstring(err), __builtin_return_address(0));
    errval_t queue_err;
    struct send_cap_st *send_st = (struct send_cap_st*)st_;

<<<<<<< HEAD
=======
    if (!capref_is_null(cap)) {
        err = monitor_cap_identify(cap, &capability);
        if (err_is_fail(err)) {
            USER_PANIC_ERR(err, "monitor_cap_identify failed, ignored");
            return;
        }

        // if we can't transfer the cap, it is delivered as NULL
        if (!monitor_can_send_cap(&capability)) {
            cap = NULL_CAP;
            msgerr = MON_ERR_CAP_SEND;
        }
    }

    if (capref_is_null(cap)) {
        // we don't care about capabilities, has_descendants, or on_cores here,
        // make the compiler happy though
        static struct capability null_capability;
        static coremask_t null_mask;
        cap_send_request_2(my_mon_id, cap, capid, null_capability,
                           msgerr, give_away, false, null_mask);
    } else if (!give_away) {
        if (!rcap_db_exists(&capability)) {
            err = monitor_cap_remote(cap, true, &has_descendants);
            if (err_is_fail(err)) {
                USER_PANIC_ERR(err, "monitor_cap_remote failed");
                return;
            }
            err = rcap_db_add(&capability, has_descendants);
            if (err_is_fail(err)) {
                USER_PANIC_ERR(err, "rcap_db_add failed");
                return;
            }
        }

        err = rcap_db_get_info(&capability, &has_descendants, &on_cores);
        if (err_is_fail(err)) {
            USER_PANIC_ERR(err, "rcap_db_get_info failed");
            return;
        }

        // allocate state for callback
        struct send_cap_st * send_cap_st = malloc (sizeof(struct send_cap_st));
        send_cap_st->rcap_st.free_at_ccast = false;
        send_cap_st->rcap_st.cb            = cap_send_request_cb;
        send_cap_st->my_mon_id  = my_mon_id;
        send_cap_st->cap        = cap;
        send_cap_st->capability = capability;
        send_cap_st->capid      = capid;
        send_cap_st->msgerr     = msgerr;
        send_cap_st->give_away  = give_away;
        send_cap_st->has_descendants = has_descendants;
        send_cap_st->on_cores   = on_cores;

        err = rcap_db_acquire_lock(&capability, (struct rcap_st *)send_cap_st);
        assert (err_is_ok(err));
        // continues in cap_send_request_2 (after cap_send_request_cb)

    } else { // give_away cap
        err = monitor_cap_remote(cap, true, &has_descendants);
        if (err_is_fail(err)) {
            USER_PANIC_ERR(err, "monitor_cap_remote failed");
            return;
        }

        // TODO ensure that no more copies of this cap are on this core
        static coremask_t null_mask;
        // call continuation directly
        cap_send_request_2(my_mon_id, cap, capid, capability, msgerr, give_away,
                           has_descendants, null_mask);
    }
}

struct cap_send_request_state {
    struct intermon_msg_queue_elem elem;
    uintptr_t your_mon_id;
    uint32_t capid;
    errval_t msgerr;
    intermon_caprep_t caprep;
    uint8_t give_away;
    bool has_descendants;
    coremask_t on_cores;
    bool null_cap;
};

static void cap_send_request_2_handler(struct intermon_binding *b,
                                       struct intermon_msg_queue_elem *e)
{
    errval_t err;
    struct cap_send_request_state *st = (struct cap_send_request_state*)e;

    err = b->tx_vtbl.cap_send_request(b, NOP_CONT, st->your_mon_id, st->capid,
                                      st->caprep, st->msgerr, st->give_away,
                                      st->has_descendants, st->on_cores.bits,
                                      st->null_cap);
>>>>>>> 2fde9256
    if (err_is_fail(err)) {
        // XXX: should forward error here
        DEBUG_ERR(err, "preparing cap tx failed");
        free(send_st);
        return;
    }

<<<<<<< HEAD
    send_st->captx = *captx;
=======
            ms->your_mon_id = st->your_mon_id;
            ms->capid = st->capid;
            ms->caprep = st->caprep;
            ms->msgerr = st->msgerr;
            ms->give_away = st->give_away;
            ms->has_descendants = st->has_descendants;
            ms->on_cores = st->on_cores;
            ms->null_cap = st->null_cap;
            ms->elem.cont = cap_send_request_2_handler;

            errval_t err1 = intermon_enqueue_send(b, &intermon_state->queue,
                                                  get_default_waitset(),
                                                  &ms->elem.queue);
            if (err_is_fail(err1)) {
                USER_PANIC_ERR(err1, "monitor_enqueue_send failed");
            }
>>>>>>> 2fde9256

    DEBUG_CAPOPS("%s: enqueueing send\n", __FUNCTION__);
    send_st->qe.cont = cap_send_tx_cont;
    struct remote_conn_state *conn = remote_conn_lookup(send_st->my_mon_id);
    struct intermon_binding *binding = conn->mon_binding;
    struct intermon_state *inter_st = (struct intermon_state*)binding->st;
    queue_err = intermon_enqueue_send(binding, &inter_st->queue,
                                      binding->waitset,
                                      (struct msg_queue_elem*)send_st);
    if (err_is_fail(queue_err)) {
        DEBUG_ERR(queue_err, "enqueuing cap_send_request failed");
        free(send_st);
    }
}

static void
cap_send_request(struct monitor_binding *b, uintptr_t my_mon_id,
                 struct capref cap, uint32_t capid)
{
    DEBUG_CAPOPS("cap_send_request\n");
    errval_t err;
    struct remote_conn_state *conn = remote_conn_lookup(my_mon_id);

    struct send_cap_st *st;
    st = calloc(1, sizeof(*st));
    if (!st) {
        err = LIB_ERR_MALLOC_FAIL;
        DEBUG_ERR(err, "Failed to allocate cap_send_request state");
        // XXX: should forward error here
        return;
    }
    st->my_mon_id = my_mon_id;
    st->cap = cap;
    st->capid = capid;

    captx_prepare_send(cap, conn->core_id, true, &st->captx_state,
                       cap_send_request_tx_cont, st);
}

static void span_domain_request(struct monitor_binding *mb,
                                uintptr_t domain_id, uint8_t core_id,
                                struct capref vroot, struct capref disp)
{
    errval_t err, err2;

    trace_event(TRACE_SUBSYS_MONITOR, TRACE_EVENT_MONITOR_SPAN0, core_id);

    struct span_state *state;
    uintptr_t state_id;

    err = span_state_alloc(&state, &state_id);
    if (err_is_fail(err)) {
        err_push(err, MON_ERR_SPAN_STATE_ALLOC);
        goto reply;
    }

    state->core_id   = core_id;
    state->vroot     = vroot;
    state->mb        = mb;
    state->domain_id = domain_id;

    trace_event(TRACE_SUBSYS_MONITOR, TRACE_EVENT_MONITOR_SPAN1, core_id);

    /* Look up the destination monitor */
    struct intermon_binding *ib;
    err = intermon_binding_get(core_id, &ib);
    if (err_is_fail(err)) {
        goto reply;
    }

    /* Idenfity vroot */
    struct capability vroot_cap;
    err = monitor_cap_identify(vroot, &vroot_cap);
    if (err_is_fail(err)) {
        err_push(err, MON_ERR_CAP_IDENTIFY);
        goto reply;
    }
    if (vroot_cap.type != ObjType_VNode_x86_64_pml4) { /* Check type */
        err = MON_ERR_WRONG_CAP_TYPE;
        goto reply;
    }

    /* Identify the dispatcher frame */
    struct frame_identity frameid;
    err = invoke_frame_identify(disp, &frameid);
    if (err_is_fail(err)) {
        err_push(err, LIB_ERR_FRAME_IDENTIFY);
        goto reply;
    }

    err = monitor_remote_relations(disp, RRELS_COPY_BIT, RRELS_COPY_BIT, NULL);
    if (err_is_fail(err)) {
        USER_PANIC_ERR(err, "monitor_remote_relations failed");
        return;
    }
    err = monitor_remote_relations(vroot, RRELS_COPY_BIT, RRELS_COPY_BIT, NULL);
    if (err_is_fail(err)) {
        USER_PANIC_ERR(err, "monitor_remote_relations failed");
        return;
    }

    /* Send msg to destination monitor */
    err = ib->tx_vtbl.span_domain_request(ib, NOP_CONT, state_id,
                                          vroot_cap.u.vnode_x86_64_pml4.base,
                                          frameid.base, frameid.bits);

    if (err_is_fail(err)) {
        err_push(err, MON_ERR_SEND_REMOTE_MSG);
        goto reply;
    }
    goto cleanup;

 reply:
    err2 = mb->tx_vtbl.span_domain_reply(mb, NOP_CONT, err, domain_id);
    if (err_is_fail(err2)) {
        // XXX: Cleanup?
        USER_PANIC_ERR(err2, "Failed to reply to the user domain");
    }
    if(state_id != 0) {
        err2 = span_state_free(state_id);
        if (err_is_fail(err2)) {
            USER_PANIC_ERR(err2, "Failed to free span state");
        }
    }

 cleanup:
    err2 = cap_destroy(vroot);
    if (err_is_fail(err2)) {
        USER_PANIC_ERR(err2, "Failed to destroy span_vroot cap");
    }
    err2 = cap_destroy(disp);
    if (err_is_fail(err2)) {
        USER_PANIC_ERR(err2, "Failed to destroy disp cap");
    }
}

static void migrate_dispatcher_request(struct monitor_binding *b,
                                  coreid_t coreid, struct capref vroot,
                                  struct capref disp)
{
   printf("%s:%d\n", __FUNCTION__, __LINE__);

<<<<<<< HEAD
    DEBUG_CAPOPS("Application invoked deprecated num_cores_request() API."
                 " Please fix it!\n");

    /* Send reply */
    errval_t err = b->tx_vtbl.num_cores_reply(b, NOP_CONT, num_monitors);
    if (err_is_fail(err)) {
        USER_PANIC_ERR(err, "sending num_cores_reply failed");
    }
=======
>>>>>>> 2fde9256
}

struct monitor_rx_vtbl the_table = {
    .alloc_iref_request = alloc_iref_request,

    .bind_lmp_client_request= bind_lmp_client_request,
    .bind_lmp_reply_monitor = bind_lmp_reply,

    .boot_core_request = boot_core_request,
    .multiboot_cap_request = ms_multiboot_cap_request,

    .new_monitor_binding_request = new_monitor_binding_request,

    .get_mem_iref_request  = get_mem_iref_request,
    .get_name_iref_request = get_name_iref_request,
    .get_ramfs_iref_request = get_ramfs_iref_request,
    .set_mem_iref_request  = set_mem_iref_request,
    .set_name_iref_request = set_name_iref_request,
    .set_ramfs_iref_request = set_ramfs_iref_request,
    .get_monitor_rpc_iref_request  = get_monitor_rpc_iref_request,

    .cap_send_request = cap_send_request,
    .cap_move_request = cap_send_request,

    .span_domain_request    = span_domain_request,

    .migrate_dispatcher_request = migrate_dispatcher_request
};

errval_t monitor_client_setup(struct spawninfo *si)
{
    errval_t err;

    struct monitor_lmp_binding *b =
        malloc(sizeof(struct monitor_lmp_binding));
    assert(b != NULL);

    // setup our end of the binding
    err = monitor_client_lmp_accept(b, get_default_waitset(),
                                    DEFAULT_LMP_BUF_WORDS);
    if (err_is_fail(err)) {
        free(b);
        return err_push(err, LIB_ERR_MONITOR_CLIENT_ACCEPT);
    }

    // copy the endpoint cap to the recipient
    struct capref dest = {
        .cnode = si->rootcn,
        .slot  = ROOTCN_SLOT_MONITOREP,
    };

    err = cap_copy(dest, b->chan.local_cap);
    if (err_is_fail(err)) {
        // TODO: destroy binding
        return err_push(err, LIB_ERR_CAP_COPY);
    }

    // Copy the performance monitoring cap to all spawned processes.
    struct capref src;
    dest.cnode = si->taskcn;
    dest.slot = TASKCN_SLOT_PERF_MON;
    src.cnode = cnode_task;
    src.slot = TASKCN_SLOT_PERF_MON;
    err = cap_copy(dest, src);
    if (err_is_fail(err)) {
        return err_push(err, INIT_ERR_COPY_PERF_MON);
    }

    // copy our receive vtable to the binding
    monitor_server_init(&b->b);

    return SYS_ERR_OK;
}

errval_t monitor_client_setup_mem_serv(void)
{
    /* construct special-case LMP connection to mem_serv */
    static struct monitor_lmp_binding mcb;
    struct waitset *ws = get_default_waitset();
    errval_t err;

    err = monitor_client_lmp_accept(&mcb, ws, DEFAULT_LMP_BUF_WORDS);
    if(err_is_fail(err)) {
        USER_PANIC_ERR(err, "monitor_client_setup_mem_serv");
    }
    assert(err_is_ok(err));

    /* Send the cap for this endpoint to init, who will pass it to the monitor */
    err = lmp_ep_send0(cap_initep, 0, mcb.chan.local_cap);
    if (err_is_fail(err)) {
        USER_PANIC_ERR(err, "lmp_ep_send0 failed");
    }

    // copy our receive vtable to the binding
    monitor_server_init(&mcb.b);

    // XXX: handle messages (ie. block) until the monitor binding is ready
    while (capref_is_null(mcb.chan.remote_cap)) {
        err = event_dispatch(ws);
        if (err_is_fail(err)) {
            DEBUG_ERR(err, "in event_dispatch waiting for mem_serv binding");
            return err_push(err, LIB_ERR_EVENT_DISPATCH);
        }
    }

    return SYS_ERR_OK;
}

/// Setup a dummy monitor binding that "sends" all requests to the local handlers
errval_t monitor_client_setup_monitor(void)
{
    monitor_loopback_init(&monitor_self_binding);
    monitor_server_init(&monitor_self_binding);
    set_monitor_binding(&monitor_self_binding);
    caplock_init(get_default_waitset());
    idc_init();
    // XXX: Need a waitset here or loopback won't work as expected
    // when binding to the ram_alloc service
    monitor_self_binding.mutex.equeue.waitset = get_default_waitset();

    return SYS_ERR_OK;
}

errval_t monitor_server_init(struct monitor_binding *b)
{
    struct monitor_state *lst = malloc(sizeof(struct monitor_state));
    assert(lst != NULL);
    lst->queue.head = lst->queue.tail = NULL;

    // copy our receive vtable to the new binding
    b->rx_vtbl = the_table;
    b->st = lst;
    // TODO: set error_handler

#ifdef CONFIG_INTERCONNECT_DRIVER_UMP
    errval_t err;
    err = ump_monitor_init(b);
    if (err_is_fail(err)) {
        USER_PANIC_ERR(err, "ump_monitor_init failed");
    }
#endif

#ifdef CONFIG_INTERCONNECT_DRIVER_MULTIHOP
    errval_t err2;
    err2 = multihop_monitor_init(b);
    if (err_is_fail(err2)) {
        USER_PANIC_ERR(err2, "multihop_monitor_init failed");
    }
#endif // CONFIG_INTERCONNECT_DRIVER_MULTIHOP

#ifdef CONFIG_TRACE
    errval_t err3;
    err3 = bfscope_monitor_init(b);
    if (err_is_fail(err3)) {
        USER_PANIC_ERR(err3, "bfscope_monitor_init failed");
    }

    err3 = trace_monitor_init(b);
    if (err_is_fail(err3)) {
        USER_PANIC_ERR(err3, "trace_monitor_init failed");
    }
#endif // CONFIG_TRACE

    return monitor_server_arch_init(b);
}<|MERGE_RESOLUTION|>--- conflicted
+++ resolved
@@ -653,104 +653,6 @@
     errval_t queue_err;
     struct send_cap_st *send_st = (struct send_cap_st*)st_;
 
-<<<<<<< HEAD
-=======
-    if (!capref_is_null(cap)) {
-        err = monitor_cap_identify(cap, &capability);
-        if (err_is_fail(err)) {
-            USER_PANIC_ERR(err, "monitor_cap_identify failed, ignored");
-            return;
-        }
-
-        // if we can't transfer the cap, it is delivered as NULL
-        if (!monitor_can_send_cap(&capability)) {
-            cap = NULL_CAP;
-            msgerr = MON_ERR_CAP_SEND;
-        }
-    }
-
-    if (capref_is_null(cap)) {
-        // we don't care about capabilities, has_descendants, or on_cores here,
-        // make the compiler happy though
-        static struct capability null_capability;
-        static coremask_t null_mask;
-        cap_send_request_2(my_mon_id, cap, capid, null_capability,
-                           msgerr, give_away, false, null_mask);
-    } else if (!give_away) {
-        if (!rcap_db_exists(&capability)) {
-            err = monitor_cap_remote(cap, true, &has_descendants);
-            if (err_is_fail(err)) {
-                USER_PANIC_ERR(err, "monitor_cap_remote failed");
-                return;
-            }
-            err = rcap_db_add(&capability, has_descendants);
-            if (err_is_fail(err)) {
-                USER_PANIC_ERR(err, "rcap_db_add failed");
-                return;
-            }
-        }
-
-        err = rcap_db_get_info(&capability, &has_descendants, &on_cores);
-        if (err_is_fail(err)) {
-            USER_PANIC_ERR(err, "rcap_db_get_info failed");
-            return;
-        }
-
-        // allocate state for callback
-        struct send_cap_st * send_cap_st = malloc (sizeof(struct send_cap_st));
-        send_cap_st->rcap_st.free_at_ccast = false;
-        send_cap_st->rcap_st.cb            = cap_send_request_cb;
-        send_cap_st->my_mon_id  = my_mon_id;
-        send_cap_st->cap        = cap;
-        send_cap_st->capability = capability;
-        send_cap_st->capid      = capid;
-        send_cap_st->msgerr     = msgerr;
-        send_cap_st->give_away  = give_away;
-        send_cap_st->has_descendants = has_descendants;
-        send_cap_st->on_cores   = on_cores;
-
-        err = rcap_db_acquire_lock(&capability, (struct rcap_st *)send_cap_st);
-        assert (err_is_ok(err));
-        // continues in cap_send_request_2 (after cap_send_request_cb)
-
-    } else { // give_away cap
-        err = monitor_cap_remote(cap, true, &has_descendants);
-        if (err_is_fail(err)) {
-            USER_PANIC_ERR(err, "monitor_cap_remote failed");
-            return;
-        }
-
-        // TODO ensure that no more copies of this cap are on this core
-        static coremask_t null_mask;
-        // call continuation directly
-        cap_send_request_2(my_mon_id, cap, capid, capability, msgerr, give_away,
-                           has_descendants, null_mask);
-    }
-}
-
-struct cap_send_request_state {
-    struct intermon_msg_queue_elem elem;
-    uintptr_t your_mon_id;
-    uint32_t capid;
-    errval_t msgerr;
-    intermon_caprep_t caprep;
-    uint8_t give_away;
-    bool has_descendants;
-    coremask_t on_cores;
-    bool null_cap;
-};
-
-static void cap_send_request_2_handler(struct intermon_binding *b,
-                                       struct intermon_msg_queue_elem *e)
-{
-    errval_t err;
-    struct cap_send_request_state *st = (struct cap_send_request_state*)e;
-
-    err = b->tx_vtbl.cap_send_request(b, NOP_CONT, st->your_mon_id, st->capid,
-                                      st->caprep, st->msgerr, st->give_away,
-                                      st->has_descendants, st->on_cores.bits,
-                                      st->null_cap);
->>>>>>> 2fde9256
     if (err_is_fail(err)) {
         // XXX: should forward error here
         DEBUG_ERR(err, "preparing cap tx failed");
@@ -758,26 +660,7 @@
         return;
     }
 
-<<<<<<< HEAD
     send_st->captx = *captx;
-=======
-            ms->your_mon_id = st->your_mon_id;
-            ms->capid = st->capid;
-            ms->caprep = st->caprep;
-            ms->msgerr = st->msgerr;
-            ms->give_away = st->give_away;
-            ms->has_descendants = st->has_descendants;
-            ms->on_cores = st->on_cores;
-            ms->null_cap = st->null_cap;
-            ms->elem.cont = cap_send_request_2_handler;
-
-            errval_t err1 = intermon_enqueue_send(b, &intermon_state->queue,
-                                                  get_default_waitset(),
-                                                  &ms->elem.queue);
-            if (err_is_fail(err1)) {
-                USER_PANIC_ERR(err1, "monitor_enqueue_send failed");
-            }
->>>>>>> 2fde9256
 
     DEBUG_CAPOPS("%s: enqueueing send\n", __FUNCTION__);
     send_st->qe.cont = cap_send_tx_cont;
@@ -919,18 +802,6 @@
                                   struct capref disp)
 {
    printf("%s:%d\n", __FUNCTION__, __LINE__);
-
-<<<<<<< HEAD
-    DEBUG_CAPOPS("Application invoked deprecated num_cores_request() API."
-                 " Please fix it!\n");
-
-    /* Send reply */
-    errval_t err = b->tx_vtbl.num_cores_reply(b, NOP_CONT, num_monitors);
-    if (err_is_fail(err)) {
-        USER_PANIC_ERR(err, "sending num_cores_reply failed");
-    }
-=======
->>>>>>> 2fde9256
 }
 
 struct monitor_rx_vtbl the_table = {
