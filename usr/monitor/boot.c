--- conflicted
+++ resolved
@@ -180,15 +180,9 @@
 #       endif
 #endif
 
-<<<<<<< HEAD
-//	for(int i = 0; i < 5000000; i++) {
-//		thread_yield();
-//	}
-=======
 	/* for(int i = 0; i < 5000000; i++) { */
 	/* 	thread_yield(); */
 	/* } */
->>>>>>> a0a15ca1
 
     printf("all %d monitors up\n", num_monitors);
 
