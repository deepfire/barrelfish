--- conflicted
+++ resolved
@@ -48,7 +48,17 @@
         }
     }
 
-<<<<<<< HEAD
+    if (!strcmp(name, "kaluga")) {
+        src = cap_kernel;
+        dest.cnode = si->taskcn,
+        dest.slot  = TASKCN_SLOT_KERNELCAP;
+        err = cap_copy(dest, src);
+        if (err_is_fail(err)) {
+            DEBUG_ERR(err, "Can not give kernel cap to kaluga");
+            return err_push(err, SPAWN_ERR_COPY_KERNEL_CAP);
+        }
+	}
+
 #ifdef __k1om__
     if (!strcmp(name, "xeon_phi")) {
         dest.cnode = si->taskcn;
@@ -70,18 +80,6 @@
         }
     }
 #endif
-=======
-    if (!strcmp(name, "kaluga")) {
-        src = cap_kernel;
-        dest.cnode = si->taskcn,
-        dest.slot  = TASKCN_SLOT_KERNELCAP;
-        err = cap_copy(dest, src);
-        if (err_is_fail(err)) {
-            DEBUG_ERR(err, "Can not give kernel cap to kaluga");
-            return err_push(err, SPAWN_ERR_COPY_KERNEL_CAP);
-        }
-    }
->>>>>>> af1bdebb
 
     return SYS_ERR_OK;
 }
