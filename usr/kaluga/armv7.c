/**
 * \file
 * \brief ARMv7 arch specfic code
 */

/*
 * Copyright (c) 2013, 2016 ETH Zurich.
 * Copyright (c) 2015, Hewlett Packard Enterprise Development LP.
 * All rights reserved.
 *
 * This file is distributed under the terms in the attached LICENSE file.
 * If you do not find this file, copies can be found by writing to:
 * ETH Zurich D-INFK, Universitaetstr. 6, CH-8092 Zurich. Attn: Systems Group.
 */

#include <barrelfish/barrelfish.h>
#include <barrelfish_kpi/platform.h>
#include <if/monitor_blocking_rpcclient_defs.h>
#include "kaluga.h"

static errval_t omap44xx_startup(void)
{
    errval_t err;

    err = init_cap_manager();
    assert(err_is_ok(err));

    err = oct_set("all_spawnds_up { iref: 0 }");
    assert(err_is_ok(err));

    struct module_info* mi = find_module("fdif");
    if (mi != NULL) {
        err = mi->start_function(0, mi, "hw.arm.omap44xx.fdif {}");
        assert(err_is_ok(err));
    }
    mi = find_module("mmchs");
    if (mi != NULL) {
        err = mi->start_function(0, mi, "hw.arm.omap44xx.mmchs {}");
        assert(err_is_ok(err));
    }
    mi = find_module("mmchs2");
    if (mi != NULL) {
        err = mi->start_function(0, mi, "hw.arm.omap44xx.mmchs {}");
        assert(err_is_ok(err));
    }
    mi = find_module("prcm");
    if (mi != NULL) {
        err = mi->start_function(0, mi, "hw.arm.omap44xx.prcm {}");
        assert(err_is_ok(err));
    }
    mi = find_module("serial");
    if (mi != NULL) {
        err = mi->start_function(0, mi, "hw.arm.omap44xx.uart {}");
        assert(err_is_ok(err));
    }
    mi = find_module("sdma");
    if (mi != NULL) {
        err = mi->start_function(0, mi, "hw.arm.omap44xx.sdma {}");
        assert(err_is_ok(err));
    }

    mi = find_module("usb_manager");
    if (mi != NULL) {
#define USB_ARM_EHCI_IRQ 109
        char *buf = malloc(255);
        uint8_t offset = 0;
        mi->cmdargs = buf;
        mi->argc = 3;
        mi->argv[0] = mi->cmdargs + 0;

        snprintf(buf + offset, 255 - offset, "ehci\0");
        offset += strlen(mi->argv[0]) + 1;
        mi->argv[1] = mi->cmdargs + offset;
        snprintf(buf + offset, 255 - offset, "%u\0", 0xC00);
        offset += strlen(mi->argv[1]) + 1;
        mi->argv[2] = mi->cmdargs + offset;
        snprintf(buf+offset, 255-offset, "%u\0", USB_ARM_EHCI_IRQ);

        // XXX Use customized start function or add to module info
        err = mi->start_function(0, mi, "hw.arm.omap44xx.usb {}");
        assert(err_is_ok(err));
    }
    return SYS_ERR_OK;
}

static errval_t vexpress_startup(void)
{
    errval_t err;
    err = init_cap_manager();
    assert(err_is_ok(err));

    err = oct_set("all_spawnds_up { iref: 0 }");
    assert(err_is_ok(err));

    struct module_info* mi = find_module("serial_pl011");
    if (mi != NULL) {
        err = mi->start_function(0, mi, "hw.arm.vexpress.uart {}");
        assert(err_is_ok(err));
    }
    return SYS_ERR_OK;
}

<<<<<<< HEAD
errval_t arch_startup(char * add_device_db_file)
=======
static errval_t zynq7_startup(void)
{
    /* There's nothing special to do for Zynq (yet). */
    return SYS_ERR_OK;
}

errval_t arch_startup(void)
>>>>>>> 6d0e8ce7
{
    errval_t err = SYS_ERR_OK;

    struct monitor_blocking_rpc_client *m = get_monitor_blocking_rpc_client();
    assert(m != NULL);

    uint32_t arch, platform;
    err = m->vtbl.get_platform(m, &arch, &platform);
    assert(err_is_ok(err));
    assert(arch == PI_ARCH_ARMV7A);

    switch(platform) {
        case PI_PLATFORM_OMAP44XX:
            debug_printf("Kaluga running on Pandaboard\n");
            return omap44xx_startup();
        case PI_PLATFORM_VEXPRESS:
            debug_printf("Kaluga running on VExpressEMM\n");
            return vexpress_startup();
        case PI_PLATFORM_ZYNQ7:
            debug_printf("Kaluga running on a Zynq7000\n");
            return zynq7_startup();
    }

    return KALUGA_ERR_UNKNOWN_PLATFORM;
}<|MERGE_RESOLUTION|>--- conflicted
+++ resolved
@@ -100,17 +100,13 @@
     return SYS_ERR_OK;
 }
 
-<<<<<<< HEAD
-errval_t arch_startup(char * add_device_db_file)
-=======
 static errval_t zynq7_startup(void)
 {
     /* There's nothing special to do for Zynq (yet). */
     return SYS_ERR_OK;
 }
 
-errval_t arch_startup(void)
->>>>>>> 6d0e8ce7
+errval_t arch_startup(char * add_device_db_file)
 {
     errval_t err = SYS_ERR_OK;
 
