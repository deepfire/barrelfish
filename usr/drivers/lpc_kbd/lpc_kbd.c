--- conflicted
+++ resolved
@@ -92,17 +92,10 @@
 static void send_data(uint8_t val)
 {
     // ensure input buffer and output buffer are empty
-<<<<<<< HEAD
-    // XXX: might need to wait for them to drain?
-    lpc_kbd_status_t st = lpc_kbd_status_rd(&kbd);
-    assert(!lpc_kbd_status_obf_extract(st));
-    assert(!lpc_kbd_status_ibf_extract(st));
-=======
-    LPC_kbd_status_t st;
+    lpc_kbd_status_t st;
     do {
-        st = LPC_kbd_status_rd(&kbd);
-    } while (LPC_kbd_status_obf_extract(st) || LPC_kbd_status_ibf_extract(st));
->>>>>>> 61902d8b
+        st = lpc_kbd_status_rd(&kbd);
+    } while (lpc_kbd_status_obf_extract(st) || lpc_kbd_status_ibf_extract(st));
 
     lpc_kbd_output_wr(&kbd, val);
 }
