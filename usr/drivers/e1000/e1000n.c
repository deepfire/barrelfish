/**
 * \file
 * \brief Intel e1000 driver
 *
 * This file is a driver for the PCI Express e1000 card
 */

/*
 * Copyright (c) 2007, 2008, 2009, 2011, ETH Zurich.
 * All rights reserved.
 *
 * This file is distributed under the terms in the attached LICENSE file.
 * If you do not find this file, copies can be found by writing to:
 * ETH Zurich D-INFK, Haldeneggsteig 4, CH-8092 Zurich. Attn: Systems Group.
 */

#include <stdio.h>
#include <stdlib.h>
#include <string.h>
#include <ethersrv/ethersrv.h>
#include "e1000n.h"
#include <trace/trace.h>

#if CONFIG_TRACE && NETWORK_STACK_TRACE
#define TRACE_ETHERSRV_MODE 1
#endif // CONFIG_TRACE && NETWORK_STACK_TRACE

#if CONFIG_TRACE && NETWORK_STACK_BENCHMARK
#define TRACE_N_BM 1
#endif // CONFIG_TRACE && NETWORK_STACK_BENCHMARK


static bool local_debug = false;
#define E1000N_DPRINT(x...) do{if(local_debug) printf("e1000n: " x); } while(0)

/*****************************************************************
 * Data types:
 *****************************************************************/

extern uint64_t interrupt_counter;
extern uint64_t total_rx_p_count;
extern uint64_t total_interrupt_time;
extern struct client_closure *g_cl;
extern uint64_t total_processing_time;
extern uint64_t total_rx_datasize;

static uint8_t macaddr[6]; ///< buffers the card's MAC address upon card reset
e1000_t d;  ///< Mackerel state
static bool user_macaddr; /// True iff the user specified the MAC address
static bool use_interrupt = true;

#define MAX_ALLOWED_PKT_PER_ITERATION    (0xff)  // working value
#define DRIVER_RECEIVE_BUFFERS   (1024 * 8) // Number of buffers with driver
#define RECEIVE_BUFFER_SIZE (1600) // MAX size of ethernet packet

//#define DRIVER_TRANSMIT_BUFFER   (TRANSMIT_BUFFERS)
#define DRIVER_TRANSMIT_BUFFER   (1024 * 8)

//transmit
static volatile struct tx_desc *transmit_ring;
static struct pbuf_desc tx_pbuf[DRIVER_TRANSMIT_BUFFER];
//remember the tx pbufs in use

//receive
static volatile union rx_desc *receive_ring;

static void *internal_memory_pa = NULL;
static void *internal_memory_va = NULL;

static uint32_t ether_transmit_index = 0, ether_transmit_bufptr = 0;
/* TODO: check if these variables are used */
static uint32_t receive_index = 0, receive_bufptr = 0;

static uint32_t receive_free = 0;
//remember the pbuf_id and the connection to the client which provided
//the pbuf at the same index in the receive_ring as here, so that we can notify
//the client in wich buffer there is new data.
static struct pbuf_desc local_pbuf[DRIVER_RECEIVE_BUFFERS];


/*****************************************************************
 * Local states:
 *****************************************************************/
uint64_t minbase = -1;
uint64_t maxbase = -1;

uint64_t bus = PCI_DONT_CARE;
uint64_t device = PCI_DONT_CARE;
uint32_t function = PCI_DONT_CARE;
uint32_t deviceid = PCI_DONT_CARE;

/* FIXME: most probably, I don't need this.  So, remove it.  */
char *global_service_name = 0;

static bool handle_free_TX_slot_fn(void);

/*****************************************************************
 * MAC address
 ****************************************************************/
/* NOTE: This function will get called from ethersrv.c */
static void get_mac_address_fn(uint8_t *mac)
{
    memcpy(mac, macaddr, sizeof(macaddr));
}

static bool parse_mac(uint8_t *mac, const char *str)
{
    for (int i = 0; i < 6; i++) {
        char *next = NULL;
        unsigned long val = strtoul(str, &next, 16);
        if (val > UINT8_MAX || next == NULL
            || (i == 5 && *next != '\0')
            || (i < 5 && (*next != ':' && *next != '-'))) {
            return false; // parse error
        }
        mac[i] = val;
        str = next + 1;
    }

    return true;
}

/*****************************************************************
 * Transmit logic
 ****************************************************************/
/* check if there are enough free buffers with driver,
 * so that packet can be sent
 * */
static bool can_transmit(int numbufs)
{
    uint64_t nr_free;
    assert(numbufs < DRIVER_TRANSMIT_BUFFER);
    if (ether_transmit_index >= ether_transmit_bufptr) {
        nr_free = DRIVER_TRANSMIT_BUFFER -
            ((ether_transmit_index - ether_transmit_bufptr) %
                DRIVER_TRANSMIT_BUFFER);
    } else {
        nr_free = (ether_transmit_bufptr - ether_transmit_index) %
            DRIVER_TRANSMIT_BUFFER;
    }
    return (nr_free > numbufs);
}

static uint64_t transmit_pbuf(lpaddr_t buffer_address,
                              size_t packet_len, uint64_t offset, bool last,
                              uint64_t client_data, uint64_t spp_index,
                              struct ether_binding *sr)
{

    struct tx_desc tdesc;

    tdesc.buffer_address = (uint64_t)buffer_address + offset;
    tdesc.ctrl.raw = 0;
    tdesc.ctrl.legacy.data_len = packet_len;
    tdesc.ctrl.legacy.cmd.d.rs = 1;
    tdesc.ctrl.legacy.cmd.d.ifcs = 1;
    tdesc.ctrl.legacy.cmd.d.eop = (last ? 1 : 0);

    /* FIXME: the packet should be copied into separate location, so that
     * application can't temper with it. */
    transmit_ring[ether_transmit_index] = tdesc;
    tx_pbuf[ether_transmit_index].paddr = (uint64_t)buffer_address + offset;
    tx_pbuf[ether_transmit_index].event_sent = false;
    tx_pbuf[ether_transmit_index].sr = sr;
    tx_pbuf[ether_transmit_index].client_data = client_data;
    tx_pbuf[ether_transmit_index].spp_index = spp_index;
    tx_pbuf[ether_transmit_index].ts = rdtsc();
    tx_pbuf[ether_transmit_index].last = last;
    ether_transmit_index = (ether_transmit_index + 1) % DRIVER_TRANSMIT_BUFFER;
    e1000_tdt_wr(&(d), 0, (e1000_dqval_t){ .val = ether_transmit_index });

    E1000N_DEBUG("ether_transmit_index %"PRIu32"\n", ether_transmit_index);
    /* Actual place where packet is sent.  Adding trace_event here */
#if TRACE_ETHERSRV_MODE
    trace_event(TRACE_SUBSYS_NET, TRACE_EVENT_NET_NO_S,
    		(uint32_t)client_data);
#endif // TRACE_ETHERSRV_MODE

    return 0;
}


/* Send the buffer to device driver TX ring.
 * NOTE: This function will get called from ethersrv.c */
static errval_t transmit_pbuf_list_fn(struct client_closure *cl)
{
	errval_t r;

	if (!can_transmit(cl->rtpbuf)){
            while(handle_free_TX_slot_fn());
	    if (!can_transmit(cl->rtpbuf)){
		return ETHERSRV_ERR_CANT_TRANSMIT;
            }
	}
	for (int i = 0; i < cl->rtpbuf; i++) {
		r = transmit_pbuf(cl->pbuf[i].buffer->pa,
				cl->pbuf[i].len, cl->pbuf[i].offset,
                                i == (cl->nr_transmit_pbufs - 1), //last?
				cl->pbuf[i].client_data,
                                cl->pbuf[i].spp_index, cl->app_connection);
		if(err_is_fail(r)) {
			//E1000N_DEBUG("ERROR:transmit_pbuf failed\n");
			printf("ERROR:transmit_pbuf failed\n");
			return r;
		}
        E1000N_DEBUG("transmit_pbuf done for pbuf %"PRIx64", index %"PRIu64"\n",
                cl->pbuf[i].client_data, cl->pbuf[i].spp_index);
	}
	return SYS_ERR_OK;
}

static uint64_t find_tx_free_slot_count_fn(void)
{

    uint64_t nr_free;
    if (ether_transmit_index >= ether_transmit_bufptr) {
        nr_free = DRIVER_TRANSMIT_BUFFER -
            ((ether_transmit_index - ether_transmit_bufptr) %
                DRIVER_TRANSMIT_BUFFER);
    } else {
        nr_free = (ether_transmit_bufptr - ether_transmit_index) %
            DRIVER_TRANSMIT_BUFFER;
    }

    return nr_free;
} // end function: find_tx_queue_len

static bool handle_free_TX_slot_fn(void)
{
    uint64_t ts = rdtsc();
    bool sent = false;
    volatile struct tx_desc *txd;
    if (ether_transmit_bufptr == ether_transmit_index) {
        return false;
    }

    txd = &transmit_ring[ether_transmit_bufptr];
    if (txd->ctrl.legacy.sta_rsv.d.dd != 1) {
        return false;
    }

    sent = notify_client_free_tx(tx_pbuf[ether_transmit_bufptr].sr,
            tx_pbuf[ether_transmit_bufptr].client_data,
            tx_pbuf[ether_transmit_bufptr].spp_index,
            tx_pbuf[ether_transmit_bufptr].ts,
            find_tx_free_slot_count_fn(), 0);

    ether_transmit_bufptr = (ether_transmit_bufptr + 1) % DRIVER_TRANSMIT_BUFFER;
    netbench_record_event_simple(bm, RE_TX_DONE, ts);
    return true;
}


/*****************************************************************
 * Initialize internal memory for the device
 ****************************************************************/


static int add_desc(uint64_t paddr)
{
    union rx_desc r;
    r.raw[0] = r.raw[1] = 0;
    r.rx_read_format.buffer_address = paddr;

    if(receive_free == DRIVER_RECEIVE_BUFFERS) {
    	//E1000N_DEBUG("no space to add a new receive pbuf\n");
    	printf("no space to add a new receive pbuf\n");
    	/* FIXME: how can you return -1 as error here
    	 * when return type is unsigned?? */
    	return -1;
    }

    receive_ring[receive_index] = r;
    local_pbuf[receive_index].sr = NULL;
    local_pbuf[receive_index].pbuf_id = 0;
    local_pbuf[receive_index].paddr = paddr; //remember for later freeing
    local_pbuf[receive_index].len = RECEIVE_BUFFER_SIZE;
    local_pbuf[receive_index].event_sent = false;


    receive_index = (receive_index + 1) % DRIVER_RECEIVE_BUFFERS;
    e1000_rdt_wr(&d, 0, (e1000_dqval_t){ .val=receive_index } );
    receive_free++;
    return 0;
}

static void setup_internal_memory(void)
{
    struct capref frame;
    struct frame_identity frameid;
    lpaddr_t mem;
    errval_t r;
    uint32_t i;

    E1000N_DEBUG("Setting up internal memory for receive\n");
    r = frame_alloc(&frame,
	    (DRIVER_RECEIVE_BUFFERS - 1) * RECEIVE_BUFFER_SIZE, NULL);
    if(err_is_fail(r)) {
    	assert(!"frame_alloc failed");
    }

    r = invoke_frame_identify(frame, &frameid);
    assert(err_is_ok(r));
    mem = frameid.base;

    internal_memory_pa = (void*)mem;

    r = vspace_map_one_frame_attr(&internal_memory_va,
	    (DRIVER_RECEIVE_BUFFERS - 1)* RECEIVE_BUFFER_SIZE, frame,
//	    VREGION_FLAGS_READ_WRITE_NOCACHE, NULL, NULL);
	    VREGION_FLAGS_READ_WRITE, NULL, NULL);
    if (err_is_fail(r)) {
    	assert(!"vspace_map_one_frame failed");
    }

    for(i = 0; i < DRIVER_RECEIVE_BUFFERS - 1; i++) {
    	int ret = add_desc((mem + (i * RECEIVE_BUFFER_SIZE)));
    	assert(ret == 0);
    }
    assert(internal_memory_pa );
}


static void print_rx_bm_stats(bool stop_trace)
{
    if (g_cl == NULL) {
        return;
    }

    if (g_cl->debug_state != 4) {
        return;
    }

    uint64_t cts = rdtsc();

    if (stop_trace) {

#if TRACE_N_BM
    // stopping the tracing
        trace_event(TRACE_SUBSYS_BNET, TRACE_EVENT_BNET_STOP, 0);

        /*
        char *buf = malloc(4096*4096);
        trace_dump(buf, 4096*4096);
        printf("%s\n", buf);
        */
#endif // TRACE_N_BM

    } // end if: stop_trace

    uint64_t running_time = cts - g_cl->start_ts;
    printf("D:I:%u: RX speed = [%"PRIu64"] packets "
        "data(%"PRIu64") / time(%"PU") = [%f] MB/s ([%f]Mbps) = "
        " [%f]mpps, INT [%"PRIu64"]\n",
        disp_get_core_id(),
        total_rx_p_count, total_rx_datasize, in_seconds(running_time),
        ((total_rx_datasize/in_seconds(running_time))/(1024 * 1024)),
        (((total_rx_datasize * 8)/in_seconds(running_time))/(1024 * 1024)),
        ((total_rx_p_count/in_seconds(running_time))/(double)(1000000)),
        interrupt_counter
        );

    netbench_print_event_stat(bm, RE_COPY, "D: RX CP T", 1);
    netbench_print_event_stat(bm, RE_PROCESSING_ALL, "D: RX processing T", 1);
} // end function: print_rx_bm_stats

static char tmp_buf[2000];
static bool handle_next_received_packet(void)
{
    volatile union rx_desc *rxd;
    void *data = NULL;
    void *buffer_address = NULL;
    struct buffer_descriptor *buffer = NULL;
    size_t len = 0;
    bool new_packet = false;
    tmp_buf[0] = 0; // FIXME: to avoid the warning of not using this variable

    E1000N_DPRINT("Potential packet receive [%"PRIu64"!\n",
            total_rx_p_count);
    if (receive_bufptr == receive_index) { //no packets received
        return false;
    }

//    E1000N_DEBUG("Inside handle next packet 2\n");
    rxd = &receive_ring[receive_bufptr];

    if ((rxd->rx_read_format.info.status.dd) &&
            (rxd->rx_read_format.info.status.eop) &&
            (!local_pbuf[receive_bufptr].event_sent)) {
        // valid packet received

        new_packet = true;

        // FIXME: following two conditions might be repeating, hence
        // extra.  Check it out.
        if(internal_memory_pa == NULL || internal_memory_va == NULL) {
        // E1000N_DEBUG("no internal memory yet#####.\n");
            buffer = NULL;
            // FIXME: control should go out of parent if block
            goto end;
        }

        // Ensures that netd is up and running
        if(waiting_for_netd()){
            E1000N_DEBUG("still waiting for netd to register buffers\n");
            buffer = NULL;
            goto end;
        }

<<<<<<< HEAD
    	len = rxd->rx_read_format.info.length;
    	if (len < 0 || len > 1522) {
    		E1000N_DEBUG("ERROR: pkt with len %lu\n", len);
    		goto end;
    	}
=======
        len = rxd->rx_read_format.info.length;
        if (len < 0 || len > 1522) {
            E1000N_DEBUG("ERROR: pkt with len %zu\n", len);
            goto end;
        }
        total_rx_datasize += len;
>>>>>>> 08d274aa

        // E1000N_DEBUG("packet received of size %lu..\n", len);

        buffer_address = (void*)rxd->rx_read_format.buffer_address;
        data = (buffer_address - internal_memory_pa) + internal_memory_va;

        if (data == NULL || len == 0){
            printf("ERROR: Incorrect packet\n");
            // abort();
            // FIXME: What should I do when such errors occur.
            buffer = NULL;
            goto end;
        }

#if !defined(__scc__) && !defined(__i386__)
        cache_flush_range(data, len);
#endif // !defined(__scc__) && !defined(__i386__)

        process_received_packet(data, len);

#if 0
        // This code is useful for RX micro-benchmark
        // only to measures performance of accepting incoming packets
        if (g_cl != NULL) {
            if (g_cl->debug_state == 4) {

                uint64_t ts = rdtsc();

//                memcpy_fast(tmp_buf, data, len);
                process_received_packet(data, len);
                total_processing_time = total_processing_time +
                    (rdtsc() - ts);

            } else {
                process_received_packet(data, len);
            }
        } else {
            process_received_packet(data, len);
        }
#endif // 0

    } // end if: valid packet received
    else {
    	// false alarm. Something else happened, not packet arrival
    	return false;
    }

    end:
    local_pbuf[receive_bufptr].event_sent = true;
    receive_free--;
    int ret = add_desc(rxd->rx_read_format.buffer_address);
    if(ret < 0){
        printf("ERROR: add_desc failed, so not able to re-use pbuf\n");
    }
    receive_bufptr = (receive_bufptr + 1) % DRIVER_RECEIVE_BUFFERS;
    return new_packet;
} // end function: handle_next_received_packet



static bool benchmark_complete = false;
static uint64_t pkt_size_limit = (1024 * 1024 * 1024); // 1GB
// static uint64_t pkt_limit = 810000;
// static uint64_t start_pkt_limit = 13000;

static uint64_t handle_multiple_packets(uint64_t upper_limit)
{
    uint64_t ts = rdtsc();
    uint8_t local_pkt_count;
    local_pkt_count = 0;

    while(handle_next_received_packet()) {
        ++total_rx_p_count;

#if TRACE_N_BM
        trace_event(TRACE_SUBSYS_BNET, TRACE_EVENT_BNET_DRV_SEE,
                total_rx_p_count);
#endif // TRACE_N_BM

//        if (total_rx_p_count == pkt_limit) {
        if (total_rx_datasize > pkt_size_limit) {
            if (!benchmark_complete) {
                netbench_record_event_simple(bm, RE_PROCESSING_ALL, ts);
                benchmark_complete = true;
                print_rx_bm_stats(true);

                ts = rdtsc();
            }
        }

        ++local_pkt_count;
        if (local_pkt_count == upper_limit) {
            break;
        }
    } // end while:

    netbench_record_event_simple(bm, RE_PROCESSING_ALL, ts);
    return local_pkt_count;

} // end function: handle_multiple_packets


/*****************************************************************
 * Interrupt handler
 ****************************************************************/
static void e1000_interrupt_handler(void *arg)
{
    // Read & acknowledge interrupt cause(s)
    e1000_intreg_t icr = e1000_icr_rd(&d);
//    printf("e1000n: packet interrupt\n");
#if TRACE_ETHERSRV_MODE
    trace_event(TRACE_SUBSYS_NET, TRACE_EVENT_NET_NI_I, 0);
#endif // TRACE_ETHERSRV_MODE

    ++interrupt_counter;

#if TRACE_N_BM
        trace_event(TRACE_SUBSYS_BNET, TRACE_EVENT_BNET_DRV_INT,
                interrupt_counter);
#endif // TRACE_N_BM


    E1000N_DPRINT("interrupt msg [%"PRIu64"]!\n", interrupt_counter);

    if(!icr.rxt0) {
        printf("no packet\n");
        return;
    }
    handle_multiple_packets(MAX_ALLOWED_PKT_PER_ITERATION);

} // end function: e1000_interrupt_handler

/*****************************************************************
 * Polling loop. Called by main and never left again
 ****************************************************************/
//this functions polls all the client's channels as well as the transmit and
//receive descriptor rings
static void polling_loop(void)
{
//	printf("starting polling loop\n");
    errval_t err;
    uint64_t ts;
    struct waitset *ws = get_default_waitset();
    uint64_t poll_count = 0;
    uint8_t jobless_iterations = 0;
    bool no_work = true;

    while (1) {
        no_work = true;
        ++poll_count;

        ts = rdtsc();
        do_pending_work_for_all();
        netbench_record_event_simple(bm, RE_PENDING_WORK, ts);

//        err = event_dispatch(ws); // blocking
        err = event_dispatch_non_block(ws); // nonblocking
        if (err != LIB_ERR_NO_EVENT) {
            if (err_is_fail(err)) {
                DEBUG_ERR(err, "in event_dispatch_non_block");
                break;
            } else {
                // Handled some event dispatch
                no_work = false;
            }
        }

#if TRACE_N_BM
        trace_event(TRACE_SUBSYS_BNET, TRACE_EVENT_BNET_DRV_POLL,
                poll_count);
#endif // TRACE_N_BM


        if(handle_multiple_packets(MAX_ALLOWED_PKT_PER_ITERATION) > 0) {
            no_work = false;
        }

        if (no_work) {
            ++jobless_iterations;
            if (jobless_iterations == 10) {
                if (use_interrupt) {
                    thread_yield();
                }
            }
        } // end if: no work

    } // end while: 1
} // end function : polling_loop

/*****************************************************************
 * Init callback
 ****************************************************************/
static void e1000_init(struct device_mem *bar_info, int nr_allocated_bars)
{
    E1000N_DEBUG("starting hardware init\n");
    e1000_hwinit(&d, bar_info, nr_allocated_bars, &transmit_ring,
            &receive_ring, DRIVER_RECEIVE_BUFFERS, DRIVER_TRANSMIT_BUFFER,
            macaddr, user_macaddr, use_interrupt);
    E1000N_DEBUG("Done with hardware init\n");
    setup_internal_memory();
    ethersrv_init(global_service_name, get_mac_address_fn,
		  transmit_pbuf_list_fn, find_tx_free_slot_count_fn,
                  handle_free_TX_slot_fn);
}


/*****************************************************************
 * Main:
 ****************************************************************/
int main(int argc, char **argv)
{
    char *service_name = 0;
    errval_t r;

    E1000N_DEBUG("e1000 standalone driver started.\n");

    E1000N_DEBUG("argc = %d\n", argc);
    for (int i = 0; i < argc; i++) {
        E1000N_DEBUG("arg %d = %s\n", i, argv[i]);
        if(strncmp(argv[i],"affinitymin=",strlen("affinitymin="))==0) {
            minbase = atol(argv[i] + strlen("affinitymin="));
            E1000N_DEBUG("minbase = %lu\n", minbase);
        }
        if(strncmp(argv[i],"affinitymax=",strlen("affinitymax=")-1)==0) {
            maxbase = atol(argv[i] + strlen("affinitymax="));
            E1000N_DEBUG("maxbase = %lu\n", maxbase);
        }
        if(strncmp(argv[i],"servicename=",strlen("servicename=")-1)==0) {
            service_name = argv[i] + strlen("servicename=");
            E1000N_DEBUG("service name = %s\n", service_name);
        }
        if(strncmp(argv[i],"bus=",strlen("bus=")-1)==0) {
            bus = atol(argv[i] + strlen("bus="));
            E1000N_DEBUG("bus = %lu\n", bus);
        }
        if(strncmp(argv[i],"device=",strlen("device=")-1)==0) {
            device = atol(argv[i] + strlen("device="));
            E1000N_DEBUG("device = %lu\n", device);
        }
        if(strncmp(argv[i],"function=",strlen("function=")-1)==0) {
            function = atol(argv[i] + strlen("function="));
            E1000N_DEBUG("function = %u\n", function);
        }
        if(strncmp(argv[i],"deviceid=",strlen("deviceid=")-1)==0) {
            deviceid = strtoul(argv[i] + strlen("deviceid="), NULL, 0);
            E1000N_DEBUG("deviceid = %u\n", deviceid);
            printf("### deviceid = %u\n", deviceid);

        }
        if(strncmp(argv[i],"mac=",strlen("mac=")-1)==0) {
            if (parse_mac(macaddr, argv[i] + strlen("mac="))) {
                user_macaddr = true;
                E1000N_DEBUG("MAC= %02hhx:%02hhx:%02hhx:%02hhx:%02hhx:%02hhx\n",
                             macaddr[0], macaddr[1], macaddr[2],
                             macaddr[3], macaddr[4], macaddr[5]);
            } else {
                fprintf(stderr, "%s: Error parsing MAC address '%s'\n",
                        argv[0], argv[i]);
                return 1;
            }
        }
        if(strcmp(argv[i],"noirq")==0) {
            use_interrupt = false;
            printf("Driver working in polling mode\n");
        }
    }

    if ((minbase != -1) && (maxbase != -1)) {
        E1000N_DEBUG("set memory affinity [%lx, %lx]\n", minbase, maxbase);
        ram_set_affinity(minbase, maxbase);
    }
    if (service_name == 0) {
        service_name = (char *)malloc(sizeof("e1000") + 1);
        strncpy(service_name, "e1000", sizeof("e1000") + 1);
        E1000N_DEBUG("set the service name to %s\n", service_name);
    }

    global_service_name = service_name;

    // Register our device driver
    r = pci_client_connect();
    assert(err_is_ok(r));
    E1000N_DEBUG("connected to pci\n");

    if(use_interrupt) {
        printf("class %x: vendor %x, device %x, function %x\n",
                PCI_CLASS_ETHERNET, PCI_VENDOR_INTEL, deviceid,
                function);
        r = pci_register_driver_irq(e1000_init, PCI_CLASS_ETHERNET,
                                    PCI_DONT_CARE, PCI_DONT_CARE,
                                    PCI_VENDOR_INTEL, deviceid,
                                    PCI_DONT_CARE, PCI_DONT_CARE, function,
                                    e1000_interrupt_handler, NULL);
    } else {
        r = pci_register_driver_noirq(e1000_init, PCI_CLASS_ETHERNET,
                    PCI_DONT_CARE, PCI_DONT_CARE, PCI_VENDOR_INTEL, deviceid,
                    PCI_DONT_CARE, PCI_DONT_CARE, function);
    }
    if(err_is_fail(r)) {
        DEBUG_ERR(r, "pci_register_driver");
    }
    assert(err_is_ok(r));
    E1000N_DEBUG("registered driver\n");

    polling_loop(); //loop myself
} // end function: main
<|MERGE_RESOLUTION|>--- conflicted
+++ resolved
@@ -407,20 +407,12 @@
             goto end;
         }
 
-<<<<<<< HEAD
-    	len = rxd->rx_read_format.info.length;
-    	if (len < 0 || len > 1522) {
-    		E1000N_DEBUG("ERROR: pkt with len %lu\n", len);
-    		goto end;
-    	}
-=======
         len = rxd->rx_read_format.info.length;
         if (len < 0 || len > 1522) {
             E1000N_DEBUG("ERROR: pkt with len %zu\n", len);
             goto end;
         }
         total_rx_datasize += len;
->>>>>>> 08d274aa
 
         // E1000N_DEBUG("packet received of size %lu..\n", len);
 
