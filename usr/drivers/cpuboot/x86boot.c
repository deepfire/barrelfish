/**
 * \file
 * \brief Boot driver arch specific parts for x86 CPUs
 */
/*
 * Copyright (c) 2013, ETH Zurich.
 * All rights reserved.
 *
 * This file is distributed under the terms in the attached LICENSE file.
 * If you do not find this file, copies can be found by writing to:
 * ETH Zurich D-INFK, Haldeneggsteig 4, CH-8092 Zurich. Attn: Systems Group.
 */

#include "coreboot.h"

#include <target/x86/barrelfish_kpi/coredata_target.h>
#include <target/x86_32/barrelfish_kpi/paging_target.h>
#include <target/x86_64/barrelfish_kpi/paging_target.h>
#include <barrelfish/deferred.h>

#ifdef __k1om__
#include <barrelfish_kpi/asm_inlines_arch.h>
#endif
#include <arch/x86/start_aps.h>
#include <target/x86_64/offsets_target.h>
#include <target/x86_32/offsets_target.h>

#define MON_URPC_CHANNEL_LEN  (32 * UMP_MSG_BYTES)

/**
 * Start_ap and start_ap_end mark the start end the
 * end point of the assembler startup code to be copied
 */
extern uint64_t x86_64_start_ap;
extern uint64_t x86_64_start_ap_end;
extern uint64_t x86_64_init_ap_absolute_entry;
extern uint64_t x86_64_init_ap_wait;
extern uint64_t x86_64_init_ap_lock;
extern uint64_t x86_64_start;
extern uint64_t x86_64_init_ap_global;

extern uint64_t x86_32_start_ap;
extern uint64_t x86_32_start_ap_end;
extern uint64_t x86_32_init_ap_absolute_entry;
extern uint64_t x86_32_init_ap_wait;
extern uint64_t x86_32_init_ap_lock;
extern uint64_t x86_32_start;
extern uint64_t x86_32_init_ap_global;


volatile uint64_t *ap_dispatch;
extern coreid_t my_arch_id;
extern struct capref ipi_cap;
extern uint64_t end;

errval_t get_core_info(coreid_t core_id, archid_t* apic_id, enum cpu_type* cpu_type)
{
#if  defined(__k1om__)
    size_t step = 4;
    assert(step == 1 || step == 2 || step == 4);

    *apic_id = (core_id * step);
    if (*apic_id == my_arch_id) {
        *apic_id += step;
    }
    *cpu_type = CPU_K1OM;
    return SYS_ERR_OK;
#else
    char* record = NULL;
    errval_t err = oct_get(&record, "hw.processor.%"PRIuCOREID"", core_id);
    if (err_is_fail(err)) {
        goto out;
    }

    uint64_t apic, enabled, type;
    err = oct_read(record, "_ { apic_id: %d, enabled: %d, type: %d}",
                   &apic, &enabled, &type);
    assert (enabled);
    if (err_is_fail(err)) {
        goto out;
    }

    *apic_id = (archid_t) apic;
    *cpu_type = (enum cpu_type) type;
out:
    free(record);
    return err;
#endif
}


errval_t get_architecture_config(enum cpu_type type,
                                 genpaddr_t *arch_page_size,
                                 const char **monitor_binary,
                                 const char **cpu_binary)
{
    extern char* cmd_kernel_binary;
    extern char* cmd_monitor_binary;

    switch (type) {
    case CPU_X86_64:
    {
        *arch_page_size = X86_64_BASE_PAGE_SIZE;
        *monitor_binary = (cmd_kernel_binary == NULL) ?
<<<<<<< HEAD
                        "/x86_64/sbin/monitor" :
                        get_binary_path("/x86_64/sbin/%s",
                                        cmd_monitor_binary);
        *cpu_binary = (cmd_kernel_binary == NULL) ?
                        "/x86_64/sbin/cpu" :
                        get_binary_path("/x86_64/sbin/%s",
=======
                        "/" BF_BINARY_PREFIX "x86_64/sbin/monitor" :
                        get_binary_path("/" BF_BINARY_PREFIX "x86_64/sbin/%s", 
                                        cmd_monitor_binary);
        *cpu_binary = (cmd_kernel_binary == NULL) ?
                        "/" BF_BINARY_PREFIX "x86_64/sbin/cpu" :
                        get_binary_path("/" BF_BINARY_PREFIX "x86_64/sbin/%s", 
>>>>>>> 37d96486
                                        cmd_kernel_binary);
    }
    break;

    case CPU_X86_32:
    {
        *arch_page_size = X86_32_BASE_PAGE_SIZE;
        *monitor_binary = (cmd_kernel_binary == NULL) ?
<<<<<<< HEAD
                        "/x86_32/sbin/monitor" :
                        get_binary_path("/x86_32/sbin/%s",
                                        cmd_monitor_binary);
        *cpu_binary = (cmd_kernel_binary == NULL) ?
                        "/x86_32/sbin/cpu" :
                        get_binary_path("/x86_32/sbin/%s",
=======
                        "/" BF_BINARY_PREFIX "x86_32/sbin/monitor" :
                        get_binary_path("/" BF_BINARY_PREFIX "x86_32/sbin/%s", 
                                        cmd_monitor_binary);
        *cpu_binary = (cmd_kernel_binary == NULL) ?
                        "/" BF_BINARY_PREFIX "x86_32/sbin/cpu" :
                        get_binary_path("/" BF_BINARY_PREFIX "x86_32/sbin/%s", 
>>>>>>> 37d96486
                                        cmd_kernel_binary);
    }
    break;

    case CPU_K1OM:
    {
        *arch_page_size = X86_64_BASE_PAGE_SIZE;
        *monitor_binary = (cmd_kernel_binary == NULL) ?
<<<<<<< HEAD
                        "/k1om/sbin/monitor" :
                        get_binary_path("/k1om/sbin/%s",
                                        cmd_monitor_binary);
        *cpu_binary = (cmd_kernel_binary == NULL) ?
                        "/k1om/sbin/cpu" :
                        get_binary_path("/k1om/sbin/%s",
=======
                        "/" BF_BINARY_PREFIX "k1om/sbin/monitor" :
                        get_binary_path("/" BF_BINARY_PREFIX "k1om/sbin/%s", 
                                        cmd_monitor_binary);
        *cpu_binary = (cmd_kernel_binary == NULL) ?
                        "/" BF_BINARY_PREFIX "k1om/sbin/cpu" :
                        get_binary_path("/" BF_BINARY_PREFIX "k1om/sbin/%s", 
>>>>>>> 37d96486
                                        cmd_kernel_binary);
    }
    break;

    default:
        return SPAWN_ERR_UNKNOWN_TARGET_ARCH;
    }

    return SYS_ERR_OK;
}

/**
 * \brief Boot a app core of x86_64 type
 *
 * The processors are started by a sequency of INIT and STARTUP IPIs
 * which are sent by this function.
 * CMOS writes to the shutdown status byte are used to execute
 * different memory locations.
 *
 * \param core_id   APIC ID of the core to try booting
 * \param entry     Entry address for new kernel in the destination
 *                  architecture's lvaddr_t given in genvaddr_t
 *
 * \returns Zero on successful boot, non-zero (error code) on failure
 */
int start_aps_x86_64_start(uint8_t core_id, genvaddr_t entry)
{
    DEBUG("%s:%d: start_aps_x86_64_start\n", __FILE__, __LINE__);

    errval_t err;

    // Copy the startup code to the real-mode address
    uint8_t *real_src = (uint8_t *) &x86_64_start_ap;
    uint8_t *real_end = (uint8_t *) &x86_64_start_ap_end;

    struct capref bootcap;

#ifdef __k1om__
    struct capref realmodecap;

    realmodecap.cnode = cnode_task;
    realmodecap.slot  = TASKCN_SLOT_COREBOOT;
    err = slot_alloc(&bootcap);
    if (err_is_fail(err)) {
        USER_PANIC_ERR(err, "Allocating a new slot");
    }

    err = cap_copy(bootcap, realmodecap);
    if (err_is_fail(err)) {
        USER_PANIC_ERR(err, "Copying capability");
    }


#else
    struct acpi_rpc_client* acl = get_acpi_rpc_client();
    errval_t error_code;
    err = acl->vtbl.mm_realloc_range_proxy(acl, 16, 0x0,
                                                    &bootcap, &error_code);
    if (err_is_fail(err)) {
        USER_PANIC_ERR(err, "mm_alloc_range_proxy failed.");
    }
    if (err_is_fail(error_code)) {
        USER_PANIC_ERR(error_code, "mm_alloc_range_proxy return failed.");
    }
#endif

    void* real_base;
    err = vspace_map_one_frame(&real_base, 1<<16, bootcap, NULL, NULL);
    uint8_t* real_dest = (uint8_t*)real_base + X86_64_REAL_MODE_LINEAR_OFFSET;

    memcpy(real_dest, real_src, real_end - real_src);

    /* Pointer to the entry point called from init_ap.S */
    volatile uint64_t *absolute_entry_ptr = (volatile uint64_t *)
                                            ((
                                             (lpaddr_t) &x86_64_init_ap_absolute_entry -
                                             (lpaddr_t) &x86_64_start_ap
                                            )
                                            +
                                            real_dest);
    //copy the address of the function start (in boot.S) to the long-mode
    //assembler code to be able to perform an absolute jump
    *absolute_entry_ptr = entry;

    // pointer to the shared global variable amongst all kernels
    volatile uint64_t *ap_global = (volatile uint64_t *)
                                   ((
                                    (lpaddr_t) &x86_64_init_ap_global -
                                    (lpaddr_t) &x86_64_start_ap
                                   )
                                   + real_dest);


    genpaddr_t global;
    struct monitor_blocking_rpc_client *mc =
        get_monitor_blocking_rpc_client();
    err = mc->vtbl.get_global_paddr(mc, &global);
    if (err_is_fail(err)) {
        DEBUG_ERR(err, "invoke spawn core");
        return err_push(err, MON_ERR_SPAWN_CORE);
    }
    *ap_global = (uint64_t)(genpaddr_t)global;

    // pointer to the pseudo-lock used to detect boot up of new core
    volatile uint32_t *ap_wait = (volatile uint32_t *)
                                         ((lpaddr_t) &x86_64_init_ap_wait -
                                         ((lpaddr_t) &x86_64_start_ap) +
                                         real_dest);

    // Pointer to the lock variable in the realmode code
    volatile uint8_t *ap_lock = (volatile uint8_t *)
                                        ((lpaddr_t) &x86_64_init_ap_lock -
                                        ((lpaddr_t) &x86_64_start_ap) +
                                        real_dest);

    *ap_wait = AP_STARTING_UP;

    end = bench_tsc();

#if  defined(__k1om__)
    delay_ms(10);
#endif
    err = invoke_send_init_ipi(ipi_cap, core_id);
    if (err_is_fail(err)) {
        DEBUG_ERR(err, "invoke send init ipi");
        return err;
    }

#if  defined(__k1om__)
    delay_ms(200);
#endif

    // x86 protocol actually would like us to do this twice
    err = invoke_send_start_ipi(ipi_cap, core_id, entry);
    if (err_is_fail(err)) {
        DEBUG_ERR(err, "invoke sipi");
        return err;
    }

    // Give the new core a bit time to start-up and set the lock
    for (uint64_t i = 0; i < STARTUP_TIMEOUT; i++) {
        if (*ap_lock != 0) {
            break;
        }
    }

    // If the lock is set, the core has been started, otherwise assume, that
    // a core with this APIC ID doesn't exist.
    if (*ap_lock != 0) {
        while (*ap_wait != AP_STARTED);
        trace_event(TRACE_SUBSYS_KERNEL, TRACE_EVENT_KERNEL_CORE_START_REQUEST_ACK, core_id);
        *ap_lock = 0;
        return 0;
    }

    assert(!"badness");
    return -1;
}

#ifndef __k1om__
int start_aps_x86_32_start(uint8_t core_id, genvaddr_t entry)
{
    DEBUG("%s:%d: start_aps_x86_32_start\n", __FILE__, __LINE__);

    // Copy the startup code to the real-mode address
    uint8_t *real_src = (uint8_t *) &x86_32_start_ap;
    uint8_t *real_end = (uint8_t *) &x86_32_start_ap_end;

    struct capref bootcap;
    struct acpi_rpc_client* acl = get_acpi_rpc_client();
    errval_t error_code;
    errval_t err = acl->vtbl.mm_realloc_range_proxy(acl, 16, 0x0,
                                                    &bootcap, &error_code);
    if (err_is_fail(err)) {
        USER_PANIC_ERR(err, "mm_alloc_range_proxy failed.");
    }
    if (err_is_fail(error_code)) {
        USER_PANIC_ERR(error_code, "mm_alloc_range_proxy return failed.");
    }

    void* real_base;
    err = vspace_map_one_frame(&real_base, 1<<16, bootcap, NULL, NULL);
    uint8_t* real_dest = (uint8_t*)real_base + X86_32_REAL_MODE_LINEAR_OFFSET;

    memcpy(real_dest, real_src, real_end - real_src);

    /* Pointer to the entry point called from init_ap.S */
    volatile uint64_t *absolute_entry_ptr = (volatile uint64_t *)
                                            ((
                                             (lpaddr_t) &x86_32_init_ap_absolute_entry -
                                             (lpaddr_t) &x86_32_start_ap
                                            )
                                            +
                                            real_dest);
    //copy the address of the function start (in boot.S) to the long-mode
    //assembler code to be able to perform an absolute jump
    *absolute_entry_ptr = entry;

    // pointer to the shared global variable amongst all kernels
    volatile uint64_t *ap_global = (volatile uint64_t *)
                                   ((
                                    (lpaddr_t) &x86_32_init_ap_global -
                                    (lpaddr_t) &x86_32_start_ap
                                   )
                                   + real_dest);


    genpaddr_t global;
    struct monitor_blocking_rpc_client *mc =
        get_monitor_blocking_rpc_client();
    err = mc->vtbl.get_global_paddr(mc, &global);
    if (err_is_fail(err)) {
        DEBUG_ERR(err, "invoke spawn core");
        return err_push(err, MON_ERR_SPAWN_CORE);
    }
    *ap_global = (uint64_t)(genpaddr_t)global;

    // pointer to the pseudo-lock used to detect boot up of new core
    volatile uint32_t *ap_wait = (volatile uint32_t *)
                                         ((lpaddr_t) &x86_32_init_ap_wait -
                                         ((lpaddr_t) &x86_32_start_ap) +
                                         real_dest);

    // Pointer to the lock variable in the realmode code
    volatile uint8_t *ap_lock = (volatile uint8_t *)
                                        ((lpaddr_t) &x86_32_init_ap_lock -
                                        ((lpaddr_t) &x86_32_start_ap) +
                                        real_dest);

    *ap_wait = AP_STARTING_UP;

    end = bench_tsc();
    err = invoke_send_init_ipi(ipi_cap, core_id);
    if (err_is_fail(err)) {
        DEBUG_ERR(err, "invoke send init ipi");
        return err;
    }

    err = invoke_send_start_ipi(ipi_cap, core_id, entry);
    if (err_is_fail(err)) {
        DEBUG_ERR(err, "invoke sipi");
        return err;
    }

    //give the new core a bit time to start-up and set the lock
    for (uint64_t i = 0; i < STARTUP_TIMEOUT; i++) {
        if (*ap_lock != 0) {
            break;
        }
    }

    // If the lock is set, the core has been started, otherwise assume, that
    // a core with this APIC ID doesn't exist.
    if (*ap_lock != 0) {
        while (*ap_wait != AP_STARTED);
        trace_event(TRACE_SUBSYS_KERNEL, TRACE_EVENT_KERNEL_CORE_START_REQUEST_ACK, core_id);
        *ap_lock = 0;
        return 0;
    }

    assert(!"badness");
    return -1;
}
#endif

/**
 * Allocates memory for kernel binary.
 *
 * For x86, the app kernel can only be loaded in the first 4GB
 * of memory. Further, it must not overlap the integer
 * boundaries, i.e. 0-1, 1-2, 2-3, or 3-4.
 *
 * Probably because we identity map this region during boot-phase
 * so we can't access anything higher. Not sure about overlap tough.
 */
static errval_t allocate_kernel_memory(lvaddr_t cpu_binary, genpaddr_t page_size,
                                       struct capref* cpu_memory_cap, size_t* cpu_memory,
                                       struct frame_identity* id)
{
    errval_t err;
#ifdef __scc__
    *cpu_memory = X86_32_BASE_PAGE_SIZE;
    err = frame_alloc_identify(cpu_memory_cap, *cpu_memory, cpu_memory, id);
    if (err_is_fail(err)) {
        return err_push(err, LIB_ERR_FRAME_ALLOC);
    }
#else
    *cpu_memory = elf_virtual_size(cpu_binary) + page_size;

    uint64_t old_minbase;
    uint64_t old_maxlimit;
    ram_get_affinity(&old_minbase, &old_maxlimit);
    DEBUG("%s:%d: \n", __FILE__, __LINE__);
    for (uint64_t minbase = 0, maxlimit = (uint64_t)1 << 30;
            minbase < (uint64_t)4 << 30;
            minbase += (uint64_t)1 << 30, maxlimit += (uint64_t)1 << 30) {

        ram_set_affinity(minbase, maxlimit);
        err = frame_alloc_identify(cpu_memory_cap, *cpu_memory, cpu_memory, id);
        if (err_is_fail(err)) {
            continue;
        } else {
            goto done;
        }
    }

    USER_PANIC("No memory in the first 4GB, cannot continue booting cores");

done:
    ram_set_affinity(old_minbase, old_maxlimit);
#endif

    return SYS_ERR_OK;
}

static errval_t relocate_cpu_binary(lvaddr_t cpu_binary,
                                    struct Elf64_Ehdr *cpu_head,
                                    struct elf_allocate_state state,
                                    struct frame_identity frameid,
                                    genpaddr_t arch_page_size)
{
    switch (cpu_head->e_machine) {
    case EM_X86_64:
    case EM_K1OM: {
        struct Elf64_Shdr *rela, *symtab, *symhead =
            (struct Elf64_Shdr *)(cpu_binary + (uintptr_t)cpu_head->e_shoff);

        assert(cpu_head->e_shoff != 0);
        rela = elf64_find_section_header_type(symhead, cpu_head->e_shnum, SHT_RELA);
        assert(rela != NULL);
        symtab = elf64_find_section_header_type(symhead, cpu_head->e_shnum, SHT_DYNSYM);
        assert(symtab != NULL);
        elf64_relocate(frameid.base + arch_page_size, state.elfbase,
                       (struct Elf64_Rela *)(uintptr_t)(cpu_binary + rela->sh_offset),
                       rela->sh_size,
                       (struct Elf64_Sym *)(uintptr_t)(cpu_binary + symtab->sh_offset),
                       symtab->sh_size,
                       state.elfbase, state.vbase);
        break;
    }
    case EM_386: {
        struct Elf32_Ehdr *head32 = (struct Elf32_Ehdr *)cpu_binary;

        struct Elf32_Shdr *rel, *symtab, *symhead =
            (struct Elf32_Shdr *)(cpu_binary + (uintptr_t)head32->e_shoff);

        rel = elf32_find_section_header_type(symhead, head32->e_shnum, SHT_REL);
        assert(rel != NULL);
        symtab = elf32_find_section_header_type(symhead, head32->e_shnum,
                                                SHT_DYNSYM);
        assert(symtab != NULL);
        elf32_relocate(frameid.base + arch_page_size, state.elfbase,
                       (struct Elf32_Rel *)(uintptr_t)(cpu_binary + rel->sh_offset),
                       rel->sh_size,
                       (struct Elf32_Sym *)(uintptr_t)(cpu_binary + symtab->sh_offset),
                       symtab->sh_size,
                       state.elfbase, state.vbase);
        break;
    }
    default:
        return SPAWN_ERR_UNKNOWN_TARGET_ARCH;
    }

    return SYS_ERR_OK;
}

errval_t spawn_xcore_monitor(coreid_t coreid, int hwid,
                             enum cpu_type cpu_type,
                             const char *cmdline,
                             struct frame_identity urpc_frame_id,
                             struct capref kcb)
{
    uint64_t start = 0;
    const char *monitorname = NULL, *cpuname = NULL;
    genpaddr_t arch_page_size;
    errval_t err;

    err = get_architecture_config(cpu_type, &arch_page_size,
                                  &monitorname, &cpuname);
    assert(err_is_ok(err));

    DEBUG("loading kernel: %s\n", cpuname);
    DEBUG("loading 1st app: %s\n", monitorname);

    // compute size of frame needed and allocate it
    DEBUG("%s:%s:%d: urpc_frame_id.base=%"PRIxGENPADDR"\n",
           __FILE__, __FUNCTION__, __LINE__, urpc_frame_id.base);
    DEBUG("%s:%s:%d: urpc_frame_id.size=%d\n",
           __FILE__, __FUNCTION__, __LINE__, urpc_frame_id.bits);

    if (benchmark_flag) {
        start = bench_tsc();
    }
    static size_t cpu_binary_size;
    static lvaddr_t cpu_binary = 0;
    static genpaddr_t cpu_binary_phys;
    static const char* cached_cpuname = NULL;
    if (cpu_binary == 0) {
        cached_cpuname = cpuname;
        // XXX: Caching these for now, until we have unmap
        err = lookup_module(cpuname, &cpu_binary, &cpu_binary_phys,
                            &cpu_binary_size);
        if (err_is_fail(err)) {
            DEBUG_ERR(err, "Can not lookup module");
            return err;
        }
    }
    // Ensure caching actually works and we're
    // always loading same binary. If this starts to fail, get rid of caching.
    assert (strcmp(cached_cpuname, cpuname) == 0);

    static size_t monitor_binary_size;
    static lvaddr_t monitor_binary = 0;
    static genpaddr_t monitor_binary_phys;
    static const char* cached_monitorname = NULL;
    if (monitor_binary == 0) {
        cached_monitorname = monitorname;
        // XXX: Caching these for now, until we have unmap
        err = lookup_module(monitorname, &monitor_binary,
                            &monitor_binary_phys, &monitor_binary_size);
        if (err_is_fail(err)) {
            DEBUG_ERR(err, "Can not lookup module");
            return err;
        }
    }
    // Again, ensure caching actually worked (see above)
    assert (strcmp(cached_monitorname, monitorname) == 0);

    if (benchmark_flag) {
        bench_data->load = bench_tsc() - start;
        start = bench_tsc();
    }

    struct capref cpu_memory_cap;
    struct frame_identity frameid;
    size_t cpu_memory;
    err = allocate_kernel_memory(cpu_binary, arch_page_size,
                                 &cpu_memory_cap, &cpu_memory, &frameid);
    if (err_is_fail(err)) {
        DEBUG_ERR(err, "Can not allocate space for new app kernel.");
        return err;
    }

    err = cap_mark_remote(cpu_memory_cap);
    if (err_is_fail(err)) {
        DEBUG_ERR(err, "Can not mark cap remote.");
        return err;
    }

    void *cpu_buf_memory;
    err = vspace_map_one_frame(&cpu_buf_memory, cpu_memory, cpu_memory_cap,
                               NULL, NULL);
    if (err_is_fail(err)) {
        return err_push(err, LIB_ERR_VSPACE_MAP);
    }
    if (benchmark_flag) {
        bench_data->alloc_cpu = bench_tsc() - start;
        start = bench_tsc();
    }

    /* Chunk of memory to load monitor on the app core */
    struct capref spawn_memory_cap;
    struct frame_identity spawn_memory_identity;

    err = frame_alloc_identify(&spawn_memory_cap,
                               X86_CORE_DATA_PAGES * arch_page_size,
                               NULL, &spawn_memory_identity);
    if (err_is_fail(err)) {
        return err_push(err, LIB_ERR_FRAME_ALLOC);
    }

    err = cap_mark_remote(spawn_memory_cap);
    if (err_is_fail(err)) {
        DEBUG_ERR(err, "Can not mark cap remote.");
        return err;
    }
    if (benchmark_flag) {
        bench_data->alloc_mon = bench_tsc() - start;
        start = bench_tsc();
    }

    /* Load cpu */
    struct elf_allocate_state state;
    state.vbase = (char *)cpu_buf_memory + arch_page_size;
    assert(sizeof(struct x86_core_data) <= arch_page_size);
    state.elfbase = elf_virtual_base(cpu_binary);

    struct Elf64_Ehdr *cpu_head = (struct Elf64_Ehdr *)cpu_binary;
    genvaddr_t cpu_entry;

    err = elf_load(cpu_head->e_machine, elfload_allocate, &state,
                   cpu_binary, cpu_binary_size, &cpu_entry);
    if (err_is_fail(err)) {
        return err;
    }
    if (benchmark_flag) {
        bench_data->elf_load = bench_tsc() - start;
        start = bench_tsc();
    }

    err = relocate_cpu_binary(cpu_binary, cpu_head, state, frameid, arch_page_size);
    if (err_is_fail(err)) {
        DEBUG_ERR(err, "Can not relocate new kernel.");
        return err;
    }
    if (benchmark_flag) {
        bench_data->elf_reloc = bench_tsc() - start;
    }

    genvaddr_t cpu_reloc_entry = cpu_entry - state.elfbase
                                 + frameid.base + arch_page_size;
    /* Compute entry point in the foreign address space */
    forvaddr_t foreign_cpu_reloc_entry = (forvaddr_t)cpu_reloc_entry;

    /* Setup the core_data struct in the new kernel */
    struct x86_core_data *core_data = (struct x86_core_data *)cpu_buf_memory;
    switch (cpu_head->e_machine) {
    case EM_X86_64:
    case EM_K1OM:
        core_data->elf.size = sizeof(struct Elf64_Shdr);
        core_data->elf.addr = cpu_binary_phys + (uintptr_t)cpu_head->e_shoff;
        core_data->elf.num  = cpu_head->e_shnum;
        break;
    case EM_386:
        core_data->elf.size = sizeof(struct Elf32_Shdr);
        struct Elf32_Ehdr *head32 = (struct Elf32_Ehdr *)cpu_binary;
        core_data->elf.addr = cpu_binary_phys + (uintptr_t)head32->e_shoff;
        core_data->elf.num  = head32->e_shnum;
        break;
    default:
        return SPAWN_ERR_UNKNOWN_TARGET_ARCH;
    }
    core_data->module_start = cpu_binary_phys;
    core_data->module_end   = cpu_binary_phys + cpu_binary_size;
    core_data->urpc_frame_base = urpc_frame_id.base;
    core_data->urpc_frame_bits = urpc_frame_id.bits;
    core_data->monitor_binary   = monitor_binary_phys;
    core_data->monitor_binary_size = monitor_binary_size;
    core_data->memory_base_start = spawn_memory_identity.base;
    core_data->memory_bits       = spawn_memory_identity.bits;
    core_data->src_core_id       = disp_get_core_id();
    core_data->src_arch_id       = my_arch_id;
    core_data->dst_core_id       = coreid;


    struct frame_identity fid;
    err = invoke_frame_identify(kcb, &fid);
    if (err_is_fail(err)) {
        USER_PANIC_ERR(err, "Invoke frame identity for KCB failed. "
                            "Did you add the syscall handler for that architecture?");
    }
    DEBUG("%s:%s:%d: fid.base is 0x%"PRIxGENPADDR"\n",
           __FILE__, __FUNCTION__, __LINE__, fid.base);
    core_data->kcb = (genpaddr_t) fid.base;
#ifdef CONFIG_FLOUNDER_BACKEND_UMP_IPI
    core_data->chan_id           = chanid;
#endif

    if (cmdline != NULL) {
        // copy as much of command line as will fit
        snprintf(core_data->kernel_cmdline, sizeof(core_data->kernel_cmdline),
                "%s %s", cpuname, cmdline);
        // ensure termination
        core_data->kernel_cmdline[sizeof(core_data->kernel_cmdline) - 1] = '\0';

        DEBUG("%s:%s:%d: %s\n", __FILE__, __FUNCTION__, __LINE__, core_data->kernel_cmdline);
    }

    /* Invoke kernel capability to boot new core */
    if (cpu_type == CPU_X86_64 || cpu_type == CPU_K1OM) {
        start_aps_x86_64_start(hwid, foreign_cpu_reloc_entry);
    }

#ifndef __k1om__
    else if (cpu_type == CPU_X86_32) {
        start_aps_x86_32_start(hwid, foreign_cpu_reloc_entry);
    }
#endif

    /* Clean up */
    // XXX: Should not delete the remote caps?
    err = cap_destroy(spawn_memory_cap);
    if (err_is_fail(err)) {
        USER_PANIC_ERR(err, "cap_destroy failed");
    }
    err = vspace_unmap(cpu_buf_memory);
    if (err_is_fail(err)) {
        USER_PANIC_ERR(err, "vspace unmap CPU driver memory failed");
    }
    err = cap_destroy(cpu_memory_cap);
    if (err_is_fail(err)) {
        USER_PANIC_ERR(err, "cap_destroy failed");
    }

    return SYS_ERR_OK;
}<|MERGE_RESOLUTION|>--- conflicted
+++ resolved
@@ -102,21 +102,12 @@
     {
         *arch_page_size = X86_64_BASE_PAGE_SIZE;
         *monitor_binary = (cmd_kernel_binary == NULL) ?
-<<<<<<< HEAD
-                        "/x86_64/sbin/monitor" :
-                        get_binary_path("/x86_64/sbin/%s",
-                                        cmd_monitor_binary);
-        *cpu_binary = (cmd_kernel_binary == NULL) ?
-                        "/x86_64/sbin/cpu" :
-                        get_binary_path("/x86_64/sbin/%s",
-=======
                         "/" BF_BINARY_PREFIX "x86_64/sbin/monitor" :
                         get_binary_path("/" BF_BINARY_PREFIX "x86_64/sbin/%s", 
                                         cmd_monitor_binary);
         *cpu_binary = (cmd_kernel_binary == NULL) ?
                         "/" BF_BINARY_PREFIX "x86_64/sbin/cpu" :
                         get_binary_path("/" BF_BINARY_PREFIX "x86_64/sbin/%s", 
->>>>>>> 37d96486
                                         cmd_kernel_binary);
     }
     break;
@@ -125,21 +116,12 @@
     {
         *arch_page_size = X86_32_BASE_PAGE_SIZE;
         *monitor_binary = (cmd_kernel_binary == NULL) ?
-<<<<<<< HEAD
-                        "/x86_32/sbin/monitor" :
-                        get_binary_path("/x86_32/sbin/%s",
-                                        cmd_monitor_binary);
-        *cpu_binary = (cmd_kernel_binary == NULL) ?
-                        "/x86_32/sbin/cpu" :
-                        get_binary_path("/x86_32/sbin/%s",
-=======
                         "/" BF_BINARY_PREFIX "x86_32/sbin/monitor" :
                         get_binary_path("/" BF_BINARY_PREFIX "x86_32/sbin/%s", 
                                         cmd_monitor_binary);
         *cpu_binary = (cmd_kernel_binary == NULL) ?
                         "/" BF_BINARY_PREFIX "x86_32/sbin/cpu" :
                         get_binary_path("/" BF_BINARY_PREFIX "x86_32/sbin/%s", 
->>>>>>> 37d96486
                                         cmd_kernel_binary);
     }
     break;
@@ -148,21 +130,12 @@
     {
         *arch_page_size = X86_64_BASE_PAGE_SIZE;
         *monitor_binary = (cmd_kernel_binary == NULL) ?
-<<<<<<< HEAD
-                        "/k1om/sbin/monitor" :
-                        get_binary_path("/k1om/sbin/%s",
-                                        cmd_monitor_binary);
-        *cpu_binary = (cmd_kernel_binary == NULL) ?
-                        "/k1om/sbin/cpu" :
-                        get_binary_path("/k1om/sbin/%s",
-=======
                         "/" BF_BINARY_PREFIX "k1om/sbin/monitor" :
                         get_binary_path("/" BF_BINARY_PREFIX "k1om/sbin/%s", 
                                         cmd_monitor_binary);
         *cpu_binary = (cmd_kernel_binary == NULL) ?
                         "/" BF_BINARY_PREFIX "k1om/sbin/cpu" :
                         get_binary_path("/" BF_BINARY_PREFIX "k1om/sbin/%s", 
->>>>>>> 37d96486
                                         cmd_kernel_binary);
     }
     break;
