--- conflicted
+++ resolved
@@ -96,7 +96,7 @@
     assert(from && to && step);
 
     int num, parsed_from,parsed_to,parsed_step;
-    num = sscanf(list, "%x:%x:%x", &parsed_from, &parsed_to, &parsed_step);
+    num = sscanf(list, "%i:%i:%i", &parsed_from, &parsed_to, &parsed_step);
     switch(num) {
         case 1:
             *from = (coreid_t)parsed_from;
@@ -186,9 +186,13 @@
 
 static int boot_cpu(int argc, char **argv)
 {
-<<<<<<< HEAD
     coreid_t core_from = 0, core_to = 0, core_step = 0;
-    parse_core_list(argv[1], &core_from, &core_to, &core_step);
+    int parsed = parse_core_list(argv[1], &core_from, &core_to, &core_step);
+
+    if (parsed == 0) {
+    	USER_PANIC("invalid CPU ID: %s", argv[1]);
+    }
+
     for (coreid_t target_id = core_from; target_id<=core_to; target_id += core_step) {
         //coreid_t target_id = (coreid_t) strtol(argv[1], NULL, 16);
         assert(target_id < MAX_COREID);
@@ -199,17 +203,6 @@
         if (err_is_fail(err)) {
             USER_PANIC_ERR(err, "get_apic_id failed.");
         }
-=======
-    coreid_t target_id = (coreid_t) strtol(argv[1], NULL, 0);
-    assert(target_id < MAX_COREID);
-    
-    archid_t target_apic_id;
-    enum cpu_type cpu_type;
-    errval_t err = get_core_info(target_id, &target_apic_id, &cpu_type);
-    if (err_is_fail(err)) {
-        USER_PANIC_ERR(err, "get_apic_id failed.");
-    }
->>>>>>> 2fde9256
 
         struct capref kcb;
         err = create_or_get_kcb_cap(target_id, &kcb);
