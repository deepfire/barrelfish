--- conflicted
+++ resolved
@@ -368,17 +368,10 @@
     // TODO: This loop can cause very heavily bursty behaviour, if the packets
     // arrive faster than they can be processed.
     count = 0;
-<<<<<<< HEAD
-    while (e10k_queue_get_rxbuf(q, &op, &len, &last) == 0) {
+    while (e10k_queue_get_rxbuf(q, &op, &len, &last, &flags) == 0) {
 #if TRACE_ETHERSRV_MODE
         trace_event(TRACE_SUBSYS_NNET, TRACE_EVENT_NNET_DRVRX, 0);
 #endif // TRACE_ETHERSRV_MODE
-=======
-    while (e10k_queue_get_rxbuf(q, &op, &len, &last, &flags) == 0) {
-#if TRACE_ONLY_LLNET
-        trace_event(TRACE_SUBSYS_LLNET, TRACE_EVENT_LLNET_DRVRX, 0);
-#endif // TRACE_ONLY_LLNET
->>>>>>> 4f50b8e5
 
         DEBUG("New packet (q=%d f=%"PRIx64")\n", qi, flags);
 
