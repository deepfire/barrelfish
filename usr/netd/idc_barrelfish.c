--- conflicted
+++ resolved
@@ -233,15 +233,6 @@
 
 static void link_status_change(struct netif *nf)
 {
-<<<<<<< HEAD
-	printf("##############################################################\n");
-
-    printf("Interface up! IP address %d.%d.%d.%d\n",
-    		ip4_addr1(&nf->ip_addr), ip4_addr2(&nf->ip_addr),
-    		ip4_addr3(&nf->ip_addr), ip4_addr4(&nf->ip_addr));
-
-	printf("##############################################################\n");
-=======
     static bool subsequent_call;
 
     assert(nf == &netif);
@@ -265,26 +256,23 @@
                ip4_addr1(&nf->ip_addr), ip4_addr2(&nf->ip_addr),
                ip4_addr3(&nf->ip_addr), ip4_addr4(&nf->ip_addr));
     }
->>>>>>> a2ee98f3
-
-    remove_dhcp_timers();
-    /* Now, the timers are not needed.  They should be closed. */
+
     local_ip = nf->ip_addr;
     netif_set_default(nf);
-<<<<<<< HEAD
-    NETD_DEBUG("registering netd service\n");
-    register_netd_service();
-=======
 
     if (!subsequent_call) {
+#if 0
+        /* Now, the timers are not needed.  They should be closed. */
+        /* I don't agree -- we need to keep renewing our lease -AB */
+        remove_dhcp_timers();
+#endif
+
         NETD_DEBUG("registering netd service\n");
-        register_netd_service(NULL);
+        register_netd_service();
     }
 
     subsequent_call = true;
->>>>>>> a2ee98f3
-}
-
+}
 
 static void get_ip_from_dhcp(void)
 {
@@ -780,11 +768,7 @@
     struct buffer_port_translation* bp;
     struct net_user* this_net_app = (struct net_user*) cc->st;
 
-<<<<<<< HEAD
     NETD_DEBUG("bind_port: called for port %" PRIu16 " with RX[%" PRIu64 "] and TX[%" PRIu64 "]\n",
-=======
-    NETD_DEBUG("bind_port: called for port %u with RX[%"PRIu64"] and TX[%"PRIu64"]\n",
->>>>>>> a2ee98f3
 				port_no, buffer_id_rx, buffer_id_tx);
 
     /* NOTE: check if someone else is using the filter location */
