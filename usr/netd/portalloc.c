--- conflicted
+++ resolved
@@ -148,11 +148,7 @@
 {
     uint16_t pidx = port;
     uint64_t* free_ports;
-<<<<<<< HEAD
-    NETD_DEBUG("allocating port %d with type %u\n", port, type);
-=======
     NETD_DEBUG("allocating port %u with type %d\n", port, type);
->>>>>>> a2ee98f3
     if(type == netd_PORT_TCP) {
 	free_ports = free_tcp_ports;
     }
