--- conflicted
+++ resolved
@@ -430,12 +430,6 @@
     return SYS_ERR_OK;
 }
 
-<<<<<<< HEAD
-void pci_enable_interrupt_for_device(uint32_t bus,
-                                     uint32_t dev,
-                                     uint32_t fun,
-                                     bool pcie)
-=======
 errval_t device_reregister_interrupt(uint8_t coreid, int vector,
                  uint32_t class_code, uint32_t sub_class, uint32_t prog_if,
                  uint32_t vendor_id, uint32_t device_id, uint32_t *bus,
@@ -555,13 +549,10 @@
 
 void pci_enable_interrupt_for_device(uint32_t bus, uint32_t dev, uint32_t fun,
                                     bool pcie)
->>>>>>> af1bdebb
-{
-    struct pci_address addr = {
-        .bus = (uint8_t) (bus & 0xff),
-        .device = (uint8_t) (dev & 0xff),
-        .function = (uint8_t) (fun % 0xff)
-    };
+{
+    struct pci_address addr = { .bus = (uint8_t)(bus & 0xff),
+                                .device = (uint8_t)(dev & 0xff),
+                                .function = (uint8_t)(fun % 0xff) };
 
     pci_hdr0_t hdr;
     pci_hdr0_initialize(&hdr, addr);
