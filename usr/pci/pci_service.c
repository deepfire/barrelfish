--- conflicted
+++ resolved
@@ -250,15 +250,9 @@
     .init_pci_device_call = init_pci_device_handler,
     .init_legacy_device_call = init_legacy_device_handler,
     .get_cap_call = get_cap_handler,
-<<<<<<< HEAD
-    .reset_call = reset_handler,
-    .sleep_call = sleep_handler,
-    .get_vbe_bios_cap_call = get_vbe_bios_cap,
+    //.get_vbe_bios_cap_call = get_vbe_bios_cap,
     .read_conf_header_call = read_conf_header_handler,
     .write_conf_header_call = write_conf_header_handler,
-=======
-    //.get_vbe_bios_cap_call = get_vbe_bios_cap,
->>>>>>> 0c29af63
 };
 
 static void export_callback(void *st, errval_t err, iref_t iref)
