--- conflicted
+++ resolved
@@ -13,14 +13,9 @@
 [ build library { target = "icsolver", 
                   cFiles = [ "ic.c", "bitmap.c", "edge_finder.c", "eregex.c" ],
                   -- force optimisations on, without them we blow the stack
-<<<<<<< HEAD
-                  addLibraries = [ "pcre" ],
-                  addCFlags = [ "-O2" ],
-=======
                   addCFlags = [ "-O2" ] ++ if Config.libc == "newlib"
                                            then ["-DHAVE_FINITE"]
                                            else [],
->>>>>>> 3461f6e0
                   addIncludes = [ "/usr/skb/eclipse_kernel/src" ],
                   omitCFlags =[ "-Werror", "-Wall", "-Wshadow",
                                 "-Wstrict-prototypes",
