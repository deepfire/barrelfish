/*
 * Copyright (c) 2007, 2008, 2009, 2011, ETH Zurich.
 * All rights reserved.
 *
 * This file is distributed under the terms in the attached LICENSE file.
 * If you do not find this file, copies can be found by writing to:
 * ETH Zurich D-INFK, Haldeneggsteig 4, CH-8092 Zurich. Attn: Systems Group.
 */


#include <stdio.h>
#include <unistd.h>

#include <barrelfish/barrelfish.h>
#include <vfs/vfs.h>
#include <sys/types.h>
#include <eclipse.h>
#include <include/skb_server.h>
#include <include/skb_debug.h>

#include <dist2_server/init.h>

#include <bench/bench.h>

#include "dist/predicates.h"
#include "shared_lib_dict.h"

#define MEMORY_SIZE 32*1024*1024
#define ECLIPSE_DIR "/skb"

#define RESULT_BUF_SIZE 1024

int skb_init(void);
void execute_string(char *string);

/* XXX: used dlmalloc for benchmarking dist2 */
#include <dmalloc/dmalloc.h>
typedef void *(*alt_malloc_t)(size_t bytes);
extern alt_malloc_t alt_malloc;
typedef void (*alt_free_t)(void *p);
extern alt_free_t alt_free;
typedef void *(*alt_realloc_t)(void *p, size_t bytes);
extern alt_realloc_t alt_realloc;
static void init_dmalloc(void)
{
    alt_malloc = &dlmalloc;
    alt_free = &dlfree;
    alt_realloc = &dlrealloc;
}

int main(int argc, char**argv)
{
    init_dmalloc();
    // we'll be needing this...
    vfs_mkdir("/tmp");
    chdir(ECLIPSE_DIR);

	// make sure, that dlsym has the right table to the statically compiled-in
	// shared libraries...
    dlopen_set_params(&funcs, sizeof(funcs)/sizeof(struct function_entry));

	// now set the right values for the eclipse-clp engine
    ec_set_option_int(EC_OPTION_IO, MEMORY_IO);
    ec_set_option_ptr(EC_OPTION_ECLIPSEDIR, ECLIPSE_DIR);
    ec_set_option_long(EC_OPTION_GLOBALSIZE, MEMORY_SIZE);
    //ec_set_option_long(EC_OPTION_PRIVATESIZE, MEMORY_SIZE);


	// ec_.m.vm_flags |= 8;
    int n = ec_init();
    if (n != 0) {
        SKB_DEBUG("\nskb_main: ec_init() failed. Return code = %d\n", n);
    } else {
        SKB_DEBUG("\nskb_main: ec_init() succeeded.\n");
    }
    execute_string("set_flag(print_depth,100).");

    if(disp_get_core_id() == 0) {
<<<<<<< HEAD
=======
        debug_printf("dist_server_init\n");
>>>>>>> 64238d1b
        //execute_string("set_flag(gc, off).");
        //execute_string("set_flag(gc_policy, fixed).");
        //execute_string("set_flat(gc_interval, 536870912)."); // 512 mb
        //execute_string("set_flag(gc_interval_dict, 10000).");
        //execute_string("set_flag(enable_interrupts, off).");
        //execute_string("set_flag(debug_compile, off).");
        //execute_string("set_flag(debugging, nodebug).");
<<<<<<< HEAD
        //bench_init();

        // dist2 related stuff
        execute_string("[objects3].");
        execute_string("[pubsub3].");
        execute_string("[bindings].");
        dident e = ec_did("eclipse", 0);
        //ec_external(ec_did("notify_client", 2), p_notify_client, e);
        ec_external(ec_did("trigger_watch", 6), p_trigger_watch, e);
        ec_external(ec_did("save_index", 3), p_save_index, e);
        ec_external(ec_did("remove_index", 3), p_remove_index, e);
        ec_external(ec_did("index_intersect", 4), p_index_intersect, e);
        ec_external(ec_did("bitfield_add", 3), p_bitfield_add, e);
        ec_external(ec_did("bitfield_remove", 3), p_bitfield_remove, e);
        ec_external(ec_did("bitfield_union", 4), p_bitfield_union, e);
        ec_external(ec_did("match", 3), (int (*)()) ec_regmatch, e);
        ec_external(ec_did("split", 4), (int (*)()) ec_regsplit, e);
        // end
=======
>>>>>>> 64238d1b

        errval_t err = dist_server_init();
        assert(err_is_ok(err));
    }
    if (disp_get_core_id() == 0) {
        skb_server_init();
        SKB_DEBUG("\nskb initialized\n");
    }

    // SKB Hardware related
    execute_string("[queries].");
    // execute_string("get_local_affinity(1,B,L),write(output,[B,L]).");
    // execute_string("lib(branch_and_bound).");
    // execute_string("minimize(member(X,[4,1,2]),X),write(output,X).");

    messages_handler_loop();
}


int skb_init(void)
{
    int n;

    SKB_DEBUG("\ninitialize eclipse\n");
    n = ec_init();

    if (n != 0) {
        SKB_DEBUG("\nskb_main: ec_init() failed.");
    }
    return (0);
}


void execute_string(char *string)
{
    char    buf[RESULT_BUF_SIZE];
    int n;

    ec_post_string(string);
    int res = 7; //means that we have to flush the output.
    while (res == 7) {
        res = ec_resume();
        SKB_DEBUG("\nres = %d\n", res);

        //give back the result and the error messages.
        //in case there is no message, a '.' is still returned
        n = ec_queue_read(1, buf, RESULT_BUF_SIZE);
        if ((n >=0) && (n < RESULT_BUF_SIZE)) {
            buf[n] = 0;
        }
        SKB_DEBUG("eclipse returned: %s with length %d.\n", buf,n);

        n = ec_queue_read(2, buf, RESULT_BUF_SIZE);
        if ((n >=0) && (n < RESULT_BUF_SIZE)) {
            buf[n] = 0;
        }
        SKB_DEBUG("eclipse error returned: %s with length %d.\n", buf,n);
    }
}<|MERGE_RESOLUTION|>--- conflicted
+++ resolved
@@ -76,18 +76,14 @@
     execute_string("set_flag(print_depth,100).");
 
     if(disp_get_core_id() == 0) {
-<<<<<<< HEAD
-=======
         debug_printf("dist_server_init\n");
->>>>>>> 64238d1b
-        //execute_string("set_flag(gc, off).");
+        execute_string("set_flag(gc, off).");
         //execute_string("set_flag(gc_policy, fixed).");
         //execute_string("set_flat(gc_interval, 536870912)."); // 512 mb
         //execute_string("set_flag(gc_interval_dict, 10000).");
         //execute_string("set_flag(enable_interrupts, off).");
         //execute_string("set_flag(debug_compile, off).");
         //execute_string("set_flag(debugging, nodebug).");
-<<<<<<< HEAD
         //bench_init();
 
         // dist2 related stuff
@@ -106,8 +102,6 @@
         ec_external(ec_did("match", 3), (int (*)()) ec_regmatch, e);
         ec_external(ec_did("split", 4), (int (*)()) ec_regsplit, e);
         // end
-=======
->>>>>>> 64238d1b
 
         errval_t err = dist_server_init();
         assert(err_is_ok(err));
