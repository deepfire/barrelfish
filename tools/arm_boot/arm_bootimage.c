/*
 * A static 'bootloader' for ARMv7 platforms.
 *
 * This tool loads and relocates the boot driver (into physical addresses) and
 * the CPU driver into kernel virtual.  It also constructs a multiboot image,
 * and places the lot into an ELF file with a single loadable segment.  Thus,
 * if this ELF file is passed to a simulator, or loaded onto a pandaboard, on
 * jumping to its start address, we're ready to go, just as if we'd been
 * started by a dynamic bootloader.
 *
 * Copyright (c) 2016, ETH Zurich.
 * All rights reserved.
 *
 * This file is distributed under the terms in the attached LICENSE file.
 * If you do not find this file, copies can be found by writing to:
 * ETH Zurich D-INFK, Universitaetstr. 6, CH-8092 Zurich. Attn: Systems Group.
 */

#include <sys/stat.h>
#include <sys/types.h>

#include <assert.h>
#include <errno.h>
#include <fcntl.h>
#include <libelf.h>
#include <limits.h>
#include <stdarg.h>
#include <stdint.h>
#include <stdio.h>
#include <stdlib.h>
#include <string.h>
#include <unistd.h>

/* We need to be able to parse menu.lst files, create multiboot images. */
#include "../../include/grubmenu.h"
#include "../../include/multiboot.h"

/* XXX - this should be taken from the kernel offsets.h. */
#define KERNEL_WINDOW 0x80000000
#define BASE_PAGE_SIZE (1<<12)

#undef DEBUG

#ifdef DEBUG
#define DBG(format, ...) printf(format, ## __VA_ARGS__)
#else
#define DBG(format, ...)
#endif

/* Keep physical addresses and kernel virtual addresses separated, as far as
 * possible. */
typedef uint32_t kvaddr_t;
typedef uint32_t paddr_t;

/*** A Linear Memory Allocator ***/

static paddr_t phys_alloc_start;

static uint32_t
round_up(uint32_t x, uint32_t y) {
    assert(y > 0);
    uint32_t z= x + (y - 1);
    return z - (z % y);
}

/* Advance the allocator to an address with the given alignment. */
static paddr_t
align_alloc(paddr_t align) {
    phys_alloc_start= round_up(phys_alloc_start, align);
    return phys_alloc_start;
}

/* Allocate an aligned block. */
static paddr_t
phys_alloc(size_t size, size_t align) {
    align_alloc(align);
    paddr_t addr= phys_alloc_start;
    phys_alloc_start+= size;
    return addr;
}

/*** Failure Handling ***/

void
fail(const char *fmt, ...) {
    va_list ap;
    va_start(ap, fmt);
    vfprintf(stderr, fmt, ap);
    va_end(ap);
    exit(EXIT_FAILURE);
}

static void
fail_errno(const char *fmt, ...) {
    char s[1024];

    va_list ap;
    va_start(ap, fmt);
    vsnprintf(s, 1024, fmt, ap);
    va_end(ap);

    perror(s);
    exit(EXIT_FAILURE);
}

static void
fail_elf(const char *s) {
    fprintf(stderr, "%s: %s\n", s, elf_errmsg(elf_errno()));
    exit(EXIT_FAILURE);
}

struct loaded_image {
    void *segment;
    paddr_t segment_base; /* Unrelocated. */
    size_t segment_size;

    size_t loaded_size;
    paddr_t loaded_paddr;
    kvaddr_t loaded_vaddr;

    kvaddr_t relocated_entry;
    const char *extrasym_name;
    void *extrasym_ptr;

    void *shdrs, *symtab, *strtab, *shstrtab;
    size_t shdrs_size, symtab_size, strtab_size, shstrtab_size;
    size_t shdrs_entsize, symtab_entsize;
};

/* Load and relocate an ELF, with the given offset between the physical
 * address at which it is loaded, and the virtual address at which it
 * executes.  For the boot driver, the offset is zero.  Return a variety of
 * information about the loaded image. */
static void *
load(int in_fd, uint32_t vp_offset, struct loaded_image *image,
     int save_sections) {
    /* Open the ELF. */
    Elf *elf= elf_begin(in_fd, ELF_C_READ, NULL);
    if(!elf) fail_elf("elf_begin");

    /* Grab the unrelocated entry address from the header. */
    Elf32_Ehdr *ehdr= elf32_getehdr(elf);
    if(!ehdr) fail_elf("elf32_getehdr");
    uint32_t entry= ehdr->e_entry;

    /* Grab the program headers i.e. the list of loadable segments. */
    size_t hdrsz;
    int phnum= elf_getphnum(elf, &hdrsz);
    if(phnum == 0) fail_elf("elf_getphnum");

    Elf32_Phdr *ph= elf32_getphdr(elf);
    if(!ph) fail_elf("elf_getphdr");

    DBG("%d program segments.\n", phnum);

    /* Grab the raw ELF data. */
    size_t elfsize;
    void *elfdata= elf_rawfile(elf, &elfsize);
    if(!elfdata) fail_elf("elf_rawfile");

    /* Find the section header names. */
    Elf_Scn *shstrscn= elf_getscn(elf, ehdr->e_shstrndx);
    if(!shstrscn) fail_elf("elf_getscn");
    Elf32_Shdr *shstrshdr= elf32_getshdr(shstrscn);
    if(!shstrshdr) fail_elf("elf_getshdr");
    assert(shstrshdr->sh_offset + shstrshdr->sh_size < elfsize);
    char *shstr= (char *)(elfdata + shstrshdr->sh_offset);
    if(save_sections) {
        /* Save a copy, if we've been asked to. */
        image->shstrtab_size= shstrshdr->sh_size;
        image->shstrtab= malloc(image->shstrtab_size);
        if(!image->shstrtab) fail_errno("malloc");
        memcpy(image->shstrtab, shstr, image->shstrtab_size);
    }

    /* Save the section headers, if required. */
    if(save_sections) {
        size_t sh_totalsize= ehdr->e_shnum * ehdr->e_shentsize;
        assert(ehdr->e_shoff + sh_totalsize <= elfsize);

        image->shdrs_size= sh_totalsize;
        image->shdrs_entsize= ehdr->e_shentsize;
        image->shdrs= malloc(sh_totalsize);
        if(!image->shdrs) fail_errno("malloc");
        memcpy(image->shdrs, elfdata + ehdr->e_shoff, sh_totalsize);
    }

    /* We need the dynamic relocation section, the string table, and the
     * dynamic symbol table. */
    Elf32_Shdr *shdr_rel= NULL, *shdr_sym= NULL;

    /* Find the dynamic relocation section. */
    Elf_Scn *scn;
    for(scn= elf_nextscn(elf, NULL); scn; scn= elf_nextscn(elf, scn)) {

        Elf32_Shdr *shdr= elf32_getshdr(scn);
        if(!shdr) fail_elf("elf_getshdr");

        switch(shdr->sh_type) {
            case SHT_REL:
                if(shdr_rel) fail("Found two relocation tables.\n");
                shdr_rel= shdr;
                break;
            case SHT_DYNSYM:
                if(shdr_sym) fail("Found two dynamic symbol tables.\n");
                shdr_sym= shdr;
                break;
            case SHT_SYMTAB:
                /* Save a copy of the symbol table. */
                if(save_sections) {
                    if(image->symtab) fail("Found two symbol tables.\n");

                    image->symtab_size= shdr->sh_size;
                    image->symtab_entsize= shdr->sh_entsize;
                    image->symtab= malloc(shdr->sh_size);
                    if(!image->symtab) fail_errno("malloc");

                    assert(shdr->sh_offset + shdr->sh_size < elfsize);
                    memcpy(image->symtab, elfdata + shdr->sh_offset,
                           shdr->sh_size);
                }
                break;
            case SHT_STRTAB:
                /* Save the main string table. */
                if(save_sections &&
                   !strcmp(shstr + shdr->sh_name, ".strtab")) {
                    if(image->strtab) fail("Found two string tables.\n");

                    image->strtab_size= shdr->sh_size;
                    image->strtab= malloc(shdr->sh_size);
                    if(!image->strtab) fail_errno("malloc");

                    assert(shdr->sh_offset + shdr->sh_size < elfsize);
                    memcpy(image->strtab, elfdata + shdr->sh_offset,
                           shdr->sh_size);
                }
                break;
            case SHT_RELA:
                fail("Didn't expect a RELA section.\n");
        }
    }

    if(!shdr_rel) fail("Didn't find a relocation table.\n");
    if(!shdr_sym) fail("Didn't find a dynamic symbol table.\n");

    /* Find the got_base symbol, and its unrelocated address. */
    uint32_t got_base, got_base_reloc;
    int got_symidx= -1;
    /* If the caller asked us to locate another symbol, this is it. */
    uint32_t extrasym_initaddr;
    {
        int found_extrasym= 0;

        /* The dynamic symbol table should link to the dynamic string table. */
        int dynstr_idx= shdr_sym->sh_link;
        if(dynstr_idx == 0) fail("No link to the string table.\n");
        Elf_Scn *scn_str= elf_getscn(elf, dynstr_idx);
        if(!scn_str) fail_elf("elf_getscn");
        Elf32_Shdr *shdr_str= elf32_getshdr(scn_str);
        if(!shdr_str) fail_elf("elf32_getshdr");
        if(shdr_str->sh_type != SHT_STRTAB)
            fail("Invalid dynamic string table.\n");
        /* This is the base of the string table, as loaded into RAM. */
        char *str_base= (char *)elfdata + shdr_str->sh_offset;

        /* Walk the symbol table, and find the symbol for the global offset
         * table, 'got_base'. */
        size_t entries= shdr_sym->sh_size / shdr_sym->sh_entsize;
        void *base= elfdata + shdr_sym->sh_offset;
        for(size_t i= 0; i < entries; i++) {
            Elf32_Sym *sym=
                (Elf32_Sym *)(base + i * shdr_sym->sh_entsize);

            if(!strcmp("got_base", str_base + sym->st_name)) {
                DBG("Found got_base at %08x\n", sym->st_value);
                /* Remember the unrelocated address of the GOT. */
                got_base= sym->st_value;
                /* Remember the symbol index, so we can spot it, when it's
                 * later mentioned in a relocation. */
                got_symidx= i;
            }

            /* If we're looking for an extra symbol, do so. */
            if(image->extrasym_name &&
               !strcmp(image->extrasym_name, str_base + sym->st_name)) {
                DBG("Found %s at %08x\n", image->extrasym_name,
                                          sym->st_value);
                extrasym_initaddr= sym->st_value;
                found_extrasym= 1;
            }
        }
        if(got_symidx == -1) fail("No got_base symbol.\n");
        if(image->extrasym_name && !found_extrasym)
            fail("No %s symbol\n", image->extrasym_name);
    }

    /* Find the first loadable segment, and load it. */
    void *loaded_segment= NULL;
    int found_got_base= 0, found_entry= 0, found_extrasym= 0, found_segment= 0;
    for(size_t i= 0; i < phnum; i++) {
        if(ph[i].p_type == PT_LOAD) {
            /* We only handle one loadable segment. */
            if(found_segment) fail("More than one loadable segment.\n");
            found_segment= 1;

            /* Record the unrelocated base address of the segment. */
            image->segment_base= ph[i].p_vaddr;
            image->segment_size= ph[i].p_memsz;

            /* Segments are aligned to BASE_PAGE_SIZE (4k) by default.  If the
             * segment has a greater alignment restriction, we use that, but
             * only if it's a multiple of the page size, as we want to stay
             * page-aligned. */
            uint32_t seg_align;
            if(ph[i].p_align > BASE_PAGE_SIZE) {
                if(ph[i].p_align % BASE_PAGE_SIZE != 0) {
                    fail("Alignment of segment %u (%u)"
                         " isn't a multiple of %u\n",
                         i, ph[i].p_align, BASE_PAGE_SIZE);
                }

                seg_align= ph[i].p_align;
<<<<<<< HEAD
                DBG("Increasing alignment to %u to match segment %u\n",
                    seg_align, i);
            }
            else seg_align= BASE_PAGE_SIZE;

            /* Allocate target memory.  Keep it to a multiple of the page
             * size. */
            image->loaded_size= round_up(ph[i].p_memsz, BASE_PAGE_SIZE);
            image->loaded_paddr= phys_alloc(image->loaded_size, seg_align);
            image->loaded_vaddr= image->loaded_paddr + vp_offset;
            DBG("Allocated %dB at VA %08x (PA %08x) for segment %d\n",
                image->loaded_size,
                image->loaded_vaddr,
                image->loaded_paddr, i);

            /* Check whether we've found the GOT. */
            if(ph[i].p_vaddr <= got_base &&
               (got_base - ph[i].p_vaddr) < ph[i].p_memsz) {
                got_base_reloc=
                    image->loaded_vaddr + (got_base - ph[i].p_vaddr);
                DBG("got_base is in segment %d, "
                    "relocated %08x to VA %08x\n",
                    i, got_base, got_base_reloc + vp_offset);
=======
                printf("Increasing alignment to %u to match segment %zu\n",
                       seg_align, i);
            }
            else seg_align= BASE_PAGE_SIZE;

            /* Allocate target memory. */
            uint32_t alloc_size= round_up(ph[i].p_memsz, seg_align);

            uint32_t base= phys_alloc(alloc_size, BASE_PAGE_SIZE);
            printf("Allocated %dB at VA %08x (PA %08x) for segment %zu\n",
                   alloc_size, base + offset, base, i);

            /* Record the relocated base address of the segment. */
            segment_base[i]= base + offset;
            segment_offset[i]= base - alloc_base;

            if(ph[i].p_vaddr <= got_base &&
               (got_base - ph[i].p_vaddr) < ph[i].p_memsz) {
                got_base_reloc = base + (got_base - ph[i].p_vaddr);
                printf("got_base is in segment %zu, relocated %08x to VA %08x\n",
                       i, got_base, got_base_reloc + offset);
>>>>>>> 6785a7ca
                found_got_base= 1;
            }

            /* Check whether we've found the entry point. */
            if(ph[i].p_vaddr <= entry &&
               (entry - ph[i].p_vaddr) < ph[i].p_memsz) {
<<<<<<< HEAD
                image->relocated_entry=
                    image->loaded_vaddr + (entry - ph[i].p_vaddr);
                DBG("entry is in segment %d, VA %08x\n",
                    i, image->relocated_entry);
=======
                *entry_reloc = base + (entry - ph[i].p_vaddr);
                printf("entry is in segment %zu, relocated %08x to VA %08x\n",
                       i, entry, *entry_reloc + offset);
>>>>>>> 6785a7ca
                found_entry= 1;
            }

            /* Allocate a buffer into which to load the segment. */
            loaded_segment= calloc(image->loaded_size, 1);
            if(!loaded_segment) fail_errno("calloc");
            image->segment= loaded_segment;

            if(ph[i].p_offset + ph[i].p_filesz > elfsize) {
                fail("Segment extends outside file.\n");
            }

            /* Copy it to the buffer. */
            memcpy(loaded_segment,
                   elfdata + ph[i].p_offset,
                   ph[i].p_filesz);

<<<<<<< HEAD
            /* If we're looking for another symbol, check whether it's in this
             * segment.  We will already have found its unrelocated address
             * when we walked the symbol table. */
            if(image->extrasym_name &&
               ph[i].p_vaddr <= extrasym_initaddr &&
               (extrasym_initaddr - ph[i].p_vaddr) < ph[i].p_memsz) {
                uint32_t extrasym_offset= extrasym_initaddr - ph[i].p_vaddr;
                DBG("%s is in segment %d, offset %d\n",
                    image->extrasym_name, i, extrasym_offset);
=======
            if(sym_to_resolve &&
               ph[i].p_vaddr <= sym_initaddr &&
               (sym_initaddr - ph[i].p_vaddr) < ph[i].p_memsz) {
                uint32_t sym_offset= sym_initaddr - ph[i].p_vaddr;
                printf("%s is in segment %zu, offset %d\n",
                       sym_to_resolve, i, sym_offset);
>>>>>>> 6785a7ca
                /* Return the address within the loaded image. */
                image->extrasym_ptr= loaded_segment + extrasym_offset;
                found_extrasym= 1;
            }
        }
        else {
<<<<<<< HEAD
            DBG("Segment %d is non-loadable.\n", i);
=======
            printf("Segment %zu is non-loadable.\n", i);
>>>>>>> 6785a7ca
        }
    }
    if(!found_got_base) fail("got_base not in any loadable segment.\n");
    if(!found_entry)    fail("entry point not in any loadable segment.\n");
<<<<<<< HEAD
    if(image->extrasym_name && !found_extrasym)
        fail("%s not in any loadable segment.\n", image->extrasym_name);
=======

    *loaded_size= round_up(total_size, BASE_PAGE_SIZE);
    printf("Data size is %zuB, segment (allocated) %zuB\n",
            total_size, *loaded_size);
>>>>>>> 6785a7ca

    /* Now that all segments have been allocated, apply relocations. */
    {
        size_t rel_count= shdr_rel->sh_size / shdr_rel->sh_entsize;
        void *rel_table= elfdata + shdr_rel->sh_offset;
        for(size_t i= 0; i < rel_count; i++) {
            Elf32_Rel *rel=
                (Elf32_Rel *)(rel_table + i * shdr_rel->sh_entsize);

            int sym= ELF32_R_SYM(rel->r_info),
                typ= ELF32_R_TYPE(rel->r_info);

            /* Figure out which segment this relocation lies in. */
            size_t i;
            for(i= 0; i < phnum; i++) {
                /* Process the relocation if it's in a loadable segment,
                 * otherwise ignore it. */
                if(ph[i].p_vaddr <= rel->r_offset &&
                   rel->r_offset < ph[i].p_vaddr + ph[i].p_memsz) {
                    if(ph[i].p_type == PT_LOAD) break;
                }
            }
            if(i == phnum) {
                printf("Ignoring relocation at %08x outside all "
                       "loadable segments.\n", rel->r_offset);
                break;
            }

            /* Find the value to relocate. */
            uint32_t offset_within_segment= rel->r_offset - ph[i].p_vaddr;
            uint32_t *value=
                (uint32_t *)(loaded_segment + offset_within_segment);

            /* There should be only section-relative relocations, except for
             * one absolute relocation for the GOT. */
            if(typ == R_ARM_RELATIVE && sym == 0) {
                /* Perform the relocation. */
                uint32_t reloc_offset= image->loaded_vaddr - ph[i].p_vaddr;
                DBG("Rel @ %08x: %08x -> %08x\n",
                    rel->r_offset, *value, *value + reloc_offset);
                *value+= reloc_offset;
            }
            else if(typ == R_ARM_ABS32 && sym == got_symidx) {
                DBG("Rel @ %08x: %08x -> %08x\n",
                    rel->r_offset, *value, got_base_reloc);
                /* As this is an absolute address, we need apply the kernel
                 * window offset (if any). */
                *value= got_base_reloc + vp_offset;
            }
            else fail("Invalid relocation at %08x, typ=%d, sym=%d\n",
                      rel->r_offset, typ, sym);
        }
    }

    if(elf_end(elf) < 0) fail_elf("elf_end");

    return image->segment;
}

/*** Output ELF Creation ***/

static char *strings;
static size_t strings_size= 0;

static void
init_strings(void) {
    strings_size= 1;
    strings= calloc(strings_size, 1);
    if(!strings) fail_errno("malloc");
}

static size_t
add_string(const char *s) {
    /* The new string begins just past the current end. */
    size_t start= strings_size;

    /* Extend the buffer. */
    strings_size+= strlen(s) + 1;
    strings= realloc(strings, strings_size);
    if(!strings) fail_errno("realloc");

    /* Copy the new string in. */
    strcpy(strings + start, s);

    /* Return the index of the new string. */
    return start;
}

/* Keep track of where we are in the output ELF file. */
#define ELF_HEADER_SPACE 0x4000

static size_t current_elf_offset= 0;

static size_t
get_elf_offset(void) {
    return current_elf_offset;
}

static size_t
increase_elf_offset(size_t n) {
    size_t old_offset= current_elf_offset;
    current_elf_offset+= n;
    return old_offset;
}

static size_t
align_elf_offset(size_t align) {
    current_elf_offset= round_up(current_elf_offset, align);
    return current_elf_offset;
}

static void
advance_elf_offset(size_t n) {
    assert(n + ELF_HEADER_SPACE >= current_elf_offset);
    current_elf_offset= n + ELF_HEADER_SPACE;
}

/* Keep track of the highest physical address we've allocated, so we know how
 * large the loadable segment is. */
static paddr_t greatest_paddr= 0;

/* Add an image (module or multiboot header) in its own section. */
static Elf32_Shdr *
add_blob(Elf *elf, const char *name, void *image, size_t size,
          paddr_t paddr) {
    /* Create the section. */
    Elf_Scn *scn= elf_newscn(elf);
    if(!scn) fail_elf("elf_newscn");

    /* Add the image as a new data blob. */
    Elf_Data *data= elf_newdata(scn);
    if(!data) fail_elf("elf_newdata");

    data->d_align=   1;
    data->d_buf=     image;
    data->d_off=     0;
    data->d_size=    size;
    data->d_type=    ELF_T_BYTE;
    data->d_version= EV_CURRENT;

    /* Initialise the section header. */
    Elf32_Shdr *shdr= elf32_getshdr(scn);
    if(!shdr) fail_elf("elf32_getshdr");

    if(name) shdr->sh_name= add_string(name);
    else     shdr->sh_name= 0;
    shdr->sh_type=   SHT_PROGBITS;
    shdr->sh_flags=  SHF_WRITE | SHF_ALLOC | SHF_EXECINSTR;
    /* The loader ELF contains the *physical* addresses. */
    shdr->sh_addr=   (uint32_t)paddr;
    shdr->sh_size=   size;
    shdr->sh_offset= increase_elf_offset(size);

    paddr_t last_byte= paddr + size - 1;
    if(last_byte > greatest_paddr) greatest_paddr= last_byte;

    return shdr;
}

/* Add a loaded image as a blob, without individual section headers. */
static Elf32_Shdr *
add_image(Elf *elf, const char *name, struct loaded_image *image) {
    return add_blob(elf, name, image->segment, image->loaded_size,
                    image->loaded_paddr);
}

/* Update any addresses stored in this table. */
void
update_table(uint32_t sh_type, void *section_data, size_t sh_size,
             size_t sh_entsize, kvaddr_t segment_base, kvaddr_t loaded_vaddr,
             size_t *index_map, size_t nshdr) {
    switch(sh_type) {
        case SHT_DYNSYM:
        case SHT_SYMTAB: {
            size_t nsym= sh_size / sh_entsize;
            DBG("Relocating %d symbols.\n", nsym);

            for(size_t i= 0; i < nsym; i++) {
                Elf32_Sym *sym= section_data + i * sh_entsize;

                /* Absolute values needn't be relocated. */
                if(sym->st_shndx == SHN_ABS) continue;

                /* These shouldn't appear in executables. */
                assert(sym->st_shndx != SHN_COMMON);

                /* Update the section index. */
                assert(sym->st_shndx < nshdr);
                sym->st_shndx= index_map[sym->st_shndx];

                /* Skip the null symbol. */
                if(sym->st_shndx == SHN_UNDEF) continue;

                /* Relocate the symbol to its loaded KV address. */
                sym->st_value= (sym->st_value - segment_base) + loaded_vaddr;
            }

            break;
        }
        case SHT_REL: {
            size_t nrel= sh_size / sh_entsize;
            DBG("Rebasing %d relocations.\n", nrel);

            for(size_t i= 0; i < nrel; i++) {
                Elf32_Rel *rel= section_data + i * sh_entsize;

                /* Update the relocation's target address. */
                rel->r_offset= (rel->r_offset - segment_base) + loaded_vaddr;
            }

            break;
        }
        case SHT_RELA:
            fail("Didn't expect RELA sections.\n");
    }
}

/* Add a loaded image by including all its loadable sections, and its symbol
 * and string tables. */
Elf32_Shdr *
add_image_with_sections(Elf *elf, struct loaded_image *image) {
    Elf32_Shdr *first_shdr= NULL;

    assert(image->shdrs);
    assert(image->shstrtab);

    size_t nshdr= image->shdrs_size / image->shdrs_entsize;
    DBG("%d section headers to translate\n", nshdr);

    size_t *new_index= alloca(nshdr * sizeof(size_t));
    bzero(new_index, nshdr * sizeof(size_t));

    Elf_Scn **new_scn= alloca(nshdr * sizeof(Elf_Scn *));
    bzero(new_scn, nshdr * sizeof(Elf_Scn *));

    /* For every allocatable section within the loadable segment, relocate it
     * and add it to the output ELF. */
    for(size_t i= 0; i < nshdr; i++) {
        Elf32_Shdr *shdr= image->shdrs + i * image->shdrs_entsize;

        if(!(shdr->sh_flags & SHF_ALLOC)) {
            DBG("section %d not allocatable.\n", i);
            continue;
        }

        if(shdr->sh_addr <  image->segment_base ||
           shdr->sh_addr >= image->segment_base + image->segment_size) {
            DBG("section %d not in the loaded segment.\n", i);
            continue;
        }

        assert(shdr->sh_addr + shdr->sh_size <=
               image->segment_base + image->segment_size);

        const char *name= image->shstrtab + shdr->sh_name;
        DBG("Adding section %d: %s\n", i, name);

        /* Create the section. */
        new_scn[i]= elf_newscn(elf);
        if(!new_scn[i]) fail_elf("elf_newscn");

        size_t ndx= elf_ndxscn(new_scn[i]);
        if(ndx == SHN_UNDEF) fail_elf("elf_ndxscn");
        new_index[i]= ndx;
        DBG("New section index is %d\n", ndx);

        uint32_t offset_in_seg= shdr->sh_addr - image->segment_base;
        void *section_data= image->segment + offset_in_seg;

        /* The previous section's size may have not have taken us up to our
         * base address, so warp forward. */
        advance_elf_offset(offset_in_seg);

        /* Add the section data. */
        Elf_Data *data= elf_newdata(new_scn[i]);
        if(!data) fail_elf("elf_newdata");

        /* Add the correct block of the loaded segment. */
        data->d_align=   1; /* XXX */
        data->d_buf=     section_data;
        data->d_off=     0;
        data->d_size=    shdr->sh_size;
        data->d_type=    ELF_T_BYTE;
        data->d_version= EV_CURRENT;

        /* Create a new section header, with relocated addresses. */
        Elf32_Shdr *new_shdr= elf32_getshdr(new_scn[i]);
        if(!new_shdr) fail_elf("elf32_getshdr");
        if(!first_shdr) first_shdr= new_shdr;

        new_shdr->sh_name=      add_string(name);
        new_shdr->sh_type=      shdr->sh_type;
        new_shdr->sh_flags=     shdr->sh_flags;
        /* Relocate the segment address. */
        new_shdr->sh_addr=      image->loaded_vaddr + offset_in_seg;
        new_shdr->sh_offset=    increase_elf_offset(shdr->sh_size);
        new_shdr->sh_size=      shdr->sh_size;
        new_shdr->sh_link=      shdr->sh_link; /* We'll update this soon. */
        new_shdr->sh_info=      shdr->sh_info;
        new_shdr->sh_addralign= shdr->sh_addralign;
        new_shdr->sh_entsize=   shdr->sh_entsize;

        DBG("Section base %p, size %x\n", new_shdr->sh_addr,
                new_shdr->sh_size);
        DBG("Section offset %u\n", new_shdr->sh_offset);
        DBG("Align %d %d\n", shdr->sh_addralign,
                new_shdr->sh_addr % shdr->sh_addralign);

        //assert(new_shdr->sh_offset % new_shdr->sh_addralign == 0);

        paddr_t paddr= image->loaded_paddr + offset_in_seg;
        paddr_t last_byte= paddr + shdr->sh_size - 1;
        if(last_byte > greatest_paddr) greatest_paddr= last_byte;
    }

    /* Now that all sections have been allocated new headers, walk through and
     * update any section->section links, and modify symbol and relocation
     * tables.  */
    for(size_t i= 0; i < nshdr; i++) {
        if(!new_scn[i]) continue;

        Elf32_Shdr *shdr= elf32_getshdr(new_scn[i]);
        if(!shdr) fail_elf("elf32_getshdr");

        assert(shdr->sh_link < nshdr);
        shdr->sh_link= new_index[shdr->sh_link];

        uint32_t offset_in_seg= shdr->sh_addr - image->loaded_vaddr;
        void *section_data= image->segment + offset_in_seg;

        /* If this is a symbol or relocation table, any addresses in it must
         * be relocated. */
        update_table(shdr->sh_type, section_data, shdr->sh_size,
                     shdr->sh_entsize, image->segment_base,
                     image->loaded_vaddr, new_index, nshdr);
    }

    /* Update the pointers in the symbol table now, while we've got the
     * information to do it. */
    update_table(SHT_SYMTAB, image->symtab, image->symtab_size,
                 image->symtab_entsize, image->segment_base,
                 image->loaded_vaddr, new_index, nshdr);

    return first_shdr;
}

/* Add the non-loadable tables from an image.  This is separated from
 * load_image_with_sections(), as they need to come last, such that we have a
 * contiguous loadable segment. */
static void
add_tables(Elf *elf, struct loaded_image *image) {
    /* Add the string table for the loaded image. */
    size_t strtabndx;
    {
        assert(image->strtab);

        /* Create the section. */
        Elf_Scn *scn= elf_newscn(elf);
        if(!scn) fail_elf("elf_newscn");

        strtabndx= elf_ndxscn(scn);
        if(strtabndx == SHN_UNDEF) fail_elf("elf_ndxscn");

        Elf_Data *data= elf_newdata(scn);
        if(!data) fail_elf("elf_newdata");

        data->d_align=   1;
        data->d_buf=     image->strtab;
        data->d_off=     0;
        data->d_size=    image->strtab_size;
        data->d_type=    ELF_T_BYTE;
        data->d_version= EV_CURRENT;

        /* Initialise the section header. */
        Elf32_Shdr *shdr= elf32_getshdr(scn);
        if(!shdr) fail_elf("elf32_getshdr");

        shdr->sh_name=   add_string(".strtab");
        shdr->sh_type=   SHT_STRTAB;
        shdr->sh_offset= increase_elf_offset(image->strtab_size);
        shdr->sh_size=   image->strtab_size;
        shdr->sh_flags=  0;
        shdr->sh_addr=   0;
    }

    /* Add the symbol table. */
    {
        assert(image->symtab);

        /* Create the section. */
        Elf_Scn *scn= elf_newscn(elf);
        if(!scn) fail_elf("elf_newscn");

        Elf_Data *data= elf_newdata(scn);
        if(!data) fail_elf("elf_newdata");

        data->d_align=   1;
        data->d_buf=     image->symtab;
        data->d_off=     0;
        data->d_size=    image->symtab_size;
        data->d_type=    ELF_T_BYTE;
        data->d_version= EV_CURRENT;

        /* Initialise the section header. */
        Elf32_Shdr *shdr= elf32_getshdr(scn);
        if(!shdr) fail_elf("elf32_getshdr");

        /* Elf32_Rel must be aligned to 4 bytes. */
        align_elf_offset(4);

        shdr->sh_name=    add_string(".symtab");
        shdr->sh_type=    SHT_SYMTAB;
        shdr->sh_flags=   0;
        shdr->sh_addr=    0;
        shdr->sh_offset=  increase_elf_offset(image->symtab_size);
        shdr->sh_size=    image->symtab_size;
        shdr->sh_link=    strtabndx; /* Link the string table. */
        shdr->sh_entsize= image->symtab_entsize;
    }
}

/* Add the section name string table. */
static void
add_strings(Elf *elf) {
    Elf_Scn *scn= elf_newscn(elf);
    if(!scn) fail_elf("elf_newscn");

    size_t nameidx= add_string(".shstrtab");

    Elf_Data *data= elf_newdata(scn);
    if(!data) fail_elf("elf_newdata");

    data->d_align=   1;
    data->d_buf=     strings;
    data->d_off=     0;
    data->d_size=    strings_size;
    data->d_type=    ELF_T_BYTE;
    data->d_version= EV_CURRENT;

    /* Initialise the string table section header. */
    Elf32_Shdr *shdr= elf32_getshdr(scn);
    if(!shdr) fail_elf("elf32_getshdr");

    shdr->sh_name=      nameidx;
    shdr->sh_type=      SHT_STRTAB;
    shdr->sh_flags=     SHF_STRINGS;
    shdr->sh_offset=    increase_elf_offset(strings_size);
    shdr->sh_size=      strings_size;
    shdr->sh_addralign= 1;

    elf_setshstrndx(elf, elf_ndxscn(scn));
};

static void
join_paths(char *dst, const char *src1, const char *src2) {
    strcpy(dst, src1);
    dst[strlen(src1)]= '/';
    strcpy(dst + strlen(src1) + 1, src2);
}

struct
loaded_module {
    void *data;
    paddr_t paddr;
    size_t len;
    const char *shortname;
};

/* Load an ELF file as a raw data blob. */
void
raw_load(const char *path, struct loaded_module *m) {
    struct stat mstat;

    if(stat(path, &mstat)) fail_errno("stat: %s", path);

    size_t data_len= mstat.st_size;
    m->len= round_up(data_len, BASE_PAGE_SIZE);
    m->data= calloc(m->len, 1);
    if(!m->data) fail_errno("calloc");
    m->paddr= phys_alloc(m->len, BASE_PAGE_SIZE);

    printf("Allocated 0x%zxB at PA %08x for %s\n", m->len, m->paddr, path);

    FILE *f= fopen(path, "r");
    size_t read_len= fread(m->data, 1, data_len, f);
    if(read_len != data_len) fail_errno("fread");
    if(fclose(f)) fail_errno("fclose");
}

/*** Multiboot ***/

/* Create the multiboot header, using only *physical* addresses. */
void *
create_multiboot_info(struct menu_lst *menu, struct loaded_module *modules,
                      size_t *mb_size, paddr_t *mb_base) {
    size_t size;
    
    /* Calculate the size of the multiboot info header, not including the
     * module ELF images themselves, but including the MMAP, and the
     * command-line strings. */
    size= sizeof(struct multiboot_info);

    /* Include NULL terminator, and separating space. */
    size+= strlen(menu->kernel.path) + strlen(menu->kernel.args) + 2;

    /* Module headers and command-line strings. */
    size+= menu->nmodules * sizeof(struct multiboot_modinfo);
    for(size_t i= 0; i < menu->nmodules; i++) {
        size+= strlen(menu->modules[i].path) +
               strlen(menu->modules[i].args) + 2;
    }

    /* Memory map. */
    size+= menu->mmap_len * sizeof(struct multiboot_mmap);

    /* Allocate target addresses. */
    paddr_t base= phys_alloc(size, BASE_PAGE_SIZE);
    printf("Allocated %luB at PA %08x for multiboot\n", size, base);
    *mb_size= size;
    *mb_base= base;

    /* Allocate our host buffer. */
    void *mb= calloc(size, 1);
    if(!mb) fail_errno("calloc");

    /* Lay the multiboot info out as follows:
            ---------------------------
            struct multiboot_info;
            ---------------------------
            struct multiboot_mmap[];
            ---------------------------
            struct multiboot_modinfo[];
            ---------------------------
            char strings[];
            ---------------------------
     */
    struct multiboot_info *mbi= mb;

    paddr_t mmap_base= base + sizeof(struct multiboot_info);
    struct multiboot_mmap *mmap= mb + sizeof(struct multiboot_info);

    paddr_t modinfo_base= mmap_base +
                   menu->mmap_len * sizeof(struct multiboot_mmap);
    struct multiboot_modinfo *modinfo= (void *)mmap +
                   menu->mmap_len * sizeof(struct multiboot_mmap);

    paddr_t strings_base= modinfo_base +
                   menu->nmodules * sizeof(struct multiboot_modinfo);
    char *strings= (void *)modinfo +
                   menu->nmodules * sizeof(struct multiboot_modinfo);
    size_t strings_idx= 0;

    /* Fill in the info header */
    mbi->flags= MULTIBOOT_INFO_FLAG_HAS_CMDLINE
              | MULTIBOOT_INFO_FLAG_HAS_MODS
              | MULTIBOOT_INFO_FLAG_HAS_MMAP;

    /* Concatenate the path and arguments, separated by a space. */
    mbi->cmdline= strings_base + strings_idx;
    strcpy(strings + strings_idx, menu->kernel.path);
    strings_idx+= strlen(menu->kernel.path);
    strings[strings_idx]= ' ';
    strings_idx+= 1;
    strcpy(strings + strings_idx, menu->kernel.args);
    strings_idx+= strlen(menu->kernel.args) + 1;

    mbi->mods_count= menu->nmodules;
    mbi->mods_addr= modinfo_base;

    mbi->mmap_length= menu->mmap_len;
    mbi->mmap_addr= mmap_base;

    /* Add the MMAP entries. */
    for(size_t i= 0; i < menu->mmap_len; i++) {
        mmap[i].size=      sizeof(struct multiboot_mmap);
        mmap[i].base_addr= menu->mmap[i].base;
        mmap[i].length=    menu->mmap[i].length;
        mmap[i].type=      menu->mmap[i].type;
    }

    /* Add the modinfo headers. */
    for(size_t i= 0; i < menu->nmodules; i++) {
        modinfo[i].mod_start= modules[i].paddr;
        modinfo[i].mod_end=
            modules[i].paddr + modules[i].len;

        modinfo[i].string= strings_base + strings_idx;
        strcpy(strings + strings_idx, menu->modules[i].path);
        strings_idx+= strlen(menu->modules[i].path);
        strings[strings_idx]= ' ';
        strings_idx+= 1;
        strcpy(strings + strings_idx, menu->modules[i].args);
        strings_idx+= strlen(menu->modules[i].args) + 1;
    }

    return mb;
}

/*** Main ***/

void
usage(const char *name) {
    fail("Usage: %s <menu.lst> <boot driver> <output filename>\n"
         "          <build directory> <physical base address>\n",
         name);
}

int
main(int argc, char **argv) {
    char pathbuf[PATH_MAX+1];

    if(argc != 6) usage(argv[0]);

    const char *menu_lst=   argv[1],
               *bootdriver= argv[2],
               *outfile=    argv[3],
               *buildroot=  argv[4];

    errno= 0;
    paddr_t phys_base= strtoul(argv[5], NULL, 0);
    if(errno) fail_errno("strtoul");

    printf("ARM Static Bootloader\n");

    /* Read the menu.lst file. */
    printf("Reading boot configuration from %s\n", menu_lst);
    struct menu_lst *menu= read_menu_lst(menu_lst);

    /* Check that the requested base address is inside the first RAM region. */
    if(menu->mmap_len == 0) fail("No MMAP.\n");
    if(menu->mmap[0].base > (uint64_t)UINT32_MAX)
        fail("This seems to be a 64-bit memory map.\n");
    if(phys_base < menu->mmap[0].base |
       phys_base >= menu->mmap[0].base + menu->mmap[0].length) {
        fail("Requested base address %08x is outside the first RAM region.\n",
             phys_base);
    }
    paddr_t ram_start= (paddr_t)menu->mmap[0].base;
    uint32_t kernel_offset= KERNEL_WINDOW - ram_start;

    /* Begin allocation at the requested start address. */
    phys_alloc_start= phys_base;
    printf("Beginning allocation at PA %08x (VA %08x)\n",
           phys_base, phys_base + kernel_offset);

    if(elf_version(EV_CURRENT) == EV_NONE)
        fail("ELF library version out of date.\n");

    /*** Load the boot driver. ***/

    /* Open the boot driver ELF. */
    printf("Loading %s\n", bootdriver);
    int bd_fd= open(bootdriver, O_RDONLY);
    if(bd_fd < 0) fail_errno("open");

    /* Load and relocate it. */
    struct loaded_image bd_image;
    bd_image.extrasym_name= "boot_arguments";
    void *bd_loaded=
        load(bd_fd, 0, /* The boot driver executes in physical space. */
             &bd_image,
             1);       /* Copy section and symbol data. */

    printf("Boot driver entry point: PA %08x\n",
           (paddr_t)bd_image.relocated_entry);

    /* Close the ELF. */
    if(close(bd_fd) < 0) fail_errno("close");

    /*** Load the CPU driver. ***/

    /* Open the kernel ELF. */
    join_paths(pathbuf, buildroot, menu->kernel.path);

    printf("Loading %s\n", pathbuf);
    int cpu_fd= open(pathbuf, O_RDONLY);
    if(cpu_fd < 0) fail_errno("open");

    /* Load and relocate it. */
    struct loaded_image cpu_image;
    cpu_image.extrasym_name= NULL;
    void *cpu_loaded=
        load(cpu_fd, kernel_offset, &cpu_image, 0);

    printf("CPU driver entry point: VA %08x\n", cpu_image.relocated_entry);

    /* Close the ELF. */
    if(close(cpu_fd) < 0) fail_errno("close");

    /*** Load the modules. ***/

    struct loaded_module *modules=
        calloc(menu->nmodules, sizeof(struct loaded_module));
    if(!modules) fail_errno("calloc");

    for(size_t i= 0; i < menu->nmodules; i++) {
        join_paths(pathbuf, buildroot, menu->modules[i].path);
        raw_load(pathbuf, &modules[i]);

        /* Use the filename as a short identifier. */
        const char *lastslash= strrchr(menu->modules[i].path, '/');
        if(lastslash) modules[i].shortname= lastslash + 1;
        else          modules[i].shortname= "";
    }

    /*** Create the multiboot info header. ***/
    size_t mb_size;
    paddr_t mb_base;
    void *mb_image= create_multiboot_info(menu, modules, &mb_size, &mb_base);

    /* Set the 'static_multiboot' pointer to the kernel virtual address of the
     * multiboot image.  Pass the CPU driver entry point. */
    *(kvaddr_t *)(bd_image.extrasym_ptr + 0)=
        mb_base + kernel_offset;
    *(kvaddr_t *)(bd_image.extrasym_ptr + 4)=
        cpu_image.relocated_entry; /* Already virtual. */

    /*** Write the output file. ***/

    init_strings();

    /* Open the output image file. */
    printf("Writing to %s\n", outfile);
    int out_fd= open(outfile, O_WRONLY | O_CREAT | O_TRUNC,
                     S_IRUSR | S_IWUSR | S_IRGRP | S_IWGRP |
                     S_IROTH | S_IWOTH);
    if(out_fd < 0) fail_errno("open");

    /* Create the output ELF file. */
    Elf *out_elf= elf_begin(out_fd, ELF_C_WRITE, NULL);
    if(!out_elf) fail_elf("elf_begin");

    /* We need to lay our sections out explicitly. */
    if(!elf_flagelf(out_elf, ELF_C_SET, ELF_F_LAYOUT)) fail_elf("elf_flagelf");

    /* Create the ELF header. */
    Elf32_Ehdr *out_ehdr= elf32_newehdr(out_elf);
    if(!out_ehdr) fail_elf("elf32_newehdr");

    /* Little-endian ARM executable. */
    out_ehdr->e_ident[EI_DATA]= ELFDATA2LSB;
    out_ehdr->e_type=           ET_EXEC;
    out_ehdr->e_machine=        EM_ARM;
    out_ehdr->e_entry=          bd_image.relocated_entry;
    /* Program headers after the executable header. */
    increase_elf_offset(sizeof(Elf32_Ehdr));
    out_ehdr->e_phoff=          get_elf_offset();

    /* Create a single program header (segment) to cover everything that we
     * need to load. */
    Elf32_Phdr *out_phdr= elf32_newphdr(out_elf, 1);
    if(!out_phdr) fail_elf("elf32_newphdr");
    increase_elf_offset(sizeof(Elf32_Phdr));

    /* Advance to an aligned address to make section alignment easier. */
    advance_elf_offset(0);

    /* The boot driver, CPU driver and multiboot image all get their own
     * sections. */
    size_t loadable_segment_offset= get_elf_offset();
    Elf32_Shdr *fst_shdr= add_image_with_sections(out_elf, &bd_image);
    advance_elf_offset(cpu_image.loaded_paddr - phys_base);
    Elf32_Shdr *cpu_shdr= add_image(out_elf, ".cpudriver", &cpu_image);
    for(size_t i= 0; i < menu->nmodules; i++) {
        char name[32];
<<<<<<< HEAD
        snprintf(name, 32, ".elf.%s", modules[i].shortname);
        advance_elf_offset(modules[i].paddr - phys_base);
        add_blob(out_elf, name, modules[i].data, modules[i].len,
                 modules[i].paddr);
=======
        snprintf(name, 32, "module%zu", i);
        add_image(out_elf, name, modules[i].data, modules[i].len,
                  modules[i].paddr);
>>>>>>> 6785a7ca
    }
    advance_elf_offset(mb_base - phys_base);
    add_blob(out_elf, ".multiboot", mb_image, mb_size, mb_base);
    size_t end_of_segment= get_elf_offset();

    /* Add the boot driver's string and symbol tables. */
    add_tables(out_elf, &bd_image);

    /* Add the string table.  This must be the last section added, as it
     * contains the names of all other sections. */
    add_strings(out_elf);

    /* Elf32_Shdr must be aligned to 4 bytes. */
    align_elf_offset(4);

    /* Place the section headers. */
    out_ehdr->e_shoff= get_elf_offset();

    size_t total_size= end_of_segment - loadable_segment_offset;
    if(total_size > menu->mmap[0].length)
        fail("Overflowed the first RAM region.\n");

    out_phdr->p_type=   PT_LOAD;
    out_phdr->p_offset= loadable_segment_offset;
    out_phdr->p_vaddr=  phys_base; /* Load at physical address. */
    out_phdr->p_paddr=  phys_base; /* Actually ignored. */
    /* This is dodgy, but GEM5 refuses to load an image that doesn't have a
     * BSS, and hence a larger memsz then filesz.  Purely a hack, and luckily
     * doesn't seem to affect non-dodgy simulators. */
    out_phdr->p_memsz=  round_up(total_size + 1, BASE_PAGE_SIZE);
    out_phdr->p_filesz= total_size;
    out_phdr->p_align=  1;
    out_phdr->p_flags=  PF_X | PF_W | PF_R;

    elf_flagphdr(out_elf, ELF_C_SET, ELF_F_DIRTY);

    /* Write the file. */
    if(elf_update(out_elf, ELF_C_WRITE) < 0) fail_elf("elf_update");

    if(elf_end(out_elf) < 0) fail_elf("elf_update");
    if(close(out_fd) < 0) fail_errno("close");

    return EXIT_SUCCESS;
}<|MERGE_RESOLUTION|>--- conflicted
+++ resolved
@@ -320,8 +320,7 @@
                 }
 
                 seg_align= ph[i].p_align;
-<<<<<<< HEAD
-                DBG("Increasing alignment to %u to match segment %u\n",
+                DBG("Increasing alignment to %u to match segment %zu\n",
                     seg_align, i);
             }
             else seg_align= BASE_PAGE_SIZE;
@@ -331,7 +330,7 @@
             image->loaded_size= round_up(ph[i].p_memsz, BASE_PAGE_SIZE);
             image->loaded_paddr= phys_alloc(image->loaded_size, seg_align);
             image->loaded_vaddr= image->loaded_paddr + vp_offset;
-            DBG("Allocated %dB at VA %08x (PA %08x) for segment %d\n",
+            DBG("Allocated %dB at VA %08x (PA %08x) for segment %zu\n",
                 image->loaded_size,
                 image->loaded_vaddr,
                 image->loaded_paddr, i);
@@ -341,48 +340,19 @@
                (got_base - ph[i].p_vaddr) < ph[i].p_memsz) {
                 got_base_reloc=
                     image->loaded_vaddr + (got_base - ph[i].p_vaddr);
-                DBG("got_base is in segment %d, "
+                DBG("got_base is in segment %zu, "
                     "relocated %08x to VA %08x\n",
                     i, got_base, got_base_reloc + vp_offset);
-=======
-                printf("Increasing alignment to %u to match segment %zu\n",
-                       seg_align, i);
-            }
-            else seg_align= BASE_PAGE_SIZE;
-
-            /* Allocate target memory. */
-            uint32_t alloc_size= round_up(ph[i].p_memsz, seg_align);
-
-            uint32_t base= phys_alloc(alloc_size, BASE_PAGE_SIZE);
-            printf("Allocated %dB at VA %08x (PA %08x) for segment %zu\n",
-                   alloc_size, base + offset, base, i);
-
-            /* Record the relocated base address of the segment. */
-            segment_base[i]= base + offset;
-            segment_offset[i]= base - alloc_base;
-
-            if(ph[i].p_vaddr <= got_base &&
-               (got_base - ph[i].p_vaddr) < ph[i].p_memsz) {
-                got_base_reloc = base + (got_base - ph[i].p_vaddr);
-                printf("got_base is in segment %zu, relocated %08x to VA %08x\n",
-                       i, got_base, got_base_reloc + offset);
->>>>>>> 6785a7ca
                 found_got_base= 1;
             }
 
             /* Check whether we've found the entry point. */
             if(ph[i].p_vaddr <= entry &&
                (entry - ph[i].p_vaddr) < ph[i].p_memsz) {
-<<<<<<< HEAD
                 image->relocated_entry=
                     image->loaded_vaddr + (entry - ph[i].p_vaddr);
-                DBG("entry is in segment %d, VA %08x\n",
+                DBG("entry is in segment %zu, VA %08x\n",
                     i, image->relocated_entry);
-=======
-                *entry_reloc = base + (entry - ph[i].p_vaddr);
-                printf("entry is in segment %zu, relocated %08x to VA %08x\n",
-                       i, entry, *entry_reloc + offset);
->>>>>>> 6785a7ca
                 found_entry= 1;
             }
 
@@ -400,7 +370,6 @@
                    elfdata + ph[i].p_offset,
                    ph[i].p_filesz);
 
-<<<<<<< HEAD
             /* If we're looking for another symbol, check whether it's in this
              * segment.  We will already have found its unrelocated address
              * when we walked the symbol table. */
@@ -408,40 +377,21 @@
                ph[i].p_vaddr <= extrasym_initaddr &&
                (extrasym_initaddr - ph[i].p_vaddr) < ph[i].p_memsz) {
                 uint32_t extrasym_offset= extrasym_initaddr - ph[i].p_vaddr;
-                DBG("%s is in segment %d, offset %d\n",
+                DBG("%s is in segment %zu, offset %d\n",
                     image->extrasym_name, i, extrasym_offset);
-=======
-            if(sym_to_resolve &&
-               ph[i].p_vaddr <= sym_initaddr &&
-               (sym_initaddr - ph[i].p_vaddr) < ph[i].p_memsz) {
-                uint32_t sym_offset= sym_initaddr - ph[i].p_vaddr;
-                printf("%s is in segment %zu, offset %d\n",
-                       sym_to_resolve, i, sym_offset);
->>>>>>> 6785a7ca
                 /* Return the address within the loaded image. */
                 image->extrasym_ptr= loaded_segment + extrasym_offset;
                 found_extrasym= 1;
             }
         }
         else {
-<<<<<<< HEAD
-            DBG("Segment %d is non-loadable.\n", i);
-=======
-            printf("Segment %zu is non-loadable.\n", i);
->>>>>>> 6785a7ca
+            DBG("Segment %zu is non-loadable.\n", i);
         }
     }
     if(!found_got_base) fail("got_base not in any loadable segment.\n");
     if(!found_entry)    fail("entry point not in any loadable segment.\n");
-<<<<<<< HEAD
     if(image->extrasym_name && !found_extrasym)
         fail("%s not in any loadable segment.\n", image->extrasym_name);
-=======
-
-    *loaded_size= round_up(total_size, BASE_PAGE_SIZE);
-    printf("Data size is %zuB, segment (allocated) %zuB\n",
-            total_size, *loaded_size);
->>>>>>> 6785a7ca
 
     /* Now that all segments have been allocated, apply relocations. */
     {
@@ -1207,16 +1157,10 @@
     Elf32_Shdr *cpu_shdr= add_image(out_elf, ".cpudriver", &cpu_image);
     for(size_t i= 0; i < menu->nmodules; i++) {
         char name[32];
-<<<<<<< HEAD
         snprintf(name, 32, ".elf.%s", modules[i].shortname);
         advance_elf_offset(modules[i].paddr - phys_base);
         add_blob(out_elf, name, modules[i].data, modules[i].len,
                  modules[i].paddr);
-=======
-        snprintf(name, 32, "module%zu", i);
-        add_image(out_elf, name, modules[i].data, modules[i].len,
-                  modules[i].paddr);
->>>>>>> 6785a7ca
     }
     advance_elf_offset(mb_base - phys_base);
     add_blob(out_elf, ".multiboot", mb_image, mb_size, mb_base);
