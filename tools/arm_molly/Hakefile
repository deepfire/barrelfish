--- conflicted
+++ resolved
@@ -10,18 +10,9 @@
 --
 ----------------------------------------------------------------------
 
-<<<<<<< HEAD
-[ compileNativeC "arm_molly"
-                 [ "build_multiboot.c" ]
-                 [ "-std=gnu99", "-g" ]
-                 []
-                 []
-                 [ ("armv7", "include") ] ]
-=======
 [
     compileNativeC "arm_molly"
         ["build_multiboot.c"]
         ["-std=gnu99", "-g", "-Iarmv7/include/"]
         [] []
 ]
->>>>>>> acd89794
