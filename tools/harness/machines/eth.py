##########################################################################
# Copyright (c) 2009-2016 ETH Zurich.
# All rights reserved.
#
# This file is distributed under the terms in the attached LICENSE file.
# If you do not find this file, copies can be found by writing to:
# ETH Zurich D-INFK, Universitaetstr 6, CH-8092 Zurich. Attn: Systems Group.
##########################################################################

import os, getpass, subprocess, socket, pty
import debug, machines, eth_machinedata
from machines import Machine, MachineLockedError

TFTP_PATH='/home/netos/tftpboot'
TOOLS_PATH='/home/netos/tools/bin'
RACKBOOT=os.path.join(TOOLS_PATH, 'rackboot.sh')
RACKPOWER=os.path.join(TOOLS_PATH, 'rackpower')

class ETHBaseMachine(Machine):
    _machines = None

    def __init__(self, options):
        self.lockprocess = None
        self.masterfd = None

    def get_bootarch(self):
        assert(self._machines is not None)
        b = self._machines[self.name]['bootarch']
        assert(b in self.get_buildarchs())
        return b

    def get_machine_name(self):
        assert(self._machines is not None)
        return self._machines[self.name]['machine_name']

    def get_buildarchs(self):
        assert(self._machines is not None)
        return self._machines[self.name]['buildarchs']

    def get_ncores(self):
        assert(self._machines is not None)
        return self._machines[self.name]['ncores']

    def get_cores_per_socket(self):
        assert(self._machines is not None)
        return self._machines[self.name]['cores_per_socket']

    def get_tickrate(self):
        assert(self._machines is not None)
        return self._machines[self.name]['tickrate']

    def get_kernel_args(self):
        assert(self._machines is not None)
        return self._machines[self.name].get('kernel_args')

    def get_boot_timeout(self):
        assert(self._machines is not None)
        return self._machines[self.name].get('boot_timeout')

    def _get_console_status():
        raise NotImplementedError

    def lock(self):
        """Use conserver to lock the machine."""

        # find out current status of console
        cstate = self._get_console_status()
        # check that nobody else has it open for writing
        myuser = getpass.getuser()
        parts = cstate.strip().split(':')
        conname, child, contype, details, users, state = parts[:6]
        if users:
            for userinfo in users.split(','):
                mode, username, host, port = userinfo.split('@')[:4]
                if 'w' in mode and username != myuser:
                    raise MachineLockedError # Machine is not free

        # run a console in the background to 'hold' the lock and read output
        debug.verbose('starting "console %s"' % self.get_machine_name())
        # run on a PTY to work around terminal mangling code in console
        (self.masterfd, slavefd) = pty.openpty()
        self.lockprocess = subprocess.Popen(["console", self.get_machine_name()],
                                            close_fds=True,
                                            stdout=slavefd, stdin=slavefd)
        os.close(slavefd)
        # XXX: open in binary mode with no buffering
        # otherwise select.select() may block when there is data in the buffer
        self.console_out = os.fdopen(self.masterfd, 'rb', 0)

    def unlock(self):
        if self.lockprocess is None:
            return # noop
        debug.verbose('quitting console process (%d)' % self.lockprocess.pid)
        # os.kill(self.lockprocess.pid, signal.SIGTERM)
        os.write(self.masterfd, "\x05c.")
        self.lockprocess.wait()
        self.lockprocess = None
        self.masterfd = None

    # this expects a pexpect object for `consolectrl`
    def force_write(self, consolectrl):
        try:
            consolectrl.sendcontrol('e')
            consolectrl.send('cf')
        except:
            pass

    def get_output(self):
        return self.console_out


class ETHMachine(ETHBaseMachine):
    _machines = eth_machinedata.machines

    def __init__(self, options):
        super(ETHMachine, self).__init__(options)

    def get_buildall_target(self):
        return self.get_bootarch().upper() + "_Full"

    def get_xphi_ncores(self):
        if 'xphi_ncores' in self._machines[self.name] :
            return self._machines[self.name]['xphi_ncores']
        else :
            return 0

    def get_xphi_ncards(self):
        if 'xphi_ncards' in self._machines[self.name] :
            return self._machines[self.name]['xphi_ncards']
        else :
            return 0

    def get_xphi_ram_gb(self):
        if 'xphi_ram_gb' in self._machines[self.name] :
            return self._machines[self.name]['xphi_ram_gb']
        else :
            return 0

    def get_xphi_tickrate(self):
        if 'xphi_tickrate' in self._machines[self.name] :
            return self._machines[self.name]['xphi_tickrate']
        else :
            return 0

    def get_perfcount_type(self):
        return self._machines[self.name]['perfcount_type']

    def get_hostname(self):
        return self.get_machine_name() + '.in.barrelfish.org'

    def get_ip(self):
        return socket.gethostbyname(self.get_hostname())

    def get_tftp_dir(self):
        user = getpass.getuser()
        return os.path.join(TFTP_PATH, user, self.name + "_harness")

    def get_tftp_subdir(self):
        user = getpass.getuser()
        return os.path.join(user, self.name + "_harness")            

    def _write_menu_lst(self, data, path):
        debug.verbose('writing %s' % path)
        debug.debug(data)
        f = open(path, 'w')
        f.write(data)
        f.close()

    def _set_menu_lst(self, relpath):
        ip_menu_name = os.path.join(TFTP_PATH, "menu.lst." + self.get_ip())
        debug.verbose('relinking %s to %s' % (ip_menu_name, relpath))
        os.remove(ip_menu_name)
        os.symlink(relpath, ip_menu_name)

    def set_bootmodules(self, modules):
        fullpath = os.path.join(self.get_tftp_dir(), 'menu.lst')
        relpath = os.path.relpath(fullpath, TFTP_PATH)
        tftppath = '/' + os.path.relpath(self.get_tftp_dir(), TFTP_PATH)
        self._write_menu_lst(modules.get_menu_data(tftppath), fullpath)
        self._set_menu_lst(relpath)

    def _get_console_status(self):
        debug.verbose('executing "console -i %s" to check state' %
                      self.get_machine_name())
        proc = subprocess.Popen(["console", "-i", self.get_machine_name()],
                                stdout=subprocess.PIPE)
        line = proc.communicate()[0]
        assert(proc.returncode == 0)
<<<<<<< HEAD

        # check that nobody else has it open for writing
        myuser = getpass.getuser()
        parts = line.strip().split(':')
        conname, child, contype, details, users, state = parts[:6]
        if users:
            for userinfo in users.split(','):
                mode, username, host, port = userinfo.split('@')[:4]
                if 'w' in mode and username != myuser:
                    raise MachineLockedError # Machine is not free

        # run a console in the background to 'hold' the lock and read output
        debug.verbose('starting "console %s"' % self.get_machine_name())
        # run on a PTY to work around terminal mangling code in console
        (self.masterfd, slavefd) = pty.openpty()
        self.lockprocess = subprocess.Popen(["console", self.get_machine_name()],
                                            close_fds=True,
                                            stdout=slavefd, stdin=slavefd)
        os.close(slavefd)
        # XXX: open in binary mode with no buffering
        # otherwise select.select() may block when there is data in the buffer
        self.console_out = os.fdopen(self.masterfd, 'rb', 0)

    def unlock(self):
        if self.lockprocess is None:
            return # noop
        debug.verbose('quitting console process (%d)' % self.lockprocess.pid)
        # os.kill(self.lockprocess.pid, signal.SIGTERM)
        os.write(self.masterfd, "\x05c.")
        self.lockprocess.wait()
        self.lockprocess = None
        self.masterfd = None

    # this expects a pexpect object for `consolectrl`
    def force_write(self, consolectrl):
        try:
            # send ^E (conserver-client default escape character), fdspawn
            # does not support sendcontrol() anymore.
            consolectrl.send(chr(5))
            consolectrl.send('cf')
        except:
            debug.verbose('Could not acquire console for writing')
            pass
=======
        return line
>>>>>>> 8a69588b

    def __rackboot(self, args):
        debug.checkcmd([RACKBOOT] + args + [self.get_machine_name()])

    def setup(self):
        self.__rackboot(["-b", "-n"])

    def __rackpower(self, arg):
        try:
            debug.checkcmd([RACKPOWER, arg, self.get_machine_name()])
        except subprocess.CalledProcessError:
            debug.warning("rackpower %s %s failed" %
                          (arg, self.get_machine_name()))

    def reboot(self):
        self.__rackpower('-r')

    def shutdown(self):
        self.__rackpower('-d')


for n in sorted(ETHMachine._machines.keys()):
    class TmpMachine(ETHMachine):
        name = n
    machines.add_machine(TmpMachine)<|MERGE_RESOLUTION|>--- conflicted
+++ resolved
@@ -186,53 +186,7 @@
                                 stdout=subprocess.PIPE)
         line = proc.communicate()[0]
         assert(proc.returncode == 0)
-<<<<<<< HEAD
-
-        # check that nobody else has it open for writing
-        myuser = getpass.getuser()
-        parts = line.strip().split(':')
-        conname, child, contype, details, users, state = parts[:6]
-        if users:
-            for userinfo in users.split(','):
-                mode, username, host, port = userinfo.split('@')[:4]
-                if 'w' in mode and username != myuser:
-                    raise MachineLockedError # Machine is not free
-
-        # run a console in the background to 'hold' the lock and read output
-        debug.verbose('starting "console %s"' % self.get_machine_name())
-        # run on a PTY to work around terminal mangling code in console
-        (self.masterfd, slavefd) = pty.openpty()
-        self.lockprocess = subprocess.Popen(["console", self.get_machine_name()],
-                                            close_fds=True,
-                                            stdout=slavefd, stdin=slavefd)
-        os.close(slavefd)
-        # XXX: open in binary mode with no buffering
-        # otherwise select.select() may block when there is data in the buffer
-        self.console_out = os.fdopen(self.masterfd, 'rb', 0)
-
-    def unlock(self):
-        if self.lockprocess is None:
-            return # noop
-        debug.verbose('quitting console process (%d)' % self.lockprocess.pid)
-        # os.kill(self.lockprocess.pid, signal.SIGTERM)
-        os.write(self.masterfd, "\x05c.")
-        self.lockprocess.wait()
-        self.lockprocess = None
-        self.masterfd = None
-
-    # this expects a pexpect object for `consolectrl`
-    def force_write(self, consolectrl):
-        try:
-            # send ^E (conserver-client default escape character), fdspawn
-            # does not support sendcontrol() anymore.
-            consolectrl.send(chr(5))
-            consolectrl.send('cf')
-        except:
-            debug.verbose('Could not acquire console for writing')
-            pass
-=======
         return line
->>>>>>> 8a69588b
 
     def __rackboot(self, args):
         debug.checkcmd([RACKBOOT] + args + [self.get_machine_name()])
