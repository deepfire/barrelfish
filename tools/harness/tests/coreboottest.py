# -*- coding: utf-8 -*-

##########################################################################
# Copyright (c) 2014, ETH Zurich.
# All rights reserved.
#
# This file is distributed under the terms in the attached LICENSE file.
# If you do not find this file, copies can be found by writing to:
# ETH Zurich D-INFK, Universitätstrasse 6, CH-8092 Zurich. Attn: Systems Group.
##########################################################################

import tests, debug, pexpect
from common import InteractiveTest
from results import PassFailResult

START_CPU_DRIVER = "Barrelfish CPU driver starting"

class CoreCtrlTest(InteractiveTest):
    '''Framework for coreboot test'''

    def get_modules(self, build, machine):
        modules = super(CoreCtrlTest, self).get_modules(build, machine)
        if machine.get_ncores() > 2:
            self.core = 2
        else:
            self.core = 1
        return modules

@tests.add_test
class StopCoreTest(CoreCtrlTest):
    '''Stop a core.'''

    name = 'stop_core'

    def get_modules(self, build, machine):
        modules = super(StopCoreTest, self).get_modules(build, machine)
        modules.add_module("periodicprint", args=["core=%d" % self.core ])
        return modules

    def interact(self):
        self.wait_for_fish()

        # wait for app
        self.console.expect("On core %s" % self.core)

        debug.verbose("Stopping core %s." % self.core)
        self.console.sendline("corectrl stop %s\n" % self.core)

        # Stop core
        debug.verbose("Wait until core is down.")
        self.console.expect("Core %s stopped." % self.core)
        # cannot wait for prompt here, as new cleanup routine will wait for
        # answer from monitor on stopped core.
        #self.wait_for_prompt()

        debug.verbose("making sure that core is down.")
        # Make sure app is no longer running
        i = self.console.expect(["On core %s" % self.core, pexpect.TIMEOUT], timeout=10)
        debug.verbose("got %d from last expect" % i)
        if i == 0:
            raise Exception("periodicprint still running, did we not shut-down the core?")

    def process_data(self, testdir, rawiter):
        for line in rawiter:
            if ("Core %s stopped." % self.core) in line:
                return PassFailResult(True)

        return PassFailResult(False)


@tests.add_test
class UpdateKernelTest(CoreCtrlTest):
    '''Update a kernel on a core.'''

    name = 'update_kernel'

    def get_modules(self, build, machine):
        modules = super(UpdateKernelTest, self).get_modules(build, machine)
        modules.add_module("periodicprint", args=["core=%d" % self.core])
        return modules

    def interact(self):
        self.wait_for_fish()

        # wait for app
        self.console.expect("On core %s" % self.core)

        # Reboot core
        self.console.sendline("corectrl update %s\n" % self.core)
        self.console.expect(START_CPU_DRIVER)
        self.wait_for_prompt()

        # Make sure app is still running
        self.console.expect("On core %s" % self.core)

    def process_data(self, testdir, rawiter):
        output_count = 0
        for line in rawiter:
            if ("On core %s" % self.core) in line:
                output_count = output_count + 1

        return PassFailResult(output_count > 1)


@tests.add_test
class ParkOSNodeTest(CoreCtrlTest):
    '''Park an OSNode on a core.'''
    name = 'park_osnode'

    def get_modules(self, build, machine):
        modules = super(ParkOSNodeTest, self).get_modules(build, machine)
        if machine.get_ncores() > 3:
            self.target_core = 3
        else:
            self.target_core = 0
        modules.add_module("periodicprint", args=["core=%d" % self.core])
        return modules

    def interact(self):
        self.wait_for_fish()

        self.console.expect("On core %s" % self.core)

        # Park
        debug.verbose("Park OSNode from %s on %s." % (self.core, self.target_core))
        self.console.sendline("corectrl park %s %s\n" % (self.core, self.target_core))
        self.wait_for_prompt()

        self.console.expect("On core %s" % self.target_core)

    def process_data(self, testdir, rawiter):
        for line in rawiter:
            if ("On core %s" % self.target_core) in line:
                return PassFailResult(True)
        return PassFailResult(False)


@tests.add_test
class ListKCBTest(CoreCtrlTest):
    '''List all KCBs.'''
    name = 'list_kcb_cores'

    def interact(self):
        self.wait_for_fish()
        debug.verbose("Running corectrl lskcb")
<<<<<<< HEAD
        self.console.sendline("corectrl lskcb\n")
        self.console.expect("KCB 1:")
=======
        self.console.sendline("corectrl lskcb")
        self.console.expect("KCB 0:")
>>>>>>> 6d756bb8
        self.wait_for_prompt()

        debug.verbose("Running corectrl lscpu")
        self.console.sendline("corectrl lscpu\n")
        self.console.expect("CPU 0:")
        self.wait_for_prompt()

    def process_data(self, testdir, rawiter):
        found_kcb_output = False
        found_cpu_output = False
        for line in rawiter:
            if "KCB 0:" in line:
                found_kcb_output = True
            if "CPU 0:" in line:
                found_cpu_output = True
        return PassFailResult(found_kcb_output and found_cpu_output)


@tests.add_test
class ParkRebootTest(CoreCtrlTest):
    '''Park OSNode and move it back.'''
    name = 'park_boot'

    def get_modules(self, build, machine):
        modules = super(ParkRebootTest, self).get_modules(build, machine)
        self.core = 1
        if machine.get_ncores() <= 2:
            self.parking_core = 0
        else:
            self.parking_core = 2
        modules.add_module("periodicprint", args=["core=%d" % self.core])
        return modules

    def interact(self):
        self.wait_for_fish()

        self.console.expect("On core %s" % self.core)
        self.console.expect("On core %s" % self.core)

        # Park
        debug.verbose("Park KCB %s on core %s." % (self.core, self.parking_core))
        self.console.sendline("corectrl park %s %s\n" % (self.core, self.parking_core))
        self.wait_for_prompt()

        self.console.expect("On core %s" % self.parking_core)
        self.console.expect("On core %s" % self.parking_core)

        # Unpark
        debug.verbose("Unpark KCB %s from core %s." % (self.core, self.parking_core))
        self.console.sendline("corectrl unpark %s\n" % (self.core))
        self.wait_for_prompt()

        # Reboot home core with kcb
        self.console.expect("On core %s" % self.core)
        self.console.expect("On core %s" % self.core)

    def process_data(self, testdir, rawiter):
        output_count = 0
        parked_count = 0

        for line in rawiter:
            if ("On core %s" % self.parking_core) in line:
                parked_count = parked_count + 1
            if ("On core %s" % self.core) in line:
                output_count = output_count + 1

        return PassFailResult(parked_count >= 2 and output_count >= 4)<|MERGE_RESOLUTION|>--- conflicted
+++ resolved
@@ -143,13 +143,8 @@
     def interact(self):
         self.wait_for_fish()
         debug.verbose("Running corectrl lskcb")
-<<<<<<< HEAD
-        self.console.sendline("corectrl lskcb\n")
-        self.console.expect("KCB 1:")
-=======
         self.console.sendline("corectrl lskcb")
         self.console.expect("KCB 0:")
->>>>>>> 6d756bb8
         self.wait_for_prompt()
 
         debug.verbose("Running corectrl lscpu")
