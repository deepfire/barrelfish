--- conflicted
+++ resolved
@@ -245,19 +245,11 @@
 	char           *filter = malloc(max_len);
 	filter[0] = 0x0;			// strlen(filter) = 0;
 	if (srcip != BFDMUX_IP_ADDR_ANY)
-<<<<<<< HEAD
 		snprintf(filter, max_len, "int32[26]==%"PRIu32"", (uint32_t) srcip);
 	if (dstip != BFDMUX_IP_ADDR_ANY) {
 		if (srcip != BFDMUX_IP_ADDR_ANY)
 			snprintf(filter + strlen(filter), max_len, "&&");
 		snprintf(filter + strlen(filter), max_len, "int32[30]==%"PRIu32"",
-=======
-		snprintf(filter, max_len, "int32[26]==%u", (uint32_t) srcip);
-	if (dstip != BFDMUX_IP_ADDR_ANY) {
-		if (srcip != BFDMUX_IP_ADDR_ANY)
-			snprintf(filter + strlen(filter), max_len, "&&");
-		snprintf(filter + strlen(filter), max_len, "int32[30]==%u",
->>>>>>> a2ee98f3
 				 (uint32_t) dstip);
 	}
 
