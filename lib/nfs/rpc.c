/**
 * \file
 * \brief RPC implementation
 */

/*
 * Copyright (c) 2008, ETH Zurich.
 * All rights reserved.
 *
 * This file is distributed under the terms in the attached LICENSE file.
 * If you do not find this file, copies can be found by writing to:
 * ETH Zurich D-INFK, Haldeneggsteig 4, CH-8092 Zurich. Attn: Systems Group.
 */

#include <lwip/pbuf.h>
#include <lwip/udp.h>
#include <assert.h>
#include <lwip/init.h>

#include <barrelfish/barrelfish.h>
#include <bench/bench.h>

// XXX: kludge making it possible to use bench_tsc without -lbench
#if defined(__i386__) || defined(__x86_64__)
bool rdtscp_flag;
#endif

#define FALSE   false
#define TRUE    true

#include <nfs/xdr.h>
#include "rpc.h"
#include "rpc_debug.h"
#include "xdr_pbuf.h"

/// RPC authentication flavour
enum rpc_auth_flavor {
    RPC_AUTH_NULL       = 0,
    RPC_AUTH_UNIX       = 1,
    RPC_AUTH_SHORT      = 2,
    RPC_AUTH_DES        = 3
};

/// RPC message type
enum rpc_msg_type {
    RPC_CALL  = 0,
    RPC_REPLY = 1
};

//#define RPC_TIMER_PERIOD (5000 * 1000) ///< Time between RPC timer firings (us)
#define RPC_TIMER_PERIOD (1000 * 1000) ///< Time between RPC timer firings (us)
#define RPC_RETRANSMIT_AFTER 6   ///< Number of timer firings before a retransmit
#define RPC_MAX_RETRANSMIT  60  ///< Max number of retransmissions before giving up

/* XXX: hardcoded data for authentication info */
#define AUTH_MACHINE_NAME       "barrelfish"
#define AUTH_MACHINE_NAME_LEN   10 /* XXX: must match string above */
#define AUTH_UID    0
#define AUTH_GID    0
#define AUTH_SIZE   (RNDUP(AUTH_MACHINE_NAME_LEN) + BYTES_PER_XDR_UNIT * 5)

/// bytes needed for full RPC call header
#define RPC_CALL_HEADER_LEN (10 * BYTES_PER_XDR_UNIT + AUTH_SIZE)

// XXX: lwip synchronisation kludges
extern struct thread_mutex *lwip_mutex;
extern struct waitset *lwip_waitset;

static uint8_t net_debug_state = 0;

static int hash_function(uint32_t xid)
{
    return (xid % RPC_HTABLE_SIZE);
}

/// Data for an outstanding (unreplied) RPC call
struct rpc_call {
    uint32_t xid;               ///< Transaction ID (XID)
    uint16_t timers, retries;   ///< Number of timer expiries and retries
    struct pbuf *pbuf;          ///< LWIP pbuf pointer for packet data
    rpc_callback_t callback;    ///< Callback function pointer
    void *cbarg1, *cbarg2;      ///< Callback function opaque arguments
    struct rpc_call *next;      ///< Next call in queue
};

/// Utility function to prepare an outgoing packet buffer with the RPC call header
static err_t rpc_call_init(XDR *xdr, uint32_t xid, uint32_t prog, uint32_t vers,
                           uint32_t proc)
{
    int32_t *buf;
    bool rb;

    /* reserve space for the first part of the header */
    if ((buf = XDR_INLINE(xdr, 9 * BYTES_PER_XDR_UNIT)) == NULL) {
        return ERR_BUF;
    }

    // XID comes first
    IXDR_PUT_UINT32(buf, xid);

    // message type: call
    IXDR_PUT_UINT32(buf, RPC_CALL);

    // RPC version
    IXDR_PUT_UINT32(buf, 2);

    // program number, version number, procedure number
    IXDR_PUT_UINT32(buf, prog);
    IXDR_PUT_UINT32(buf, vers);
    IXDR_PUT_UINT32(buf, proc);

    // CRED: auth_unix (hardcoded)
    IXDR_PUT_UINT32(buf, RPC_AUTH_UNIX);
    IXDR_PUT_UINT32(buf, AUTH_SIZE);
    IXDR_PUT_UINT32(buf, 0); // stamp

    /* here endeth the reserved space. now the machine name string */
    char *machname = AUTH_MACHINE_NAME;
    rb = xdr_string(xdr, &machname, AUTH_MACHINE_NAME_LEN);
    if (!rb) {
        return ERR_BUF;
    }

    /* reserve some more space for the rest, which is done inline again */
    if ((buf = XDR_INLINE(xdr, 5 * BYTES_PER_XDR_UNIT)) == NULL) {
        return ERR_BUF;
    }

    // Rest of the CRED
    IXDR_PUT_UINT32(buf, AUTH_UID);
    IXDR_PUT_UINT32(buf, AUTH_GID);
    IXDR_PUT_UINT32(buf, 0); // GIDs

    // VERF: auth_null
    IXDR_PUT_UINT32(buf, RPC_AUTH_NULL);
    IXDR_PUT_UINT32(buf, 0);

    return ERR_OK;
}

/// Utility function to skip over variable-sized authentication data in a reply
static err_t xdr_skip_auth(XDR *xdr)
{
    int32_t *buf;

    if ((buf = XDR_INLINE(xdr, 2 * BYTES_PER_XDR_UNIT)) == NULL) {
        return ERR_BUF;
    }

    (void) IXDR_GET_UINT32(buf); // skip auth flavour

    size_t auth_size = IXDR_GET_UINT32(buf);

    /* skip over auth data bytes */
    if (auth_size > 0) {
        buf = XDR_INLINE(xdr, auth_size);
        if (buf == NULL) {
            return ERR_BUF;
        }
    }

    return ERR_OK;
}

/// Generic handler for all incoming RPC messages. Finds the appropriate call
/// instance, checks arguments, and notifies the callback.
static void rpc_recv_handler(void *arg, struct udp_pcb *pcb, struct pbuf *pbuf,
                             struct ip_addr *addr, u16_t port)
{
    uint32_t replystat, acceptstat;
    XDR xdr;
    err_t r;
    bool rb;

    struct rpc_client *client = arg;
    struct rpc_call *call = NULL;

    xdr_pbuf_create_recv(&xdr, pbuf);

    int32_t *buf;
    if ((buf = XDR_INLINE(&xdr, 3 * BYTES_PER_XDR_UNIT)) == NULL) {
        fprintf(stderr, "RPC: packet too small, dropped\n");
        goto out;
    }

    // XID comes first
    uint32_t xid = IXDR_GET_UINT32(buf);
    // message type
    uint32_t msgtype = IXDR_GET_UINT32(buf);
    if (msgtype != RPC_REPLY) {
        fprintf(stderr, "RPC: Received non-reply message, dropped\n");
        goto out;
    }
    RPC_DEBUGP("rpc_recv_call: RPC callback for xid %u x0%x\n", xid, xid);


    int hid = hash_function(xid);
    struct rpc_call *hash_list = client->call_hash[hid];
    // find matching call and dequeue it
    struct rpc_call *prev = NULL;
    for (call = hash_list; call && call->xid != xid; call = call->next){
        prev = call;
    }
    if (call == NULL) {
        fprintf(stderr, "RPC:[%d] Unknown XID 0x%x in reply, dropped\n", disp_get_domain_id(), xid);
        goto out;
    } else if (prev == NULL) {
    	client->call_hash[hid] = call->next;
    } else {
        prev->next = call->next;
    }

    replystat = IXDR_GET_UINT32(buf);
    if (replystat == RPC_MSG_ACCEPTED) {
        r = xdr_skip_auth(&xdr);
        if (r != ERR_OK) {
            fprintf(stderr, "RPC: Error in incoming auth data, dropped\n");
            goto out;
        }

        rb = xdr_uint32_t(&xdr, &acceptstat);
        if (!rb) {
            fprintf(stderr, "RPC, Error decoding accept status, dropped\n");
            goto out;
        }
    } else {
        acceptstat = -1;
    }

    call->callback(client, call->cbarg1, call->cbarg2, replystat, acceptstat,
                   &xdr);

out:
    pbuf_free(pbuf);
    if (call != NULL) {
        pbuf_free(call->pbuf);
        free(call);
    }
}

static void traverse_hash_bucket(int hid, struct rpc_client *client)
{
    struct rpc_call *call, *next, *prev = NULL;

    for (call = client->call_hash[hid]; call != NULL; call = next) {
        next = call->next;
        bool freed_call = false;
        if (++call->timers >= RPC_RETRANSMIT_AFTER) {
            if (call->retries++ == RPC_MAX_RETRANSMIT) {
                /* admit failure */
                fprintf(stderr, "##### RPC: timeout for XID 0x%x\n", call->xid);
                pbuf_free(call->pbuf);
                if (prev == NULL) {
                	client->call_hash[hid] = call->next;
                } else {
                    prev->next = call->next;
                }
                call->callback(client, call->cbarg1, call->cbarg2, -1, -1, NULL);
                free(call);
                freed_call = true;
            } else {
<<<<<<< HEAD
/*              // Start debugging if it is not already on.
                if(net_debug_state == 0) {
                    net_debug_state = 1;
                    lwip_start_net_debug(net_debug_state);
                }
*/
=======
>>>>>>> 96d99016
                /* retransmit */
                fprintf(stderr, "##### RPC: retransmit XID 0x%x\n", call->xid);

                // throw away (hide) UDP/IP/ARP headers from previous transmission
                err_t e = pbuf_header(call->pbuf,
                                      -UDP_HLEN - IP_HLEN - PBUF_LINK_HLEN);
                assert(e == ERR_OK);

                e = udp_send(client->pcb, call->pbuf);
                if (e != ERR_OK) {
                    /* XXX: assume that this is a transient condition, retry */
                    fprintf(stderr, "RPC: retransmit failed! will retry...\n");
                    call->timers--;
                } else {
                    call->timers = 0;
                }
            }
        }
        if (!freed_call) {
            prev = call;
        }
    } /* end for: */
}

/// Timer callback: walk the queue of pending calls, and retransmit/expire them
static void rpc_timer(void *arg)
{
    struct rpc_client *client = arg;
    RPC_DEBUGP("rpc_timer fired\n");
    if (lwip_mutex != NULL) {
        thread_mutex_lock(lwip_mutex);
    }
    for (int i = 0; i < RPC_HTABLE_SIZE; ++i) {
    	if (client->call_hash[i] != NULL) {
            traverse_hash_bucket(i, client);
    	}
    }
    if (lwip_mutex != NULL) {
        thread_mutex_unlock(lwip_mutex);
    }
}


/**
 * \brief Initialise a new RPC client instance
 *
 * \param client Pointer to memory for RPC client data, to be initialised
 * \param server IP address of server to be called
 *
 * \returns Error code (ERR_OK on success)
 */
err_t rpc_init(struct rpc_client *client, struct ip_addr server)
{
    errval_t err;
    client->pcb = udp_new();
    if (client->pcb == NULL) {
        return ERR_MEM;
    }

    net_debug_state = 0;

    client->server = server;

    for (int i = 0; i < RPC_HTABLE_SIZE; ++i) {
    	client->call_hash[i] = NULL;
    }

    /* XXX: (very) pseudo-random number for initial XID */
    client->nextxid = (uint32_t)bench_tsc();

    RPC_DEBUGP("Initial sequence no. is %u 0x%x\n",
    		client->nextxid, client->nextxid);
    udp_recv(client->pcb, rpc_recv_handler, client);

    err = periodic_event_create(&client->timer, lwip_waitset,
                                RPC_TIMER_PERIOD, MKCLOSURE(rpc_timer, client));
    assert(err_is_ok(err));
    if (err_is_fail(err)) {
    	printf("rpc timer creation failed\n");
        udp_remove(client->pcb);
        return ERR_MEM;
    }
    RPC_DEBUGP("rpc timer created\n");

    return ERR_OK;
}



/**
 * \brief Initiate an RPC Call
 *
 * \param client RPC client, previously initialised by a call to rpc_init()
 * \param port UDP port on server to call
 * \param prog RPC program number
 * \param vers RPC program version
 * \param proc RPC procedure number
 * \param args_xdrproc XDR serialisation function for arguments to call
 * \param args Argument data to be passed to #args_xdrproc
 * \param args_size Upper bound on size of serialised argument data
 * \param callback Callback function to be invoked when call either completes or fails
 * \param cbarg1,cbarg2 Opaque arguments to be passed to callback function
 *
 * \returns Error code (ERR_OK on success)
 */
err_t rpc_call(struct rpc_client *client, uint16_t port, uint32_t prog,
               uint32_t vers, uint32_t proc, xdrproc_t args_xdrproc, void *args,
               size_t args_size, rpc_callback_t callback, void *cbarg1,
               void *cbarg2)
{
    XDR xdr;
    err_t r;
    bool rb;
    uint32_t xid;

    if (lwip_mutex != NULL) {
        assert(!thread_mutex_trylock(lwip_mutex));
    }

    rb = xdr_pbuf_create_send(&xdr, args_size + RPC_CALL_HEADER_LEN);
    if (!rb) {
        return ERR_MEM;
    }

    xid = client->nextxid++;

    r = rpc_call_init(&xdr, xid, prog, vers, proc);
    if (r != ERR_OK) {
        XDR_DESTROY(&xdr);
        return r;
    }

    rb = args_xdrproc(&xdr, args);
    if (!rb) {
        XDR_DESTROY(&xdr);
        return ERR_BUF;
    }

    struct rpc_call *call = malloc(sizeof(struct rpc_call));
    if (call == NULL) {
        XDR_DESTROY(&xdr);
        return ERR_MEM;
    }
    call->xid = xid;
    call->retries = call->timers = 0;
    call->pbuf = (struct pbuf *)xdr.x_private;
    call->callback = callback;
    call->cbarg1 = cbarg1;
    call->cbarg2 = cbarg2;
    call->next = NULL;

    RPC_DEBUGP("rpc_call: RPC call for xid %u x0%x\n", xid, xid);
    /* XXX: fix size on pbuf in case the buffer was too big */
    if (((struct pbuf *)xdr.x_base)->len > xdr.x_handy) {
        /* FIXME: intermediate pbufs will have the wrong tot_len */
        call->pbuf->tot_len -= ((struct pbuf *)xdr.x_base)->len - xdr.x_handy;
        ((struct pbuf *)xdr.x_base)->len = xdr.x_handy;
    }
    r = udp_connect(client->pcb, &client->server, port);
    if (r != ERR_OK) {
        XDR_DESTROY(&xdr);
        free(call);
        return r;
    }

    /* enqueue */
    int hid = hash_function(xid);
    call->next = client->call_hash[hid];
    client->call_hash[hid] = call;

    r = udp_send(client->pcb, call->pbuf);
    if (r != ERR_OK) {
        /* dequeue */
        assert(client->call_hash[hid] == call);
        client->call_hash[hid] = call->next;
        /* destroy */
        XDR_DESTROY(&xdr);
        free(call);
    }

    return r;
}

/// Destroy the given client, freeing any associated memory
void rpc_destroy(struct rpc_client *client)
{
    periodic_event_cancel(&client->timer);

    /* go through list of pending requests and free them */
    struct rpc_call *call, *next;
    for(int i = 0; i < RPC_HTABLE_SIZE; ++i) {
        for (call = client->call_hash[i]; call != NULL; call = next) {
            pbuf_free(call->pbuf);
            next = call->next;
            free(call);
        }
        client->call_hash[i] = NULL;
    }

    udp_remove(client->pcb);
}<|MERGE_RESOLUTION|>--- conflicted
+++ resolved
@@ -259,15 +259,8 @@
                 free(call);
                 freed_call = true;
             } else {
-<<<<<<< HEAD
 /*              // Start debugging if it is not already on.
-                if(net_debug_state == 0) {
-                    net_debug_state = 1;
-                    lwip_start_net_debug(net_debug_state);
-                }
 */
-=======
->>>>>>> 96d99016
                 /* retransmit */
                 fprintf(stderr, "##### RPC: retransmit XID 0x%x\n", call->xid);
 
