--- conflicted
+++ resolved
@@ -49,12 +49,8 @@
     errval_t err;
     err = vfs_dir_read_next(dir->vh, &name, NULL);
     if (err_is_fail(err)) {
-<<<<<<< HEAD
         if (err_no(err) != FS_ERR_INDEX_BOUNDS) {
-            DEBUG_ERR(err, "vfs_dir_read_next!\n");
         }
-=======
->>>>>>> 96d99016
         return NULL;
     }
 
