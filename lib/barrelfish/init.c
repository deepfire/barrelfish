/**
 * \file
 * \brief Barrelfish library initialization.
 */

/*
 * Copyright (c) 2007, 2008, 2009, 2010, 2011, 2012, ETH Zurich.
 * All rights reserved.
 *
 * This file is distributed under the terms in the attached LICENSE file.
 * If you do not find this file, copies can be found by writing to:
 * ETH Zurich D-INFK, CAB F.78, Universitaetstr. 6, CH-8092 Zurich,
 * Attn: Systems Group.
 */

#include <stdio.h>
#include <barrelfish/barrelfish.h>
#include <barrelfish/idc.h>
#include <barrelfish/dispatch.h>
#include <barrelfish/curdispatcher_arch.h>
#include <barrelfish/dispatcher_arch.h>
#include <barrelfish_kpi/dispatcher_shared.h>
#include <barrelfish/terminal.h>
#include <barrelfish/morecore.h>
#include <barrelfish/monitor_client.h>
#include <barrelfish/nameservice_client.h>
#include <barrelfish/spawn_client.h>
#include <barrelfish_kpi/domain_params.h>
#include <if/monitor_defs.h>
#include <trace/trace.h>
#include <octopus/init.h>
#include "threads_priv.h"
#include "init.h"

/// Are we the init domain (and thus need to take some special paths)?
static bool init_domain;

extern size_t (*_libc_terminal_read_func)(char *, size_t);
extern size_t (*_libc_terminal_write_func)(const char *, size_t);
extern void (*_libc_exit_func)(int);
extern void (*_libc_assert_func)(const char *, const char *, const char *, int);

void libc_exit(int);

void libc_exit(int status)
{
    errval_t err;

    if (!init_domain) {
        terminal_exit();
    }

    // Use spawnd if spawned through spawnd
    if(disp_get_domain_id() == 0) {
<<<<<<< HEAD
#if 0 // XXX: revocation goes through the mon, but monitor ep is revoked in the process
        errval_t err = cap_revoke(cap_dispatcher);
=======
        err = cap_revoke(cap_dispatcher);
>>>>>>> 2fde9256
        if (err_is_fail(err)) {
            DEBUG_ERR(err, "revoking dispatcher failed in _Exit, spinning!");
	    //sys_print("revoking dispatcher failed in _Exit, spinning!", 100);
	    while (1) {}
        }
        err = cap_delete(cap_dispatcher);
        DEBUG_ERR(err, "deleting dispatcher failed in _Exit, spinning!");
        //sys_print("deleting dispatcher failed in _Exit, spinning!", 100);
#endif

        // XXX: Leak all other domain allocations
    } else {
        err = spawn_exit(status);
        if(err_is_fail(err)) {
            DEBUG_ERR(err, "spawn_exit");
        }
    }

    thread_exit();
    // If we're not dead by now, we wait
    while (1) {}
}

static void libc_assert(const char *expression, const char *file,
                        const char *function, int line)
{
    char buf[512];
    size_t len;

    /* Formatting as per suggestion in C99 spec 7.2.1.1 */
    len = snprintf(buf, sizeof(buf), "Assertion failed on core %d in %.*s: %s,"
                   " function %s, file %s, line %d.\n",
                   disp_get_core_id(), DISP_NAME_LEN,
                   disp_name(), expression, function, file, line);
    sys_print(buf, len < sizeof(buf) ? len : sizeof(buf));
}

/* Set libc function pointers */
void barrelfish_libc_glue_init(void)
{
    _libc_terminal_read_func = terminal_read;
    _libc_terminal_write_func = terminal_write;
    _libc_exit_func = libc_exit;
    _libc_assert_func = libc_assert;
    /* morecore func is setup by morecore_init() */

    // XXX: set a static buffer for stdout
    // this avoids an implicit call to malloc() on the first printf
    static char buf[BUFSIZ];
    setvbuf(stdout, buf, _IOLBF, sizeof(buf));
}

static void monitor_bind_cont(void *st, errval_t err, struct monitor_binding *b);

#ifdef CONFIG_TRACE
errval_t trace_my_setup(void)
{
#ifndef TRACING_EXISTS
    return SYS_ERR_OK;
#else
    errval_t err;

    struct capref cap = {
        .cnode  = cnode_task,
        .slot   = TASKCN_SLOT_TRACEBUF
    };

    if (disp_get_core_id() >= TRACE_COREID_LIMIT) {
        // can't support tracing on this core. sorry :(
        return SYS_ERR_OK;
    }

    err = vspace_map_one_frame((void**)&trace_buffer_master, TRACE_ALLOC_SIZE,
                               cap, NULL, NULL);
    if (err_is_fail(err)) {
        DEBUG_ERR(err, "vspace_map_one_frame failed");
        return err;
    }

    trace_buffer_va = trace_buffer_master +
        (disp_get_core_id() * TRACE_PERCORE_BUF_SIZE);

    dispatcher_handle_t handle = curdispatcher();
    struct dispatcher_generic *disp = get_dispatcher_generic(handle);
    // Update pointer to trace buffer in child's dispatcher
    disp->trace_buf = (struct trace_buffer *)trace_buffer_va;

    return SYS_ERR_OK;
#endif
}
#endif

static bool request_done = false;

/** \brief Initialise libbarrelfish.
 *
 * This runs on a thread in every domain, after the dispatcher is setup but
 * before main() runs.
 */
errval_t barrelfish_init_onthread(struct spawn_domain_params *params)
{
    errval_t err;

    // do we have an environment?
    if (params != NULL && params->envp[0] != NULL) {
        extern char **environ;
        environ = params->envp;
    }

    // Init default waitset for this dispatcher
    struct waitset *default_ws = get_default_waitset();
    waitset_init(default_ws);

    // Initialize ram_alloc state
    ram_alloc_init();
    /* All domains use smallcn to initialize */
    err = ram_alloc_set(ram_alloc_fixed);
    if (err_is_fail(err)) {
        return err_push(err, LIB_ERR_RAM_ALLOC_SET);
    }

    err = vspace_current_init(init_domain);
    if (err_is_fail(err)) {
        return err_push(err, LIB_ERR_VSPACE_INIT);
    }

    err = slot_alloc_init();
    if (err_is_fail(err)) {
        return err_push(err, LIB_ERR_SLOT_ALLOC_INIT);
    }

    // reconstruct our pmap from data passed to us by our parent
    if (params != NULL && params->vspace_buf != NULL) {
        struct pmap *pmap = get_current_pmap();
        err = pmap->f.deserialise(pmap, params->vspace_buf,
                                  params->vspace_buf_len);
        if (err_is_fail(err)) {
            return err_push(err, LIB_ERR_VSPACE_INIT);
        }
    } else if (init_domain) {
        // TODO: the kernel boots us with a deterministic pmap structure: use it
    }

    err = morecore_init();
    if (err_is_fail(err)) {
        return err_push(err, LIB_ERR_MORECORE_INIT);
    }

    lmp_endpoint_init();

    // init domains only get partial init
    if (init_domain) {
        return SYS_ERR_OK;
    }

    /* bind to monitor */
    struct monitor_lmp_binding *mcb =
        malloc(sizeof(struct monitor_lmp_binding));
    assert(mcb != NULL);
    set_monitor_binding(&mcb->b);

    errval_t init_complete_err;

    request_done = false;
    err = monitor_client_lmp_bind(mcb, monitor_bind_cont, &init_complete_err,
                                  default_ws, DEFAULT_LMP_BUF_WORDS);
    if (err_is_fail(err)) {
        return err_push(err, LIB_ERR_MONITOR_CLIENT_BIND);
    }

    // dispatch events on the waitset until monitor binding completes
    while (!request_done) {
        err = event_dispatch(default_ws);
        if (err_is_fail(err)) {
            return err_push(err, LIB_ERR_EVENT_DISPATCH);
        }
    }

    if(err_is_fail(init_complete_err)) {
        USER_PANIC_ERR(err, "during initialization");
    }

    idc_init();

    /* Bind with monitor's blocking rpc channel */
    err = monitor_client_blocking_rpc_init();
    if (err_is_fail(err)) {
        return err_push(err, LIB_ERR_MONITOR_RPC_BIND);
    }

    /* XXX: Setup the channel with mem_serv and use the channel instead */
    err = ram_alloc_set(NULL);
    if (err_is_fail(err)) {
        return err_push(err, LIB_ERR_RAM_ALLOC_SET);
    }

#ifdef CONFIG_TRACE
    err = trace_my_setup();
    if (err_is_fail(err)) {
        DEBUG_ERR(err, "trace_my_setup failed");
        return err;
    }
#endif

    // try to connect to name service (may fail if we are the skb or ramfsd!)
    err = nameservice_client_blocking_bind();
    if (err_is_fail(err)) {
        if (err_no(err) == LIB_ERR_GET_NAME_IREF) {
            // skip everything else if we don't have a nameservice
            return SYS_ERR_OK;
        } else {
            return err_push(err, LIB_ERR_NAMESERVICE_CLIENT_INIT);
        }
    }

    // init terminal
    err = terminal_init();
    if (err_is_fail(err)) {
        return err_push(err, LIB_ERR_TERMINAL_INIT);
    }

    // Init domain spanning code
    err = domain_init();
    if (err_is_fail(err)) {
        return err_push(err, LIB_ERR_DOMAIN_INIT);
    }

    // XXX: Record text/data mappings from environment
    char *p = getenv("ARRAKIS_PMAP");
    if(p != NULL) {
        struct morecore_state *mcstate = get_morecore_state();
        for(mcstate->v2p_entries = 0; *p != '\0'; mcstate->v2p_entries++) {
            assert(mcstate->v2p_entries < MAX_V2P_MAPPINGS);
            struct v2pmap *e = &mcstate->v2p_mappings[mcstate->v2p_entries];
            int r = sscanf(p, "%" PRIxGENVADDR ":%" PRIxGENPADDR ":%zx ", &e->va, &e->pa, &e->size);
            assert(r == 3);
            p = strchr(p, ' ') + 1;
        }
    }

    return err;
}

static void monitor_bind_cont(void *st, errval_t err, struct monitor_binding *b)
{
    // hacky errval_t state pointer used to signal completion
    errval_t *init_complete_err = st;

    assert(!init_domain);
    *init_complete_err = err;

    // signal completion
    request_done = true;
}

/**
 *  \brief Initialise libbarrelfish, while disabled.
 *
 * This runs on the dispatcher's stack, while disabled, before the dispatcher is
 * setup. We can't call anything that needs to be enabled (ie. cap invocations)
 * or uses threads. This is called from crt0.
 */
void barrelfish_init_disabled(dispatcher_handle_t handle, bool init_dom_arg);
void barrelfish_init_disabled(dispatcher_handle_t handle, bool init_dom_arg)
{
    init_domain = init_dom_arg;
    disp_init_disabled(handle);
    thread_init_disabled(handle, init_dom_arg);
}<|MERGE_RESOLUTION|>--- conflicted
+++ resolved
@@ -52,12 +52,8 @@
 
     // Use spawnd if spawned through spawnd
     if(disp_get_domain_id() == 0) {
-<<<<<<< HEAD
 #if 0 // XXX: revocation goes through the mon, but monitor ep is revoked in the process
-        errval_t err = cap_revoke(cap_dispatcher);
-=======
         err = cap_revoke(cap_dispatcher);
->>>>>>> 2fde9256
         if (err_is_fail(err)) {
             DEBUG_ERR(err, "revoking dispatcher failed in _Exit, spinning!");
 	    //sys_print("revoking dispatcher failed in _Exit, spinning!", 100);
