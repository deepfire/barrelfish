/**
 * \file
 * \brief pmap management
 */

/*
 * Copyright (c) 2010-2013 ETH Zurich.
 * All rights reserved.
 *
 * This file is distributed under the terms in the attached LICENSE file.
 * If you do not find this file, copies can be found by writing to:
 * ETH Zurich D-INFK, Universitaetstr. 6, CH-8092 Zurich. Attn: Systems Group.
 */

/*
 * There was some minor difficulty here with mapping the cpus native
 * page table arrangement onto Barrelfish. The problem lies with
 * resource bootstrapping. The bootstrap ram allocator allocates pages.
 *
 *
 * The natural division of bits is 12/10/12, corresponding to 4K
 * L1 entries in the L1 table and 256 L2 entries per L2
 * table. Unfortunately 256 entries consumes 1KB rather than a
 * page (4KB) so we pretend here and in the kernel caps page
 * code that the L1 has 1024 entries and L2 tables are 4KB in
 * size. The 4KB constraint comes from ram_alloc_fixed
 * allocating single pages and the difficulty in bootstrapping
 * cap slots (alloc_node takes a single slot.
 *
 * For now this suffices, but might need to be revisited in future.
 *
 * An earlier cut at this, used the first 1KB from each
 * allocation made from ram_alloc_fixed and wasted the remaining
 * space. Aside from the space wasted it entailed a couple of minor
 * platform ifdefs to work around the discrepency.
 *
 * Alternative fixes discussed include:
 *
 * 1. avoid the need to create vnodes before connecting to a
 *    real allocator (probably not plausible).
 *
 * 2. somehow make ram_alloc_fixed handle sub-page allocations
 *    (it's clunky, but perhaps we can give each domain a separate
 *     cnode full of 1k- sized RAM caps?)
 *
 * 3. handle the problem at the level of vnode_create (can't see how to
 *    do this)
 *
 * 4. waste the space -- doing this cleanly will require a new parameter
 * to retype to prevent all 4 caps being created
 *
 * 5. introduce a new arm-specific version of vnode_create that creates
 * 4 1k vnodes, and is only called from the ARM VM code.
 *
 */

#include <barrelfish/barrelfish.h>
#include <barrelfish/caddr.h>
#include <barrelfish/invocations_arch.h>
#include <stdio.h>

// Location of VSpace managed by this system.
#ifdef __ARM_ARCH_7M__
//virtual section 0x40000000-0x40100000 can not be used as regular memory 
//because of "bit-banding".
//0x42000000-0x44000000 is also dangerous, so we start after that
//XXX: there are more virtual regions we 
//are not allowed to use -> find out where to reserve those
#define VSPACE_BEGIN   ((lvaddr_t)(1UL*1024*1024*1024 + 64UL*1024*1024))    //0x44000000
#else       //"normal" arm architectures
#define VSPACE_BEGIN   ((lvaddr_t)1UL*1024*1024*1024)   //0x40000000
#endif


// Amount of virtual address space reserved for mapping frames
// backing refill_slabs.
//#define META_DATA_RESERVED_SPACE (BASE_PAGE_SIZE * 128) // 64
#define META_DATA_RESERVED_SPACE (BASE_PAGE_SIZE * 256)
// increased above value from 128 for pandaboard port

// Convenience macros to figure out user space page table indices
// we use 10 bits for both L1 and L2 tables in user space, even though
// in hardware we use 12 bits for L1 and 8 bits for L2.
#define ARM_USER_L1_OFFSET(addr) ((uintptr_t)(addr >> 22) & 0x3ffu)
#define ARM_USER_L2_OFFSET(addr) ((uintptr_t)(addr >> 12) & 0x3ffu)

//large mapping flags
#define FLAGS_LARGE        0x0100
#define FLAGS_SECTION      0x0200
#define FLAGS_SUPERSECTION 0x0300

static inline uintptr_t
vregion_flags_to_kpi_paging_flags(vregion_flags_t flags)
{
    STATIC_ASSERT(0x2f == VREGION_FLAGS_MASK, "");
    STATIC_ASSERT(0x0f == KPI_PAGING_FLAGS_MASK, "");
    STATIC_ASSERT(VREGION_FLAGS_READ    == KPI_PAGING_FLAGS_READ,    "");
    STATIC_ASSERT(VREGION_FLAGS_WRITE   == KPI_PAGING_FLAGS_WRITE,   "");
    STATIC_ASSERT(VREGION_FLAGS_EXECUTE == KPI_PAGING_FLAGS_EXECUTE, "");
    STATIC_ASSERT(VREGION_FLAGS_NOCACHE == KPI_PAGING_FLAGS_NOCACHE, "");
    if ((flags & VREGION_FLAGS_MPB) != 0) {
        // XXX: ignore MPB flag on ARM, otherwise the assert below fires -AB
        flags &= ~VREGION_FLAGS_MPB;
    }
    if ((flags & VREGION_FLAGS_GUARD) != 0) {
        flags = 0;
    }
    assert(0 == (~KPI_PAGING_FLAGS_MASK & (uintptr_t)flags));
    return (uintptr_t)flags;
}

/**
 * \brief Starting at a given root, return the vnode with entry equal to #entry
 */
static struct vnode *find_vnode(struct vnode *root, uint32_t entry)
{
    assert(root != NULL);
    assert(root->is_vnode);
    struct vnode *n;

    for(n = root->u.vnode.children; n != NULL; n = n->next) {
        if(n->entry == entry) {
            return n;
        }
    }
    return NULL;
}

static bool inside_region(struct vnode *root, uint32_t entry, uint32_t npages)
{
    assert(root != NULL);
    assert(root->is_vnode);

    struct vnode *n;

    for (n = root->u.vnode.children; n; n = n->next) {
        if (!n->is_vnode) {
            uint16_t end = n->entry + n->u.frame.pte_count;
            if (n->entry <= entry && entry + npages <= end) {
                return true;
            }
        }
    }

    return false;
}

static bool has_vnode(struct vnode *root, uint32_t entry, size_t len)
{
    assert(root != NULL);
    assert(root->is_vnode);
    struct vnode *n;

    uint32_t end_entry = entry + len;

    for (n = root->u.vnode.children; n; n = n->next) {
        if (n->is_vnode && n->entry == entry) {
            return true;
        }
        // n is frame
        uint32_t end = n->entry + n->u.frame.pte_count;
        if (n->entry < entry && end > end_entry) {
            return true;
        }
        if (n->entry >= entry && n->entry < end_entry) {
            return true;
        }
    }

    return false;
}

static void remove_vnode(struct vnode *root, struct vnode *item)
{
    assert(root->is_vnode);
    struct vnode *walk = root->u.vnode.children;
    struct vnode *prev = NULL;
    while (walk) {
        if (walk == item) {
            if (prev) {
                prev->next = walk->next;
                return;
            } else {
                root->u.vnode.children = walk->next;
                return;
            }
        }
        prev = walk;
        walk = walk->next;
    }
    assert(!"Should not get here");
}

/**
 * \brief Allocates a new VNode, adding it to the page table and our metadata
 */
static errval_t alloc_vnode(struct pmap_arm *pmap_arm, struct vnode *root,
                            enum objtype type, uint32_t entry,
                            struct vnode **retvnode)
{
    assert(root->is_vnode);
    errval_t err;

    struct vnode *newvnode = slab_alloc(&pmap_arm->slab);
    if (newvnode == NULL) {
        return LIB_ERR_SLAB_ALLOC_FAIL;
    }
    newvnode->is_vnode = true;

    // The VNode capability
    err = slot_alloc(&newvnode->u.vnode.cap);
    if (err_is_fail(err)) {
        return err_push(err, LIB_ERR_SLOT_ALLOC);
    }

    err = vnode_create(newvnode->u.vnode.cap, type);
    if (err_is_fail(err)) {
        return err_push(err, LIB_ERR_VNODE_CREATE);
    }

    err = vnode_map(root->u.vnode.cap, newvnode->u.vnode.cap, entry,
                    KPI_PAGING_FLAGS_READ | KPI_PAGING_FLAGS_WRITE, 0, 1);

    if (err_is_fail(err)) {
        return err_push(err, LIB_ERR_VNODE_MAP);
    }

    // The VNode meta data
    newvnode->entry            = entry;
    newvnode->next             = root->u.vnode.children;
    root->u.vnode.children     = newvnode;
    newvnode->u.vnode.children = NULL;

    if (retvnode) {
        *retvnode = newvnode;
    }
    return SYS_ERR_OK;
}

/**
 * \brief Returns the vnode for the pagetable mapping a given vspace address
 */
static errval_t get_ptable(struct pmap_arm  *pmap,
                           genvaddr_t        vaddr,
                           struct vnode    **ptable)
{
    // NB Strictly there are 12 bits in the ARM L1, but allocations unit
    // of L2 is 1 page of L2 entries (4 tables) so we use 10 bits for the L1
    // idx here
    uintptr_t idx = ARM_USER_L1_OFFSET(vaddr);
    if ((*ptable = find_vnode(&pmap->root, idx)) == NULL)
    {
        // L1 table entries point to L2 tables so allocate an L2
        // table for this L1 entry.

        struct vnode *tmp = NULL; // Tmp variable for passing to alloc_vnode

        errval_t err = alloc_vnode(pmap, &pmap->root, ObjType_VNode_ARM_l2,
                                   idx, &tmp);
        if (err_is_fail(err)) {
            DEBUG_ERR(err, "alloc_vnode");
            return err;
        }
        assert(tmp != NULL);
        *ptable = tmp; // Set argument to received value


        if (err_is_fail(err)) {
            return err_push(err, LIB_ERR_PMAP_ALLOC_VNODE);
        }
    }

    return SYS_ERR_OK;
}

static struct vnode *find_ptable(struct pmap_arm  *pmap,
                                 genvaddr_t vaddr)
{
    // NB Strictly there are 12 bits in the ARM L1, but allocations unit
    // of L2 is 1 page of L2 entries (4 tables) so
    uintptr_t idx = ARM_USER_L1_OFFSET(vaddr);
    return find_vnode(&pmap->root, idx);
}

static errval_t do_single_map(struct pmap_arm *pmap, genvaddr_t vaddr, genvaddr_t vend,
                              struct capref frame, size_t offset, size_t pte_count,
                              vregion_flags_t flags)
{
    errval_t err = SYS_ERR_OK;
    // Get the page table
    struct vnode *ptable;
    uintptr_t index;
    if (flags&FLAGS_SECTION) {
        //section mapping (1MB)
        //mapped in the L1 table at root
        ptable = &pmap->root;
        index = ARM_USER_L1_OFFSET(vaddr);
        printf("do_single_map: large path\n");
    } else {
        //4k mapping
        err = get_ptable(pmap, vaddr, &ptable);
        index = ARM_USER_L2_OFFSET(vaddr);
    }
    if (err_is_fail(err)) {
        return err_push(err, LIB_ERR_PMAP_GET_PTABLE);
    }
    uintptr_t pmap_flags = vregion_flags_to_kpi_paging_flags(flags&~FLAGS_SUPERSECTION);
    // XXX: reassess the following note -SG
    // NOTE: strictly speaking a l2 entry only has 8 bits, but due to the way
    // Barrelfish allocates l1 and l2 tables, we use 10 bits for the tracking
<<<<<<< HEAD
    // idx here and in the map syscall
    uintptr_t idx = ARM_USER_L2_OFFSET(vaddr);
=======
    // index here and in the map syscall
    // NOTE: index determined in the pagesize branch -AD
    //uintptr_t index = ARM_USER_L2_OFFSET(vaddr);
>>>>>>> 940083e4
    // Create user level datastructure for the mapping
    bool has_page = has_vnode(ptable, idx, pte_count);
    assert(!has_page);
    struct vnode *page = slab_alloc(&pmap->slab);
    assert(page);
    page->is_vnode = false;
    page->entry = idx;
    page->next  = ptable->u.vnode.children;
    ptable->u.vnode.children = page;
    page->u.frame.cap = frame;
    page->u.frame.flags = flags;
    page->u.frame.pte_count = pte_count;

    // Map entry into the page table
    err = vnode_map(ptable->u.vnode.cap, frame, idx,
                    pmap_flags, offset, pte_count);
    if (err_is_fail(err)) {
        return err_push(err, LIB_ERR_VNODE_MAP);
    }
    return SYS_ERR_OK;
}

static errval_t do_map(struct pmap_arm *pmap, genvaddr_t vaddr,
                       struct capref frame, size_t offset, size_t size,
                       vregion_flags_t flags, size_t *retoff, size_t *retsize)
{
    errval_t err;
    size_t page_size;
    size_t offset_level;
    // determine mapping specific parts
    if (flags&FLAGS_SECTION) {
        //section mapping (1MB)
        page_size = LARGE_PAGE_SIZE;
        offset_level = ARM_L1_OFFSET(vaddr);
        printf("do_map: large path\n");
        printf("page_size: %i, size: %i\n", page_size, size);
    } else {
        //normal 4k mapping
        page_size = BASE_PAGE_SIZE;
        offset_level = ARM_L2_OFFSET(vaddr);
    }

    size = ROUND_UP(size, page_size);
    size_t pte_count = DIVIDE_ROUND_UP(size, page_size);
    genvaddr_t vend = vaddr + size;

    //should be trivially true for section mappings
    if ((ARM_L1_OFFSET(vaddr) == ARM_L1_OFFSET(vend-1)) ||
        flags&FLAGS_SECTION) {
        // fast path
        err = do_single_map(pmap, vaddr, vend, frame, offset, pte_count, flags);
        if (err_is_fail(err)) {
            DEBUG_ERR(err, "[do_map] in fast path");
            return err_push(err, LIB_ERR_PMAP_DO_MAP);
        }
    } else { // multiple leaf page tables
        // first leaf
        uint32_t c = ARM_L2_MAX_ENTRIES - offset_level;
        genvaddr_t temp_end = vaddr + c * page_size;
        err = do_single_map(pmap, vaddr, temp_end, frame, offset, c, flags);
        if (err_is_fail(err)) {
            return err_push(err, LIB_ERR_PMAP_DO_MAP);
        }

        // map full leaves
        while (ARM_L1_OFFSET(temp_end) < ARM_L1_OFFSET(vend)) { // update vars
            vaddr = temp_end;
            temp_end = vaddr + ARM_L2_MAX_ENTRIES * page_size;
            offset += c * page_size;
            c = ARM_L2_MAX_ENTRIES;
            // copy cap
            struct capref next;
            err = slot_alloc(&next);
            if (err_is_fail(err)) {
                return err_push(err, LIB_ERR_PMAP_DO_MAP);
            }
            err = cap_copy(next, frame);
            if (err_is_fail(err)) {
                return err_push(err, LIB_ERR_PMAP_DO_MAP);
            }
            frame = next;

            // do mapping
            err = do_single_map(pmap, vaddr, temp_end, frame, offset, ARM_L2_MAX_ENTRIES, flags);
            if (err_is_fail(err)) {
                return err_push(err, LIB_ERR_PMAP_DO_MAP);
            }
        }

        // map remaining part
        offset += c * page_size;
        c = ARM_L2_OFFSET(vend) - ARM_L2_OFFSET(temp_end);
        if (c) {
            // copy cap
            struct capref next;
            err = slot_alloc(&next);
            if (err_is_fail(err)) {
                return err_push(err, LIB_ERR_PMAP_DO_MAP);
            }
            err = cap_copy(next, frame);
            if (err_is_fail(err)) {
                return err_push(err, LIB_ERR_PMAP_DO_MAP);
            }

            // do mapping
            err = do_single_map(pmap, temp_end, vend, next, offset, c, flags);
            if (err_is_fail(err)) {
                return err_push(err, LIB_ERR_PMAP_DO_MAP);
            }
        }
    }
    if (retoff) {
        *retoff = offset;
    }
    if (retsize) {
        *retsize = size;
    }
    //has_vnode_debug = false;
    return SYS_ERR_OK;
#if 0
    errval_t err;
    uintptr_t pmap_flags = vregion_flags_to_kpi_paging_flags(flags);

    for (size_t i = offset; i < offset + size; i += BASE_PAGE_SIZE) {

        vaddr += BASE_PAGE_SIZE;
    }

    if (retoff) {
        *retoff = offset;
    }
    if (retsize) {
        *retsize = size;
    }
    return SYS_ERR_OK;
#endif
}

static size_t
max_slabs_required(size_t bytes)
{
    // Perform a slab allocation for every page (do_map -> slab_alloc)
    size_t pages     = DIVIDE_ROUND_UP(bytes, BASE_PAGE_SIZE);
    // Perform a slab allocation for every L2 (get_ptable -> find_vnode)
    size_t l2entries = DIVIDE_ROUND_UP(pages, 256 * 4);
    // Perform a slab allocation for every L1 (do_map -> find_vnode)
    size_t l1entries = DIVIDE_ROUND_UP(l2entries, 1024);
    return pages + l2entries + l1entries;
}
static size_t max_slabs_required_large(size_t bytes)
{
    // similar to the above, but larger page size and mapped only in a higher lvl paging structure
    size_t pages = DIVIDE_ROUND_UP(bytes, LARGE_PAGE_SIZE);
    size_t l1entries = DIVIDE_ROUND_UP(pages, 1024);
    return pages + l1entries;
}

/**
 * \brief Refill slabs used for metadata
 *
 * \param pmap     The pmap to refill in
 * \param request  The number of slabs the allocator must have
 * when the function returns
 *
 * When the current pmap is initialized,
 * it reserves some virtual address space for metadata.
 * This reserved address space is used here
 *
 * Can only be called for the current pmap
 * Will recursively call into itself till it has enough slabs
 */
#include <stdio.h>
static errval_t refill_slabs(struct pmap_arm *pmap, size_t request)
{
    errval_t err;

    /* Keep looping till we have #request slabs */
    while (slab_freecount(&pmap->slab) < request) {
        // Amount of bytes required for #request
        size_t bytes = SLAB_STATIC_SIZE(request - slab_freecount(&pmap->slab),
                                        sizeof(struct vnode));

        /* Get a frame of that size */
        struct capref cap;
        err = frame_alloc(&cap, bytes, &bytes);
        if (err_is_fail(err)) {
            return err_push(err, LIB_ERR_FRAME_ALLOC);
        }

        /* If we do not have enough slabs to map the frame in, recurse */
        size_t required_slabs_for_frame = max_slabs_required(bytes);
        if (slab_freecount(&pmap->slab) < required_slabs_for_frame) {
            // If we recurse, we require more slabs than to map a single page
            assert(required_slabs_for_frame > 4);

            err = refill_slabs(pmap, required_slabs_for_frame);
            if (err_is_fail(err)) {
                return err_push(err, LIB_ERR_SLAB_REFILL);
            }
        }

        /* Perform mapping */
        genvaddr_t genvaddr = pmap->vregion_offset;
        pmap->vregion_offset += (genvaddr_t)bytes;

        // if this assert fires, increase META_DATA_RESERVED_SPACE
        assert(pmap->vregion_offset < (vregion_get_base_addr(&pmap->vregion) +
               vregion_get_size(&pmap->vregion)));

        err = do_map(pmap, genvaddr, cap, 0, bytes,
                     VREGION_FLAGS_READ_WRITE, NULL, NULL);
        if (err_is_fail(err)) {
            return err_push(err, LIB_ERR_PMAP_DO_MAP);
        }

        /* Grow the slab */
        lvaddr_t buf = vspace_genvaddr_to_lvaddr(genvaddr);
        slab_grow(&pmap->slab, (void*)buf, bytes);
    }

    return SYS_ERR_OK;
}

/**
 * \brief Create page mappings
 *
 * \param pmap     The pmap object
 * \param vaddr    The virtual address to create the mapping for
 * \param frame    The frame cap to map in
 * \param offset   Offset into the frame cap
 * \param size     Size of the mapping
 * \param flags    Flags for the mapping
 * \param retoff   If non-NULL, filled in with adjusted offset of mapped region
 * \param retsize  If non-NULL, filled in with adjusted size of mapped region
 */
static errval_t
map(struct pmap     *pmap,
    genvaddr_t       vaddr,
    struct capref    frame,
    size_t           offset,
    size_t           size,
    vregion_flags_t  flags,
    size_t          *retoff,
    size_t          *retsize)
{
    struct pmap_arm *pmap_arm = (struct pmap_arm *)pmap;

    size_t base;
    size_t page_size;
    size_t slabs_required;
    
    // adjust the mapping to be on page boundaries
    if (flags&FLAGS_SECTION) {
        //section mapping (1MB)
        base = LARGE_PAGE_OFFSET(offset);
        page_size = LARGE_PAGE_SIZE;
        slabs_required = max_slabs_required_large(size);
        printf("map: large path, page_size: %i, base: %i, slabs: %i, size: %i\n", page_size, base, slabs_required, size);
    } else {
        //4k mapping
        base = BASE_PAGE_OFFSET(offset);
        page_size = BASE_PAGE_SIZE;
        slabs_required = max_slabs_required(size);
    }
    size   += base;
    size    = ROUND_UP(size, page_size);
    offset -= base;

    const size_t slabs_reserve = 3; // == max_slabs_required(1)
    uint64_t  slabs_free       = slab_freecount(&pmap_arm->slab);

    slabs_required += slabs_reserve;

    if (slabs_required > slabs_free) {
        if (get_current_pmap() == pmap) {
            errval_t err = refill_slabs(pmap_arm, slabs_required);
            if (err_is_fail(err)) {
                return err_push(err, LIB_ERR_SLAB_REFILL);
            }
        }
        else {
            size_t bytes = SLAB_STATIC_SIZE(slabs_required - slabs_free,
                                            sizeof(struct vnode));
            void *buf = malloc(bytes);
            if (!buf) {
                return LIB_ERR_MALLOC_FAIL;
            }
            slab_grow(&pmap_arm->slab, buf, bytes);
        }
    }

    return do_map(pmap_arm, vaddr, frame, offset, size, flags,
                  retoff, retsize);
}

static errval_t do_single_unmap(struct pmap_arm *pmap, genvaddr_t vaddr,
                                size_t pte_count, bool delete_cap)
{
    errval_t err;
    struct vnode *pt = find_ptable(pmap, vaddr);
    if (pt) {
        // analog to do_single_map we use 10 bits for tracking pages in user space -SG
        struct vnode *page = find_vnode(pt, ARM_USER_L2_OFFSET(vaddr));
        if (page && page->u.frame.pte_count == pte_count) {
            err = vnode_unmap(pt->u.vnode.cap, page->u.frame.cap,
                              page->entry, page->u.frame.pte_count);
            if (err_is_fail(err)) {
                DEBUG_ERR(err, "vnode_unmap");
                return err_push(err, LIB_ERR_VNODE_UNMAP);
            }

            // Free up the resources
            if (delete_cap) {
                err = cap_destroy(page->u.frame.cap);
                if (err_is_fail(err)) {
                    return err_push(err, LIB_ERR_PMAP_DO_SINGLE_UNMAP);
                }
            }
            remove_vnode(pt, page);
            slab_free(&pmap->slab, page);
        }
        else {
            return LIB_ERR_PMAP_FIND_VNODE;
        }
    }

    return SYS_ERR_OK;
}

/**
 * \brief Remove page mappings
 *
 * \param pmap     The pmap object
 * \param vaddr    The start of the virtual addres to remove
 * \param size     The size of virtual address to remove
 * \param retsize  If non-NULL, filled in with the actual size removed
 */
static errval_t
unmap(struct pmap *pmap,
      genvaddr_t   vaddr,
      size_t       size,
      size_t      *retsize)
{
    errval_t err, ret = SYS_ERR_OK;
    struct pmap_arm *pmap_arm = (struct pmap_arm*)pmap;
    size = ROUND_UP(size, BASE_PAGE_SIZE);
    size_t pte_count = size / BASE_PAGE_SIZE;
    genvaddr_t vend = vaddr + size;

    if (ARM_L1_OFFSET(vaddr) == ARM_L1_OFFSET(vend-1)) {
        // fast path
        err = do_single_unmap(pmap_arm, vaddr, pte_count, false);
        if (err_is_fail(err)) {
            return err_push(err, LIB_ERR_PMAP_UNMAP);
        }
    } else { // slow path
        // unmap first leaf
        uint32_t c = ARM_L2_MAX_ENTRIES - ARM_L2_OFFSET(vaddr);
        err = do_single_unmap(pmap_arm, vaddr, c, false);
        if (err_is_fail(err)) {
            return err_push(err, LIB_ERR_PMAP_UNMAP);
        }

        // unmap full leaves
        vaddr += c * BASE_PAGE_SIZE;
        while (ARM_L1_OFFSET(vaddr) < ARM_L1_OFFSET(vend)) {
            c = ARM_L2_MAX_ENTRIES;
            err = do_single_unmap(pmap_arm, vaddr, c, true);
            if (err_is_fail(err)) {
                return err_push(err, LIB_ERR_PMAP_UNMAP);
            }
            vaddr += c * BASE_PAGE_SIZE;
        }

        // unmap remaining part
        c = ARM_L2_OFFSET(vend) - ARM_L2_OFFSET(vaddr);
        if (c) {
            err = do_single_unmap(pmap_arm, vaddr, c, true);
            if (err_is_fail(err)) {
                return err_push(err, LIB_ERR_PMAP_UNMAP);
            }
        }
    }

    if (retsize) {
        *retsize = size;
    }

    return ret;
}

/**
 * \brief Determine a suitable address for a given memory object
 *
 * \param pmap    The pmap object
 * \param memobj  The memory object to determine the address for
 * \param alignment Minimum alignment
 * \param vaddr   Pointer to return the determined address
 *
 * Relies on vspace.c code maintaining an ordered list of vregions
 */
static errval_t
determine_addr(struct pmap   *pmap,
               struct memobj *memobj,
               size_t        alignment,
               genvaddr_t    *vaddr)
{
    assert(pmap->vspace->head);

    assert(alignment <= BASE_PAGE_SIZE); // NYI

    struct vregion *walk = pmap->vspace->head;
    while (walk->next) { // Try to insert between existing mappings
        genvaddr_t walk_base = vregion_get_base_addr(walk);
        genvaddr_t walk_size = vregion_get_size(walk);
        genvaddr_t next_base = vregion_get_base_addr(walk->next);

        if (next_base > walk_base + walk_size + memobj->size &&
            walk_base + walk_size > VSPACE_BEGIN) { // Ensure mappings are larger than VSPACE_BEGIN
            *vaddr = walk_base + walk_size;
            return SYS_ERR_OK;
        }
        walk = walk->next;
    }

    *vaddr = vregion_get_base_addr(walk) + vregion_get_size(walk);
    return SYS_ERR_OK;
}

/** \brief Retrieves an address that can currently be used for large mappings
  *
  */
static errval_t determine_addr_raw(struct pmap *pmap, size_t size,
                                   size_t alignment, genvaddr_t *retvaddr)
{
    struct pmap_arm *pmap_arm = (struct pmap_arm *)pmap;

    struct vnode *walk_pdir = pmap_arm->root.u.vnode.children;
    assert(walk_pdir != NULL); // assume there's always at least one existing entry

    if (alignment == 0) {
        alignment = BASE_PAGE_SIZE;
    } else {
        alignment = ROUND_UP(alignment, BASE_PAGE_SIZE);
    }
    size = ROUND_UP(size, alignment);

    size_t free_count = DIVIDE_ROUND_UP(size, LARGE_PAGE_SIZE);
    //debug_printf("need %zu contiguous free pdirs\n", free_count);

    // compile pdir free list
    // barrelfish treats L1 as 1024 entries
    bool f[1024];
    for (int i = 0; i < 1024; i++) {
        f[i] = true;
    }
    f[walk_pdir->entry] = false;
    while (walk_pdir) {
        assert(walk_pdir->is_vnode);
        f[walk_pdir->entry] = false;
        walk_pdir = walk_pdir->next;
    }
    genvaddr_t first_free = 384;
    for (; first_free < 512; first_free++) {
        if (f[first_free]) {
            for (int i = 1; i < free_count; i++) {
                if (!f[first_free + i]) {
                    // advance pointer
                    first_free = first_free+i;
                    goto next;
                }
            }
            break;
        }
next:
        assert(1 == 1);// make compiler shut up about label
    }
    //printf("first free: %li\n", (uint32_t)first_free);
    if (first_free + free_count <= 512) {
        *retvaddr = first_free << 22;
        return SYS_ERR_OK;
    } else {
        return LIB_ERR_OUT_OF_VIRTUAL_ADDR;
    }
}



static errval_t do_single_modify_flags(struct pmap_arm *pmap, genvaddr_t vaddr,
                                       size_t pages, vregion_flags_t flags)
{
    errval_t err = SYS_ERR_OK;
    struct vnode *ptable = find_ptable(pmap, vaddr);
    uint16_t ptentry = ARM_USER_L2_OFFSET(vaddr);
    if (ptable) {
        struct vnode *page = find_vnode(ptable, ptentry);
        if (page) {
            if (inside_region(ptable, ptentry, pages)) {
                // we're modifying part of a valid mapped region
                // arguments to invocation: invoke frame cap, first affected
                // page (as offset from first page in mapping), #affected
                // pages, new flags. Invocation should check compatibility of
                // new set of flags with cap permissions.
                size_t off = ptentry - page->entry;
                uintptr_t pmap_flags = vregion_flags_to_kpi_paging_flags(flags);
                err = invoke_frame_modify_flags(page->u.frame.cap, off, pages, pmap_flags);
                printf("invoke_frame_modify_flags returned error: %s (%"PRIuERRV")\n",
                        err_getstring(err), err);
                return err;
            } else {
                // overlaps some region border
                return LIB_ERR_PMAP_EXISTING_MAPPING;
            }
        }
    }
    return SYS_ERR_OK;
}

/**
 * \brief Modify page mapping
 *
 * \param pmap     The pmap object
 * \param vaddr    The virtual address to unmap
 * \param flags    New flags for the mapping
 * \param retsize  If non-NULL, filled in with the actual size modified
 */
static errval_t
modify_flags(struct pmap     *pmap,
             genvaddr_t       vaddr,
             size_t           size,
             vregion_flags_t  flags,
             size_t          *retsize)
{
    errval_t err, ret = SYS_ERR_OK;
    struct pmap_arm *pmap_arm = (struct pmap_arm*)pmap;
    size = ROUND_UP(size, BASE_PAGE_SIZE);
    size_t pte_count = size / BASE_PAGE_SIZE;
    genvaddr_t vend = vaddr + size;

    if (ARM_L1_OFFSET(vaddr) == ARM_L1_OFFSET(vend-1)) {
        // fast path
        err = do_single_modify_flags(pmap_arm, vaddr, pte_count, false);
        if (err_is_fail(err)) {
            return err_push(err, LIB_ERR_PMAP_UNMAP);
        }
    }
    else { // slow path
        // unmap first leaf
        uint32_t c = ARM_L2_MAX_ENTRIES - ARM_L2_OFFSET(vaddr);
        err = do_single_modify_flags(pmap_arm, vaddr, c, false);
        if (err_is_fail(err)) {
            return err_push(err, LIB_ERR_PMAP_UNMAP);
        }

        // unmap full leaves
        vaddr += c * BASE_PAGE_SIZE;
        while (ARM_L1_OFFSET(vaddr) < ARM_L1_OFFSET(vend)) {
            c = ARM_L2_MAX_ENTRIES;
            err = do_single_modify_flags(pmap_arm, vaddr, c, true);
            if (err_is_fail(err)) {
                return err_push(err, LIB_ERR_PMAP_UNMAP);
            }
            vaddr += c * BASE_PAGE_SIZE;
        }

        // unmap remaining part
        c = ARM_L2_OFFSET(vend) - ARM_L2_OFFSET(vaddr);
        if (c) {
            err = do_single_modify_flags(pmap_arm, vaddr, c, true);
            if (err_is_fail(err)) {
                return err_push(err, LIB_ERR_PMAP_UNMAP);
            }
        }
    }

    if (retsize) {
        *retsize = size;
    }

    return ret;
}

/**
 * \brief Query existing page mapping
 *
 * \param pmap     The pmap object
 * \param vaddr    The virtual address to query
 * \param retvaddr Returns the base virtual address of the mapping
 * \param retsize  Returns the actual size of the mapping
 * \param retcap   Returns the cap mapped at this address
 * \param retoffset Returns the offset within the cap that is mapped
 * \param retflags Returns the flags for this mapping
 *
 * All of the ret parameters are optional.
 */
static errval_t lookup(struct pmap *pmap, genvaddr_t vaddr,
                       genvaddr_t *retvaddr, size_t *retsize,
                       struct capref *retcap, genvaddr_t *retoffset,
                       vregion_flags_t *retflags)
{
    USER_PANIC("NYI");
    return 0;
}


static errval_t
serialise(struct pmap *pmap, void *buf, size_t buflen)
{
    // Unimplemented: ignored
    return SYS_ERR_OK;
}

static errval_t
deserialise(struct pmap *pmap, void *buf, size_t buflen)
{
    // Unimplemented: we start with an empty pmap, and avoid the bottom of the A/S
    return SYS_ERR_OK;
}

static struct pmap_funcs pmap_funcs = {
    .determine_addr = determine_addr,
    .determine_addr_raw = determine_addr_raw,
    .map = map,
    .unmap = unmap,
    .modify_flags = modify_flags,
    .lookup = lookup,
    .serialise = serialise,
    .deserialise = deserialise,
};

/**
 * \brief Initialize the pmap object
 */
errval_t
pmap_init(struct pmap   *pmap,
          struct vspace *vspace,
          struct capref  vnode,
          struct slot_allocator *opt_slot_alloc)
{
    struct pmap_arm* pmap_arm = (struct pmap_arm*)pmap;

    /* Generic portion */
    pmap->f = pmap_funcs;
    pmap->vspace = vspace;

    // Slab allocator for vnodes
    slab_init(&pmap_arm->slab, sizeof(struct vnode), NULL);
    slab_grow(&pmap_arm->slab,
              pmap_arm->slab_buffer,
              sizeof(pmap_arm->slab_buffer));

    pmap_arm->root.is_vnode         = true;
    pmap_arm->root.u.vnode.cap      = vnode;
    pmap_arm->root.next             = NULL;
    pmap_arm->root.u.vnode.children = NULL;

    return SYS_ERR_OK;
}

errval_t pmap_current_init(bool init_domain)
{
    struct pmap_arm *pmap_arm = (struct pmap_arm*)get_current_pmap();

    // To reserve a block of virtual address space,
    // a vregion representing the address space is required.
    // We construct a superficial one here and add it to the vregion list.
    struct vregion *vregion = &pmap_arm->vregion;
    assert((void*)vregion > (void*)pmap_arm);
    assert((void*)vregion < (void*)(pmap_arm + 1));
    vregion->vspace = NULL;
    vregion->memobj = NULL;
    vregion->base   = VSPACE_BEGIN;
    vregion->offset = 0;
    vregion->size   = META_DATA_RESERVED_SPACE;
    vregion->flags  = 0;
    vregion->next = NULL;

    struct vspace *vspace = pmap_arm->p.vspace;
    assert(!vspace->head);
    vspace->head = vregion;

    pmap_arm->vregion_offset = pmap_arm->vregion.base;

    return SYS_ERR_OK;
}<|MERGE_RESOLUTION|>--- conflicted
+++ resolved
@@ -308,14 +308,8 @@
     // XXX: reassess the following note -SG
     // NOTE: strictly speaking a l2 entry only has 8 bits, but due to the way
     // Barrelfish allocates l1 and l2 tables, we use 10 bits for the tracking
-<<<<<<< HEAD
     // idx here and in the map syscall
     uintptr_t idx = ARM_USER_L2_OFFSET(vaddr);
-=======
-    // index here and in the map syscall
-    // NOTE: index determined in the pagesize branch -AD
-    //uintptr_t index = ARM_USER_L2_OFFSET(vaddr);
->>>>>>> 940083e4
     // Create user level datastructure for the mapping
     bool has_page = has_vnode(ptable, idx, pte_count);
     assert(!has_page);
