--- conflicted
+++ resolved
@@ -107,6 +107,7 @@
                                               ("octopus", ["rpcclient"]),
                                               ("spawn", ["rpcclient"]),
                                               ("arrakis", ["rpcclient"])],
+                    addCFlags = [ "-DMORECORE_PAGESIZE="++(morecore_pagesize arch) ],
                     addIncludes = [ "include", "include" ./. arch_dir ],
                     addGeneratedDependencies = [ "/include/asmoffsets.h" ]
                   }
@@ -136,6 +137,17 @@
             getsrcs "multihop" = [ "multihop_chan.c" ]
             getsrcs _ = []
 
+      -- configure default morecore pagesize based on Config.hs
+      morecore_pagesize "x86_64" = case Config.morecore_pagesize of
+          "large" -> "LARGE_PAGE_SIZE"
+          "huge"  -> "HUGE_PAGE_SIZE"
+          _       -> "BASE_PAGE_SIZE"
+      morecore_pagesize "x86_32" = case Config.morecore_pagesize of
+          "large" -> "LARGE_PAGE_SIZE"
+          _       -> "BASE_PAGE_SIZE"
+      morecore_pagesize _ = "BASE_PAGE_SIZE"
+
+
       -- sources specific to the architecture family
       archfam_srcs "x86_32"  = [ "arch/x86_32/debug.c" ,
                               "arch/x86_32/dispatch.c" , "arch/x86_32/syscalls.c" ,
@@ -175,7 +187,7 @@
                     cFiles = arch_srcs arch ++ archfam_srcs (archFamily arch)
                              ++ common_srcs ++ idc_srcs,
                     assemblyFiles = arch_assembly (archFamily arch),
-                    addCFlags = [ "-DARRAKIS" ],
+                    addCFlags = [ "-DARRAKIS", "-DMORECORE_PAGESIZE="++(morecore_pagesize arch) ],
                     flounderBindings = [ "mem", "octopus", "interdisp", "spawn", "arrakis",
                                          "terminal" ],
                     -- only makes sense to compile monitor binding for lmp
@@ -184,13 +196,8 @@
 		    			      ("monitor_blocking", ["lmp", "rpcclient"]),
                                               ("mem", ["rpcclient"]),
                                               ("octopus", ["rpcclient"]),
-<<<<<<< HEAD
                                               ("spawn", ["rpcclient"]),
                                               ("arrakis", ["rpcclient"])],
-=======
-                                              ("spawn", ["rpcclient"])],
-                    addCFlags = [ "-DMORECORE_PAGESIZE="++(morecore_pagesize arch) ],
->>>>>>> 940083e4
                     addIncludes = [ "include", "include" ./. arch_dir ],
                     addGeneratedDependencies = [ "/include/asmoffsets.h" ]
                   }
