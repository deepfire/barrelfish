--- conflicted
+++ resolved
@@ -252,17 +252,7 @@
     bomp_st->backend.end_processing = bomp_end_processing;
     bomp_common_init(bomp_st);
     g_bomp_state = bomp_st;
-<<<<<<< HEAD
-    bomp_span_domain(nthreads, THREADS_DEFAULT_STACK_BYTES);
-=======
-    debug_printf("bomp_span_domain...");
-    debug_printf("thread stack: 0x%lx bytes\n", stack_size);
     bomp_span_domain(nthreads, stack_size);
-    debug_printf("bomp_span_domain...done");
-
-
-
->>>>>>> 8a356ac7
     return 0;
 }
 
