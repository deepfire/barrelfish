/*
 * Copyright (c) 2010, 2011, 2012, ETH Zurich.
 * All rights reserved.
 *
 * This file is distributed under the terms in the attached LICENSE file.
 * If you do not find this file, copies can be found by writing to:
 * ETH Zurich D-INFK, CAB F.78, Universitaetstr. 6, CH-8092 Zurich,
 * Attn: Systems Group.
 */

#include <barrelfish/barrelfish.h>
#include <barrelfish/spawn_client.h>

#include <flounder/flounder_txqueue.h>
#include <spawndomain/spawndomain.h>

#include <xeon_phi/xeon_phi.h>
#include <xeon_phi/xeon_phi_client.h>
#include <xeon_phi/xeon_phi_domain.h>

#include <bomp_internal.h>
#include <xomp/xomp.h>

#include <if/xomp_defs.h>

#include <xomp_debug.h>

/// enables the virtual threads
#define XOMP_VTHREADS (XOMP_VTHREAD_COUNT + 1)

/**
 * \brief worker state enumeration.
 *
 * Describes the possible states a worker can be in.
 */
typedef enum xomp_worker_state
{
    XOMP_WORKER_ST_INVALID  = 0,    ///< this worker has not been initialized
    XOMP_WORKER_ST_FAILURE  = 1,    ///< an error occurred during an operation
    XOMP_WORKER_ST_SPAWNING = 2,    ///< worker is being spawned
    XOMP_WORKER_ST_SPAWNED  = 3,    ///< worker is spawned and connected to master
    XOMP_WORKER_ST_READY    = 4,    ///< worker is ready to service requests
    XOMP_WORKER_ST_BUSY     = 5     ///< worker is busy servicing requests
} xomp_worker_st_t;

/**
 * \brief worker type enumeration
 *
 * Describes the possible worker types i.e. where the domain is running on
 */
typedef enum xomp_worker_type
{
    XOMP_WORKER_TYPE_INVALID = 0,  ///< invalid worker type (not initialized)
    XOMP_WORKER_TYPE_LOCAL   = 1,  ///< worker runs local to master
    XOMP_WORKER_TYPE_REMOTE  = 2   ///< worker runs remote to master
} xomp_worker_type_t;

/**
 * \brief XOMP worker
 */
struct xomp_worker
{
    xomp_wid_t id;                  ///< worker ID
    xomp_worker_type_t type;        ///< worker type
    xomp_worker_st_t state;         ///< worker state
    xphi_dom_id_t domainid;         ///< domain ID of the worker

    struct xomp_binding *binding;   ///< Control channel binding
    struct tx_queue txq;            ///< Flounder TX queue

    errval_t err;                   ///< error number in case an error occurred
    uint8_t add_mem_st;             ///< state flag when we adding a frame

    struct capref msgframe;         ///< messaging frame + tls for the worker
    lpaddr_t msgbase;               ///< physical base of the messaging frame
    void *msgbuf;                   ///< where the messaging frame is mapped

    void *tls;                      ///< pointer to the thread local storage

#if XOMP_BENCH_ENABLED
    cycles_t start;                 ///< start time of the operation
    uint32_t index;
#endif
};

/**
 * \brief XOMP master
 */
struct xomp_master
{
    uint32_t numworker;                 ///< total number of worker spawned
    struct {
        uint32_t num;                   ///< number of local workers
        struct xomp_worker *workers;    ///< array of local workers
        uint32_t next;                  ///< next local worker to "allocate"
    } local;
    struct {
        uint32_t num;                   ///< number of remote workers
        struct xomp_worker *workers;    ///< array of remote workers
        uint32_t next;                  ///< next remote worker to "allocate"
    } remote;
};

/**
 * \brief Message state for the TX queue
 */
struct xomp_msg_st
{
    struct txq_msg_st common;       ///< common msg state
    /* union of arguments */
    union {
        struct {
            uint64_t fn;
            uint64_t arg;
            uint64_t id;
            uint64_t flags;
        } do_work;
        struct {
            struct capref frame;
            uint64_t vaddr;
            uint8_t type;
        } add_mem;
    } args;
};

/// intialized flag
static uint8_t xomp_master_initialized = 0x0;

/// XOMP master
static struct xomp_master xmaster;

/// exported service iref (for local workers)
static iref_t svc_iref;

/// number of present Xeon Phis
static uint8_t num_phi = 0;

/// only use remote workers, no locals
static xomp_wloc_t worker_loc = XOMP_WORKER_LOC_MIXED;

/// stride for core allocation (in case of hyperthreads)
static coreid_t core_stride;

/// arguments to supply to the local spawned workers
static struct xomp_spawn spawn_args_local;

/// arguments to supply to the remote spawned workers
static struct xomp_spawn spawn_args_remote;

/// buffer for the worker id argument
static char worker_id_buf[26];

/// buffer for the iref argument
static char iref_buf[19];

#if XOMP_BENCH_ENABLED

#include <bench/bench.h>

static bench_ctl_t **xomp_bench_mem_add;
static bench_ctl_t **xomp_bench_do_work;
static bench_ctl_t **xomp_bench_spawn;

#endif

#if XOMP_BENCH_MASTER_EN
static cycles_t local_timer;
static cycles_t remote_timer;
#endif

/**
 * \brief enters the barrier when a worker finished his work, this function
 *        is called on the main thread (master domain)
 *
 * \param barrier   The barrier to enter
 */
static inline void xbomp_barrier_enter_no_wait(struct bomp_barrier *barrier)
{
    if (__sync_fetch_and_add(&barrier->counter, 1) == (barrier->max - 1)) {
        barrier->counter = 0;
        barrier->cycle = !barrier->cycle;
    }
}

#define XOMP_LOCAL_THREADS_MAX 10

/*
 * ----------------------------------------------------------------------------
 * Helper functions
 * ----------------------------------------------------------------------------
 */
static inline uint32_t xomp_master_get_local_threads(uint32_t nthreads)
{
    switch (worker_loc) {
        case XOMP_WORKER_LOC_LOCAL:
            return nthreads - 1;
        case XOMP_WORKER_LOC_MIXED:
#if XOMP_LOCAL_THREADS_MAX
            if (nthreads > XOMP_LOCAL_THREADS_MAX) {
                return XOMP_LOCAL_THREADS_MAX - 1;
            } else {
                return nthreads - (num_phi * ((nthreads) / (1 + num_phi))) - 1;
            }
#else
            return nthreads - (num_phi * ((nthreads) / (1 + num_phi))) - 1;
#endif
        case XOMP_WORKER_LOC_REMOTE:
            return 0;
        default:
            USER_PANIC("unknown worker location!");
    }
    USER_PANIC("unknown worker location!");
    return 0;
}

static inline uint32_t xomp_master_get_remote_threads(uint32_t nthreads)
{
    switch (worker_loc) {
        case XOMP_WORKER_LOC_LOCAL:
            return 0;
        case XOMP_WORKER_LOC_MIXED:
#if XOMP_LOCAL_THREADS_MAX
            if (nthreads > XOMP_LOCAL_THREADS_MAX) {
                return nthreads - XOMP_LOCAL_THREADS_MAX;
            } else {
                return ((nthreads) / (1 + num_phi)) * num_phi;
            }
#else
            return ((nthreads) / (1 + num_phi)) * num_phi;
#endif
        case XOMP_WORKER_LOC_REMOTE:
            return nthreads - 1;
        default:
            USER_PANIC("unknown worker location!");
    }

    return 0;
}

/*
 * ----------------------------------------------------------------------------
 * XOMP channel send handlers
 * ----------------------------------------------------------------------------
 */

static errval_t do_work_tx(struct txq_msg_st *msg_st)
{

    struct xomp_msg_st *st = (struct xomp_msg_st *) msg_st;

    return xomp_do_work__tx(msg_st->queue->binding, TXQCONT(msg_st),
                            st->args.do_work.fn, st->args.do_work.arg,
                            st->args.do_work.id, st->args.do_work.flags);
}

static errval_t gw_req_memory_call_tx(struct txq_msg_st *msg_st)
{

    struct xomp_msg_st *st = (struct xomp_msg_st *) msg_st;

    return xomp_gw_req_memory_call__tx(msg_st->queue->binding, TXQCONT(msg_st),
                                       st->args.add_mem.vaddr,
                                       st->args.add_mem.type);
}

static errval_t add_memory_call_tx(struct txq_msg_st *msg_st)
{

    struct xomp_msg_st *st = (struct xomp_msg_st *) msg_st;

    return xomp_add_memory_call__tx(msg_st->queue->binding, TXQCONT(msg_st),
                                    st->args.add_mem.frame,
                                    st->args.add_mem.vaddr, st->args.add_mem.type);
}

/*
 * ----------------------------------------------------------------------------
 * XOMP channel receive handlers
 * ----------------------------------------------------------------------------
 */

static void gw_req_memory_response_rx(struct xomp_binding *b,
                                      errval_t msgerr)
{
    XMP_DEBUG("gw_req_memory_response_rx: %s\n", err_getstring(msgerr));

    struct xomp_worker *worker = b->st;

    worker->err = msgerr;
    worker->add_mem_st = 0x2;

#if XOMP_BENCH_ENABLED
    cycles_t timer = bench_tsc();
    if (xomp_bench_mem_add) {
        timer = bench_time_diff(worker->start, timer);
        bench_ctl_add_run(xomp_bench_mem_add[1], &timer);
        bench_ctl_add_run(xomp_bench_mem_add[2+worker->index], &timer);
    }
#endif

#if XOMP_BENCH_MASTER_EN
    cycles_t duration = bench_tsc() - worker->start;
    remote_timer += duration;
    debug_printf("remote worker %016lx: add memory took %lu cycles, %lu ms\n",
                 worker->id, duration, bench_tsc_to_ms(duration));
#endif
}

static void add_memory_response_rx(struct xomp_binding *b,
                                   errval_t msgerr)
{
    XMP_DEBUG("add_memory_response_rx: %s\n", err_getstring(msgerr));

    struct xomp_worker *worker = b->st;

    worker->err = msgerr;
    worker->add_mem_st = 0x2;

#if XOMP_BENCH_ENABLED
    cycles_t timer = bench_tsc();
    if (xomp_bench_mem_add) {
        timer = bench_time_diff(worker->start, timer);
        bench_ctl_add_run(xomp_bench_mem_add[0], &timer);
        bench_ctl_add_run(xomp_bench_mem_add[2+worker->index], &timer);
    }
#endif

#if XOMP_BENCH_MASTER_EN
    cycles_t duration = bench_tsc() - worker->start;
    local_timer += duration;
    debug_printf("local worker %016lx: add memory took %lu cycles, %lu ms\n",
                 worker->id, duration, bench_tsc_to_ms(duration));
#endif
}

static inline void done_msg_common(struct xomp_binding *b,
                                   uint64_t tid,
                                   errval_t msgerr)
{
    struct xomp_task *task = (struct xomp_task *) tid;

    struct xomp_worker *worker = b->st;
    if (err_is_fail(msgerr)) {
        worker->state = XOMP_WORKER_ST_FAILURE;
    } else {
        worker->state = XOMP_WORKER_ST_READY;
    }

#if XOMP_BENCH_ENABLED
    cycles_t timer = bench_tsc();
    if (xomp_bench_do_work) {
        timer = bench_time_diff(worker->start, timer);
        if (worker->type == XOMP_WORKER_TYPE_LOCAL) {
            bench_ctl_add_run(xomp_bench_do_work[0], &timer);
        } else if (worker->type == XOMP_WORKER_TYPE_REMOTE){
            bench_ctl_add_run(xomp_bench_do_work[1], &timer);
        }
        bench_ctl_add_run(xomp_bench_do_work[2 + worker->index], &timer);
    }
#endif

#if XOMP_BENCH_MASTER_EN
    cycles_t duration = bench_tsc()- worker->start;
    debug_printf("generic worker %u, %lu cycles, %lu ms\n",
                 (uint16_t)worker->id, duration, bench_tsc_to_ms(duration));
#endif

    xbomp_barrier_enter_no_wait(task->barrier);

    /* if the last worker returns, free up the task data structure */
    task->done++;
    if (task->done == task->total_threads) {
        free(task);
    }
}

static void done_with_arg_rx(struct xomp_binding *b,
                             uint64_t tid,
                             uint64_t arg,
                             errval_t msgerr)
{
    XMP_DEBUG("done_with_arg_rx: arg:%lx, id:%lx\n", arg, tid);

    done_msg_common(b, tid, msgerr);

    /* XXX: do something with the argument */
}

static void done_notify_rx(struct xomp_binding *b,
                           uint64_t tid,
                           errval_t msgerr)
{
    XMP_DEBUG("done_notify_rx: id:%lx\n", tid);

    done_msg_common(b, tid, msgerr);
}

static struct xomp_rx_vtbl rx_vtbl = {
    .gw_req_memory_response = gw_req_memory_response_rx,
    .add_memory_response = add_memory_response_rx,
    .done_notify = done_notify_rx,
    .done_with_arg = done_with_arg_rx
};

/*
 * ----------------------------------------------------------------------------
 * XOMP channel connect handler
 * ----------------------------------------------------------------------------
 */

static errval_t xomp_svc_connect_cb(void *st,
                                    struct xomp_binding *xb)
{
    struct xomp_worker *worker = xmaster.local.workers + xmaster.local.next++;

    XMI_DEBUG("xomp_svc_connect_cb:%lx connected: %p\n", worker->id, worker);

    xb->rx_vtbl = rx_vtbl;
    xb->st = worker;

    txq_init(&worker->txq, xb, xb->waitset, (txq_register_fn_t) xb->register_send,
             sizeof(struct xomp_msg_st));

    worker->binding = xb;
    worker->state = XOMP_WORKER_ST_SPAWNED;

    return SYS_ERR_OK;
}

static void xomp_svc_export_cb(void *st,
                               errval_t err,
                               iref_t iref)
{
    XMI_DEBUG("Service exported @ iref:%"PRIuIREF", %s\n", iref, err_getstring(err));

    svc_iref = iref;
}

/**
 * \brief XOMP channel connect callback called by the Flounder backend
 *
 * \param st    Supplied worker state
 * \param err   outcome of the connect attempt
 * \param xb    XOMP Flounder binding
 */
static void worker_connect_cb(void *st,
                              errval_t err,
                              struct xomp_binding *xb)
{

    struct xomp_worker *worker = st;

    XMI_DEBUG("worker:%lx connected: %s\n", worker->id, err_getstring(err));

    if (err_is_fail(err)) {
        worker->state = XOMP_WORKER_ST_FAILURE;
        return;
    }

    xb->rx_vtbl = rx_vtbl;
    xb->st = worker;

    txq_init(&worker->txq, xb, xb->waitset, (txq_register_fn_t) xb->register_send,
             sizeof(struct xomp_msg_st));

    worker->binding = xb;
    worker->state = XOMP_WORKER_ST_SPAWNED;
}

/*
 * ============================================================================
 * Public Interface
 * ============================================================================
 */

/**
 * \brief initializes the Xeon Phi openMP library
 *
 * \param args struct containing the master initialization values
 *
 * \returns SYS_ERR_OK on success
 *          errval on failure
 */

errval_t xomp_master_init(struct xomp_args *args)
{
    errval_t err;

    if (xomp_master_initialized) {
        XMI_DEBUG("WARNIG: XOMP master already initialized\n");
        return SYS_ERR_OK;
    }

    if (args->type == XOMP_ARG_TYPE_WORKER) {
        return -1;  // TODO: ERRNO
    }

#if XOMP_BENCH_MASTER_EN
    bench_init();
#endif

    if (args->core_stride != 0) {
        core_stride = args->core_stride;
    } else {
        core_stride = BOMP_DEFAULT_CORE_STRIDE;
    }

    if (args->type == XOMP_ARG_TYPE_UNIFORM) {
        num_phi = args->args.uniform.nphi;
        worker_loc = args->args.uniform.worker_loc;
    } else {
        num_phi = args->args.distinct.nphi;

        worker_loc = args->args.distinct.worker_loc;
    }

    XMI_DEBUG("Initializing XOMP master with nthreads:%u, nphi:%u\n",
              args->args.uniform.nthreads, args->args.uniform.nphi);

    /* exporting the interface for local workers */
    err = xomp_export(NULL, xomp_svc_export_cb, xomp_svc_connect_cb,
                      get_default_waitset(), IDC_EXPORT_FLAGS_DEFAULT);
    if (err_is_fail(err)) {
        return err;
    }

    while (svc_iref == 0) {
        err = event_dispatch(get_default_waitset());
        if (err_is_fail(err)) {
            USER_PANIC_ERR(err, "event dispatch\n");
        }
    }

    char **argv = NULL;

    if (args->type == XOMP_ARG_TYPE_UNIFORM) {

        spawn_args_local.argc = args->args.uniform.argc;
        spawn_args_remote.argc = args->args.uniform.argc;

        err = xomp_master_build_path(&spawn_args_local.path, &spawn_args_remote.path);
        if (err_is_fail(err)) {
            USER_PANIC_ERR(err, "could not build the path");
        }
        argv = args->args.uniform.argv;
    } else {
        spawn_args_local.argc = args->args.distinct.local.argc;
        spawn_args_local.path = args->args.distinct.local.path;
        spawn_args_remote.path = args->args.distinct.remote.path;
        argv = args->args.distinct.local.argv;
    }

    spawn_args_local.argv = calloc(spawn_args_local.argc + 3, sizeof(char *));

    if (spawn_args_local.argv == NULL) {
        return LIB_ERR_MALLOC_FAIL;
    }

    for (uint8_t i = 0; i < spawn_args_local.argc; ++i) {
        spawn_args_local.argv[i] = argv[i];
    }

    spawn_args_local.argv[spawn_args_local.argc++] = XOMP_WORKER_ARG;
    spawn_args_local.argv[spawn_args_local.argc++] = worker_id_buf;
    spawn_args_local.argv[spawn_args_local.argc++] = iref_buf;
    spawn_args_local.argv[spawn_args_local.argc] = NULL;

    snprintf(iref_buf, sizeof(iref_buf), "--iref=0x%08x", svc_iref);

    /* remote initialization */

    if (args->type == XOMP_ARG_TYPE_DISTINCT) {
        argv = args->args.distinct.remote.argv;
        spawn_args_remote.argc = args->args.distinct.remote.argc;
    }

    spawn_args_remote.argv = calloc(spawn_args_remote.argc + 2, sizeof(char *));

    if (spawn_args_remote.argv == NULL) {
        free(spawn_args_local.argv);
        return LIB_ERR_MALLOC_FAIL;
    }

    for (uint8_t i = 0; i < spawn_args_remote.argc; ++i) {
        spawn_args_remote.argv[i] = argv[i];
    }

    spawn_args_remote.argv[spawn_args_remote.argc++] = XOMP_WORKER_ARG;
    spawn_args_remote.argv[spawn_args_remote.argc++] = worker_id_buf;
    spawn_args_remote.argv[spawn_args_remote.argc] = NULL;

    xomp_master_initialized = 0x1;

    return SYS_ERR_OK;
}

/**
 * \brief Spawns the worker threads on the Xeon Phi
 *
 * \param nworkers    Number of total workers this includes the Master
 *
 * \returns SYS_ERR_OK on success
 *          errval on failure
 */
errval_t xomp_master_spawn_workers(uint32_t nworkers)
{
    errval_t err;

    if (!xomp_master_initialized) {
        return XOMP_ERR_MASTER_NOT_INIT;
    }

    xmaster.numworker = nworkers;

    struct xomp_worker *workers = calloc(nworkers, sizeof(struct xomp_worker));

    if (workers == NULL) {
        return LIB_ERR_MALLOC_FAIL;
    }

    uint32_t remote_threads = xomp_master_get_remote_threads(nworkers);
    uint32_t local_threads = xomp_master_get_local_threads(nworkers);

    xmaster.local.next = 0;
    xmaster.remote.next = 0;
    xmaster.local.num = local_threads;
    xmaster.remote.num = remote_threads;
    xmaster.local.workers = workers;

    if (remote_threads > 0) {
        err = spawn_symval_cache_init(0);
        if (err_is_fail(err)) {
            USER_PANIC_ERR(err, "domain no spawned with appropriate flags\n");
            return err;
        }
    }

    if (num_phi > 0) {
        xmaster.remote.workers = workers + local_threads;
    }

    XMI_DEBUG("spawning %u workers: local:%u, remote: %ux%u\n", nworkers - 1,
              local_threads, num_phi,
              (num_phi != 0 ? remote_threads / num_phi : remote_threads));

    assert((remote_threads + local_threads + 1) == nworkers);

    xphi_id_t xid = 0;
    coreid_t core = disp_get_core_id() + core_stride;

#if XOMP_BENCH_MASTER_EN
    cycles_t spawn_timer;
    cycles_t remote_spawn_timer = 0;
    cycles_t remote_connect_timer = 0;
    cycles_t local_spawn_timer = 0;
    cycles_t local_connect_timer = 0;
#endif

    for (uint32_t i = 0; i < remote_threads + local_threads; ++i) {
#ifdef __k1om__
        if (xid == disp_xeon_phi_id()) {
            xid = (xid + 1) % num_phi;
        }
#endif
        if (i == local_threads) {
            core = XOMP_REMOTE_COREID_START;
        }

        struct xomp_worker *worker = workers + i;

#if XOMP_BENCH_ENABLED
        worker->index = i;
        worker->start = bench_tsc();
#endif

#ifndef __k1om__
        /*
         * XXX: we have to set the ram affinity in order to have a higher chance
         *      the node gets found at the Xeon Phi. It may be split up otherwise
         */
        uint64_t min_base, max_limit;
        ram_get_affinity(&min_base, &max_limit);
        ram_set_affinity(XOMP_RAM_MIN_BASE, XOMP_RAM_MAX_LIMIT);
#endif

        if (i < local_threads) {
            err = frame_alloc(&worker->msgframe, XOMP_TLS_SIZE, NULL);
        } else {
            err = frame_alloc(&worker->msgframe, XOMP_FRAME_SIZE, NULL);
        }

#ifndef __k1om__
        ram_set_affinity(min_base, max_limit);
#endif

        if (err_is_fail(err)) {
            /* TODO: cleanup */
            worker->state = XOMP_WORKER_ST_FAILURE;
            return err_push(err, XOMP_ERR_SPAWN_WORKER_FAILED);
        }

        struct frame_identity id;
        err = invoke_frame_identify(worker->msgframe, &id);
        if (err_is_fail(err)) {
            /* TODO: cleanup */
            return err_push(err, XOMP_ERR_SPAWN_WORKER_FAILED);
        }

        /* TODO: build a good id */
        worker->id = ((uint64_t) disp_get_domain_id()) << 48 | ((uint64_t)core) << 32;
        if (i < local_threads) {
            worker->id |= ((uint64_t)0xFF) << 24;
        } else {
            worker->id |= ((uint64_t)xid) << 24;
        }
        worker->id |= i+1;

        worker->msgbase = id.base;
        worker->state = XOMP_WORKER_ST_SPAWNING;

        err = vspace_map_one_frame(&worker->msgbuf, (1UL << id.bits),
                                   worker->msgframe, NULL, NULL);

        if (err_is_fail(err)) {
            /* TODO: cleanup */
            return err_push(err, XOMP_ERR_SPAWN_WORKER_FAILED);
        }

        XMI_DEBUG("messaging frame mapped: [%016lx] @ [%016lx]\n",
                  worker->msgbase, (lvaddr_t )worker->msgbuf);

        if (i < local_threads) {
            snprintf(worker_id_buf, sizeof(worker_id_buf), "--wid=%016"PRIx64,
                     worker->id);
            /*
             * TODO: set a gateway domain for each NUMA node as it is done with
             *       the Xeon Phi
             */
            worker->tls = worker->msgbuf;

            XMI_DEBUG("spawning {%s} on host, core:%u\n", spawn_args_local.path,
                      core);
#if XOMP_BENCH_MASTER_EN
            spawn_timer = bench_tsc();
#endif

            domainid_t did;
            err = spawn_program_with_caps(core, spawn_args_local.path,
                                          spawn_args_local.argv, NULL, NULL_CAP,
                                          worker->msgframe, SPAWN_FLAGS_OMP,
                                          &did);
#if XOMP_BENCH_MASTER_EN
            local_spawn_timer += bench_tsc() - spawn_timer;
            spawn_timer = bench_tsc();
#endif
            worker->domainid = did;
            worker->type = XOMP_WORKER_TYPE_LOCAL;
            if (err_is_fail(err)) {
                /* TODO: cleanup */
                return err_push(err, XOMP_ERR_SPAWN_WORKER_FAILED);
            }

            core += core_stride;
        } else {
            /*
             * we give give the first worker domains the gateway flag so it
             * initializes the gateway service while others will connect to it
             */
            if (core == XOMP_REMOTE_COREID_START) {
                worker->id |= XOMP_WID_GATEWAY_FLAG;
            }

            snprintf(worker_id_buf, sizeof(worker_id_buf), "--wid=%016"PRIx64,
                     worker->id);

            worker->tls = ((uint8_t *) worker->msgbuf) + XOMP_MSG_FRAME_SIZE;

            struct xomp_frameinfo fi = {
                .sendbase = worker->msgbase + XOMP_MSG_CHAN_SIZE,
                .inbuf = worker->msgbuf,
                .inbufsize = XOMP_MSG_CHAN_SIZE,
                .outbuf = ((uint8_t *) worker->msgbuf) + XOMP_MSG_CHAN_SIZE,
                .outbufsize = XOMP_MSG_CHAN_SIZE
            };

            err = xomp_accept(&fi, worker, worker_connect_cb,
                              get_default_waitset(), IDC_EXPORT_FLAGS_DEFAULT);

            if (err_is_fail(err)) {
                /* TODO: Clean up */
                return err_push(err, XOMP_ERR_SPAWN_WORKER_FAILED);
            }

            XMI_DEBUG("spawning {%s} on xid:%u, core:%u\n",
                      spawn_args_remote.path, xid, core);
#if XOMP_BENCH_MASTER_EN
            spawn_timer = bench_tsc();
#endif
            err = xeon_phi_client_spawn(xid, core, spawn_args_remote.path,
                                        spawn_args_remote.argv, worker->msgframe,
                                        SPAWN_FLAGS_OMP, &worker->domainid);

#if XOMP_BENCH_MASTER_EN
            remote_spawn_timer += bench_tsc() - spawn_timer;
            spawn_timer = bench_tsc();
#endif

            if (err_is_fail(err)) {
                /* TODO: cleanup */
                return err_push(err, XOMP_ERR_SPAWN_WORKER_FAILED);
            }
            worker->type = XOMP_WORKER_TYPE_REMOTE;
            xid++;
        }

        XMI_DEBUG("waiting for client %p to connect...\n", worker);

        while (worker->state == XOMP_WORKER_ST_SPAWNING) {
            err = event_dispatch(get_default_waitset());
            if (err_is_fail(err)) {
                USER_PANIC_ERR(err, "event dispatch\n");
            }
        }
#if XOMP_BENCH_MASTER_EN
        if (worker->type == XOMP_WORKER_TYPE_REMOTE) {
            remote_connect_timer += bench_tsc() - spawn_timer;
        } else {
            local_connect_timer += bench_tsc() - spawn_timer;
        }
#endif

        if (worker->state == XOMP_WORKER_ST_FAILURE) {
            return XOMP_ERR_SPAWN_WORKER_FAILED;
        }

#if XOMP_BENCH_ENABLED
        cycles_t timer = bench_tsc();
        if (xomp_bench_spawn) {
            timer = bench_time_diff(worker->start, timer);
            if (i < local_threads) {
                bench_ctl_add_run(xomp_bench_spawn[0], &timer);
            } else {
                bench_ctl_add_run(xomp_bench_spawn[1], &timer);
            }
        }
#endif

        worker->state = XOMP_WORKER_ST_READY;

        if (i >= local_threads) {
            if (xid == num_phi) {
                xid = 0;
                core++; // no stride on xeon phi
            }
        }
    }

#if XOMP_BENCH_MASTER_EN
    remote_spawn_timer /= (remote_threads ? remote_threads : 1);
    local_spawn_timer /= (local_threads ? local_threads : 1);
    remote_connect_timer /= (remote_threads ? remote_threads : 1);
    local_connect_timer /= (local_threads ? local_threads : 1);
    debug_printf("Avg spawn time remote: %lu cycles, %lu ms\n",
                 remote_spawn_timer, bench_tsc_to_ms(remote_spawn_timer));
    debug_printf("Avg spawn time local: %lu cycles, %lu ms\n",
                 local_spawn_timer, bench_tsc_to_ms(local_spawn_timer));
    debug_printf("Avg connect time remote: %lu cycles, %lu ms\n",
                 remote_connect_timer, bench_tsc_to_ms(remote_connect_timer));
    debug_printf("Avg connect time local: %lu cycles, %lu ms\n",
                 local_connect_timer, bench_tsc_to_ms(local_connect_timer));
#endif

    xmaster.local.next = 0;
    xmaster.remote.next = 0;

    return SYS_ERR_OK;
}

/**
 * \brief Adds a memory region to be used for work
 *
 * \param frame Frame to be shared
 * \param info  information about the frame i.e. virtual address to map
 * \oaram type  Type of the frame
 *
 * \returns SYS_ERR_OK on success
 *          errval on error
 */

errval_t xomp_master_add_memory(struct capref frame,
                                uint64_t info,
                                xomp_frame_type_t type)
{
    errval_t err;

    if (!xomp_master_initialized) {
        return XOMP_ERR_MASTER_NOT_INIT;
    }

#if XOMP_BENCH_MASTER_EN
    remote_timer = 0;
    local_timer = 0;
#endif

    struct xomp_worker *worker;

    XMI_DEBUG("adding memory of type %u @ info: %016lx\n", type, info);

    /*
     * we adding the memory to the worker domains with the Xeon Phi Gateway
     * domains first. This is expected to take the longest time. (potential
     * replication and going through the Xeon Phi drivers).
     *
     * For subsequent worker domains, we just send the messages asynchronously
     */
    for (uint32_t i = 0; i < xmaster.remote.num; ++i) {
        worker = &xmaster.remote.workers[i];
#if XOMP_BENCH_ENABLED
            worker->start = bench_tsc();
#endif
        if (worker->id & XOMP_WID_GATEWAY_FLAG) {
            xphi_id_t xid = xeon_phi_domain_get_xid(worker->domainid);
            err = xeon_phi_client_chan_open(xid, worker->domainid, info, frame,
                                            type);
            if (err_is_fail(err)) {
                worker->state = XOMP_WORKER_ST_FAILURE;
                /*
                 * XXX: if the gateway domain fails, the entire node is not
                 *      operational.
                 */
                return err;
            }
#if XOMP_BENCH_ENABLED
            if (xomp_bench_mem_add) {
                cycles_t timer = bench_tsc();
                timer = bench_time_diff(worker->start, timer);
                bench_ctl_add_run(xomp_bench_mem_add[1], &timer);
                bench_ctl_add_run(xomp_bench_mem_add[2 + worker->index], &timer);
            }
#endif
#if XOMP_BENCH_MASTER_EN
            cycles_t duration = bench_tsc() - worker->start;
            debug_printf("remote worker %lx: chan open took  %lu cycles, %lu ms\n",
                         worker->id, duration, bench_tsc_to_ms(duration));
            remote_timer += duration;
#endif
        } else {
            assert(worker->add_mem_st == 0x0);

            worker->add_mem_st = 0x1;

            struct txq_msg_st *msg_st = txq_msg_st_alloc(&worker->txq);

            if (msg_st == NULL) {
                return LIB_ERR_MALLOC_FAIL;
            }

            msg_st->send = gw_req_memory_call_tx;
            msg_st->cleanup = NULL;

            struct xomp_msg_st *st = (struct xomp_msg_st *) msg_st;
            st->args.add_mem.vaddr = info;
            st->args.add_mem.type = type;

            txq_send(msg_st);
        }
    }

    /* send the memory caps to the local workers directly */
    for (uint32_t i = 0; i < xmaster.local.num; ++i) {
        worker = &xmaster.local.workers[i];
#if XOMP_BENCH_ENABLED
        worker->start = bench_tsc();
#endif
        assert(worker->type == XOMP_WORKER_TYPE_LOCAL);
        assert(worker->add_mem_st == 0x0);

        worker->add_mem_st = 0x1;

        struct txq_msg_st *msg_st = txq_msg_st_alloc(&worker->txq);

        if (msg_st == NULL) {
            return LIB_ERR_MALLOC_FAIL;
        }

        msg_st->send = add_memory_call_tx;
        msg_st->cleanup = NULL;

        struct xomp_msg_st *st = (struct xomp_msg_st *) msg_st;
        st->args.add_mem.frame = frame;
        st->args.add_mem.vaddr = info;

        // XXX: overwriting replicaton on the host for now
        if (type == XOMP_FRAME_TYPE_REPL_RW) {
            st->args.add_mem.type =  XOMP_FRAME_TYPE_SHARED_RW;
        } else {
            st->args.add_mem.type = type;
        }

        txq_send(msg_st);
    }

    /* wait for the replies */

    for (uint32_t i = 0; i < xmaster.remote.num; ++i) {
        worker = &xmaster.remote.workers[i];
        if (worker->id & XOMP_WID_GATEWAY_FLAG) {
            continue;
        }
        while (worker->add_mem_st == 0x1) {
            err = event_dispatch(get_default_waitset());
            if (err_is_fail(err)) {
                USER_PANIC_ERR(err, "event dispatch\n");
            }
        }
        if (err_is_fail(worker->err)) {
            worker->state = XOMP_WORKER_ST_FAILURE;
            return worker->err;
        }
        worker->add_mem_st = 0x0;
    }

    for (uint32_t i = 0; i < xmaster.local.num; ++i) {
        worker = &xmaster.local.workers[i];
        assert(worker->type == XOMP_WORKER_TYPE_LOCAL);

        while (worker->add_mem_st == 0x1) {
            err = event_dispatch(get_default_waitset());
            if (err_is_fail(err)) {
                USER_PANIC_ERR(err, "event dispatch\n");
            }
        }
        if (err_is_fail(worker->err)) {
            worker->state = XOMP_WORKER_ST_FAILURE;
            return worker->err;
        }
        worker->add_mem_st = 0x0;
    }

#if XOMP_BENCH_MASTER_EN
    remote_timer /= (xmaster.remote.num ? xmaster.remote.num : 1);
    local_timer /= (xmaster.local.num ? xmaster.local.num : 1);

    debug_printf("Avg mem add time remote: %lu cycles, %lu ms\n",
                 remote_timer, bench_tsc_to_ms(remote_timer));
    debug_printf("Avg mem add time local: %lu cycles, %lu ms\n",
                 local_timer, bench_tsc_to_ms(local_timer));

#endif

    return SYS_ERR_OK;
}

/**
 * \brief builds the argument path based on the own binary name
 *
 * \param local  pointer where to store the local path
 * \param remote pointer where to store the remote path
 *
 * \returns SYS_ERR_OK on success
 */
errval_t xomp_master_build_path(char **local,
                                char **remote)
{
    size_t length, size = 0;

    size += snprintf(NULL, 0, "/x86_64/sbin/%s", disp_name()) + 1;
    size += snprintf(NULL, 0, "/k1om/sbin/%s", disp_name()) + 1;

    char *path = malloc(size);
    if (path == NULL) {
        return LIB_ERR_MALLOC_FAIL;
    }

    length = snprintf(path, size, "/x86_64/sbin/%s", disp_name());
    path[length] = '\0';
    size -= (++length);

    if (local) {
        *local = path;
    }

    path += length;
    length = snprintf(path, size, "/k1om/sbin/%s", disp_name());
    path[length] = '\0';

    if (remote) {
        *remote = path;
    }

    return SYS_ERR_OK;
}

/**
 * \brief executes some work on each worker domains
 *
 * \param task information about the task
 *
 * \returns SYS_ERR_OK on success
 *          errval on error
 */
errval_t xomp_master_do_work(struct xomp_task *task)
{
    errval_t err;

    if (!xomp_master_initialized) {
        return XOMP_ERR_MASTER_NOT_INIT;
    }
<<<<<<< HEAD
#ifndef __k1om__
    struct waitset *ws = get_default_waitset();
#endif
=======

>>>>>>> 9fffb7bd
    uint64_t fn = 0;

#if XOMP_BENCH_MASTER_EN
    remote_timer = 0;
    local_timer = 0;
#endif

    uint32_t remote_threads = xomp_master_get_remote_threads(task->total_threads);
    uint32_t local_threads = xomp_master_get_local_threads(task->total_threads);

    XMP_DEBUG("Executing task with %u workers host:%u, xphi:%ux%u]\n",
              task->total_threads, local_threads + 1, num_phi, remote_threads);

    assert(local_threads <= xmaster.local.num);
    assert(remote_threads <= xmaster.remote.num);
    assert((local_threads + remote_threads + 1) == task->total_threads);

    uint32_t fn_idx;
    char *fn_name;

    if (remote_threads > 0) {
        /*
         * do the address translation for the remote workers
         */
        err = spawn_symval_lookup_addr((genvaddr_t) task->fn, &fn_idx, &fn_name);
        if (err_is_fail(err)) {
            USER_PANIC_ERR(err, "looking up address\n");
            return err;
        }
    }

    /* overwrite the global num threads counter */
    g_bomp_state->num_threads += ((local_threads) * (XOMP_VTHREAD_COUNT));

    uint32_t threadid = 1;

    for (uint32_t i = 1; i < task->total_threads; ++i) {
        struct xomp_worker *worker = NULL;

        if (i <= local_threads) {
            worker = &xmaster.local.workers[xmaster.local.next++];
            assert(worker->type == XOMP_WORKER_TYPE_LOCAL);

            if (xmaster.local.next == xmaster.local.num) {
                xmaster.local.next = 0;
            }

            XMP_DEBUG("local worker id:%lx\n", worker->id);

            fn = (uint64_t) task->fn;

        } else {
            worker = &xmaster.remote.workers[xmaster.remote.next++];
            assert(worker->type == XOMP_WORKER_TYPE_REMOTE);
            assert(fn_idx != 0);

            if (xmaster.remote.next == xmaster.remote.num) {
                xmaster.remote.next = 0;
            }
            // build the function address based on the flag and the index
            fn = (uint64_t) fn_idx | XOMP_FN_INDEX_FLAG;

            XMP_DEBUG("remote worker id: %016lx, function %s @ index %u\n",
                      worker->id, fn_name, fn_idx);
        }

#if XOMP_BENCH_ENABLED
        worker->start = bench_tsc();
#endif

        if (worker->state != XOMP_WORKER_ST_READY) {
            return XOMP_ERR_WORKER_STATE;
        }
        assert(worker->state == XOMP_WORKER_ST_READY);
        worker->state = XOMP_WORKER_ST_BUSY;

        struct bomp_work *work = worker->tls;

        work->fn = task->fn;

        work->barrier = NULL;
        work->thread_id = threadid;
        work->num_threads = g_bomp_state->num_threads;

        if (i <= local_threads) {
            work->num_vtreads = XOMP_VTHREADS;
            threadid += XOMP_VTHREADS;
        } else {
            work->num_vtreads = 1;
            threadid++;
        }

        /* XXX: hack, we do not know how big the data section is... */
        if (task->arg) {
            uint64_t *src = task->arg;
            uint64_t *dst = (uint64_t *) (work + 1);
            uint32_t bytes = 0;
            while (*src != 0 || bytes < 64) {
                *dst++ = *src++;
                bytes += 8;
            }
        }

        struct txq_msg_st *msg_st = txq_msg_st_alloc(&worker->txq);

        if (msg_st == NULL) {
            if (i == 1) {
                free(task);
            }
            return LIB_ERR_MALLOC_FAIL;
        }

        msg_st->send = do_work_tx;
        msg_st->cleanup = NULL;

        struct xomp_msg_st *st = (struct xomp_msg_st *) msg_st;
        st->args.do_work.arg = (uint64_t) work->data;
        st->args.do_work.fn = fn;
        st->args.do_work.id = (uint64_t) task;
        st->args.do_work.flags = 0;

        txq_send(msg_st);

#ifndef __k1om__
        do {
            err = event_dispatch_non_block(ws);
        } while(err_is_ok(err));
#endif
    }

    return SYS_ERR_OK;
}


/**
 * \brief tells the gateway domains to update their local replicas
 *
 * \param frame      capability of the shared frame
 * \param offset     offset into the capability to copy
 * \param length     number of bytes to copy
 * \param node       which node to send the copy request to
 * \param direction  UPDATE or WRITE BACK
 *
 * \return SYS_ERR_OK on sucess,
 *         errval on failure
 *
 */
errval_t xomp_master_copy_memory(struct capref frame,
                                 size_t offset,
                                 size_t length,
                                 uint16_t node,
                                 xomp_master_copy_t direction)
{
    assert(!"NYI");
    return SYS_ERR_OK;
}

#if XOMP_BENCH_ENABLED
/**
 * \brief enables basic benchmarking facilities
 *
 * \param runs   the number of runs of the experiment
 * \param flags  flags which benchmarks to enable
 *
 * \returns SYS_ERR_OK on success
 */
errval_t xomp_master_bench_enable(size_t runs,
                                  size_t nthreads,
                                  uint8_t flags)
{
    bench_init();

    bench_ctl_t **mem = NULL;

    if (!flags) {
        return -1;
    }

    mem = calloc(2 + 2 * (2 + nthreads), sizeof(bench_ctl_t*));


    if (flags & XOMP_MASTER_BENCH_SPAWN) {
        xomp_bench_spawn = mem;
        xomp_bench_spawn[0] = bench_ctl_init(BENCH_MODE_FIXEDRUNS, 1, nthreads);
        xomp_bench_spawn[1] = bench_ctl_init(BENCH_MODE_FIXEDRUNS, 1, nthreads);
        mem += (2);
    }

    if (flags & XOMP_MASTER_BENCH_DO_WORK) {
        xomp_bench_do_work = mem;
        xomp_bench_do_work[0] = bench_ctl_init(BENCH_MODE_FIXEDRUNS, 1, nthreads *  runs);
        xomp_bench_do_work[1] = bench_ctl_init(BENCH_MODE_FIXEDRUNS, 1, nthreads *  runs);
        for (uint32_t i = 0; i < nthreads; ++i) {
            xomp_bench_do_work[i + 2] = bench_ctl_init(BENCH_MODE_FIXEDRUNS, 1, runs);
        }
        mem += (2 + nthreads);
    }

    if (flags & XOMP_MASTER_BENCH_MEM_ADD) {
        xomp_bench_mem_add = mem;
        xomp_bench_mem_add[0] = bench_ctl_init(BENCH_MODE_FIXEDRUNS, 1, nthreads *  runs);
        xomp_bench_mem_add[1] = bench_ctl_init(BENCH_MODE_FIXEDRUNS, 1, nthreads *  runs);
        for (uint32_t i = 0; i < nthreads; ++i) {
            xomp_bench_mem_add[i + 2] = bench_ctl_init(BENCH_MODE_FIXEDRUNS, 1, runs);
        }
    }

    return SYS_ERR_OK;
}

/**
 * \brief prints the results of the enabled benchmarks
 */
void xomp_master_bench_print_results(void)
{
    cycles_t tsc_per_us = bench_tsc_per_us();
    if (xomp_bench_spawn) {
        bench_ctl_dump_analysis(xomp_bench_spawn[0], 0, "SPAWN LOCAL", tsc_per_us);
        bench_ctl_dump_analysis(xomp_bench_spawn[1], 0, "SPAWN REMOTE", tsc_per_us);
    }

    uint32_t nthreads = xmaster.local.num + xmaster.remote.num;

    char buf[20];

    if (xomp_bench_do_work) {
        bench_ctl_dump_analysis(xomp_bench_do_work[0], 0, "WORK LOCAL", tsc_per_us);
        bench_ctl_dump_analysis(xomp_bench_do_work[1], 0, "WORK REMOTE", tsc_per_us);
        for (uint32_t i = 0; i < nthreads; ++i) {
            snprintf(buf, 20, "work w.%u", i+1);
            bench_ctl_dump_analysis(xomp_bench_spawn[2+i], 0, buf, tsc_per_us);
        }
    }

    if (xomp_bench_mem_add) {
        bench_ctl_dump_analysis(xomp_bench_mem_add[0], 0, "MEM ADD LOCAL", tsc_per_us);
        bench_ctl_dump_analysis(xomp_bench_mem_add[1], 0, "MEM ADD REMOTE", tsc_per_us);
        for (uint32_t i = 0; i < nthreads; ++i) {
            snprintf(buf, 20, "memadd w.%u", i+1);
            bench_ctl_dump_analysis(xomp_bench_mem_add[2+i], 0, buf, tsc_per_us);
        }
    }

}
#endif<|MERGE_RESOLUTION|>--- conflicted
+++ resolved
@@ -1106,13 +1106,11 @@
     if (!xomp_master_initialized) {
         return XOMP_ERR_MASTER_NOT_INIT;
     }
-<<<<<<< HEAD
+
 #ifndef __k1om__
     struct waitset *ws = get_default_waitset();
 #endif
-=======
-
->>>>>>> 9fffb7bd
+
     uint64_t fn = 0;
 
 #if XOMP_BENCH_MASTER_EN
