--- conflicted
+++ resolved
@@ -857,10 +857,8 @@
         cl->driver_buff_list[cl->chunk_counter].len = length;
         cl->driver_buff_list[cl->chunk_counter].opaque = opaque;
         cl->driver_buff_list[cl->chunk_counter].flags = flags;
-        cl->driver_buff_list[cl->chunk_counter].opaque = opaque;
         ++cl->chunk_counter;
         if (more == 0) {
-<<<<<<< HEAD
             // ETHERSRV_DEBUG
 //            printf("sending out packet\n");
             if (cl->chunk_counter > 1) {
@@ -869,11 +867,8 @@
                     ("%s:%s: handle=%p\n", disp_name(), __func__,
                         opaque);
             }
-            err = ether_transmit_pbuf_list_ptr(cl->driver_buff_list, cl->chunk_counter, opaque);
-=======
             err = ether_transmit_pbuf_list_ptr(cl->driver_buff_list,
-                                               cl->chunk_counter);
->>>>>>> 888c3711
+                    cl->chunk_counter);
             assert(err_is_ok(err));
             cl->chunk_counter = 0;
         }
