/**
 * \file
 * \brief Generic server part for most ethernet drivers.
 * Current drivers using this server code are
 * -- e1000n
 * -- rtl8029
 * -- eMAC
 */

/*
 * Copyright (c) 2007-12 ETH Zurich.
 * All rights reserved.
 *
 * This file is distributed under the terms in the attached LICENSE file.
 * If you do not find this file, copies can be found by writing to:
 * ETH Zurich D-INFK, Haldeneggsteig 4, CH-8092 Zurich. Attn: Systems Group.
 */

#include <barrelfish/barrelfish.h>
#include <barrelfish/nameservice_client.h>
#include <barrelfish/net_constants.h>
#include <stdio.h>
#include <string.h>
#include <trace/trace.h>
#include <trace_definitions/trace_defs.h>
#include <net_queue_manager/net_queue_manager.h>
#include <if/net_queue_manager_defs.h>

#include "QM_benchmark.h"
#include "queue_manager_debug.h"
#include "queue_manager_local.h"


/* Enable tracing based on the global settings. */
#if CONFIG_TRACE && NETWORK_STACK_TRACE
#define TRACE_ETHERSRV_MODE 1
#endif                          // CONFIG_TRACE && NETWORK_STACK_TRACE



// FIXME: This is repeated, make it common
#define MAX_SERVICE_NAME_LEN  256   // Max len that a name of service can have

/*****************************************************************
 * Global datastructure
 *****************************************************************/
// True iff we use software filtering
static bool use_sf;

// True iff we use the raw interface (implies !use_sf)
static bool use_raw_if = true;

// True if sofware filtering was disabled using the command-line parameter, this
// means that software filtering is not used, even if we are on queue 0.
static bool force_disable_sf = false;

struct netbench_details *bm = NULL; // benchmarking data holder

struct buffer_descriptor *buffers_list = NULL;

/*****************************************************************
 * Prototypes
 *****************************************************************/

static void register_buffer(struct net_queue_manager_binding *cc,
        struct capref cap, struct capref sp, uint64_t queueid,
        uint64_t slots, uint8_t role);
static void raw_add_buffer(struct net_queue_manager_binding *cc,
                           uint64_t offset, uint64_t length,
                           uint64_t more, uint64_t flags);
static void get_mac_addr_qm(struct net_queue_manager_binding *cc,
        uint64_t queueid);
static void print_statistics_handler(struct net_queue_manager_binding *cc,
        uint64_t queueid);
static void terminate_queue(struct net_queue_manager_binding *cc);

static void do_pending_work(struct net_queue_manager_binding *b);

/*****************************************************************
 * VTABLE
 *****************************************************************/

// Initialize service
static struct net_queue_manager_rx_vtbl rx_nqm_vtbl = {
    .register_buffer = register_buffer,
    .raw_add_buffer = raw_add_buffer,
    .get_mac_address = get_mac_addr_qm,
    .print_statistics = print_statistics_handler,
    .benchmark_control_request = benchmark_control_request,
    .terminate_queue = terminate_queue,
};

/*****************************************************************
 * Pointers to driver functionalities:
 *****************************************************************/
static ether_terminate_queue ether_terminate_queue_ptr = NULL;
static ether_get_mac_address_t ether_get_mac_address_ptr = NULL;
static ether_transmit_pbuf_list_t ether_transmit_pbuf_list_ptr = NULL;
static ether_get_tx_free_slots tx_free_slots_fn_ptr = NULL;
static ether_handle_free_TX_slot handle_free_tx_slot_fn_ptr = NULL;
ether_rx_register_buffer rx_register_buffer_fn_ptr = NULL;
ether_rx_get_free_slots rx_get_free_slots_fn_ptr = NULL;

/*****************************************************************
 * Local states:
 *****************************************************************/
static char exported_queue_name[MAX_SERVICE_NAME_LEN] = {0}; // exported Q name
static uint64_t exported_queueid = 0; // id of queue
static size_t rx_buffer_size = 0;

// client_no used to give id's to clients
// WARN: should start at 0 as loopback table lookup depends on this assumption
static int client_no = 0;  // number of clients(apps) connected
static struct net_queue_manager_binding *all_apps[1024];

static uint64_t buffer_id_counter = 0; // number of buffers registered
// FIXME: following should be gone in next version of code
static uint64_t netd_buffer_count = 0; // way to identify the netd

static struct buffer_descriptor *first_app_b = NULL;

// *************************************************************
//  local loopback device related code
// *************************************************************
// support for loopback device
bool is_loopback_device = false;

struct loopback_mapping{
    int tx_cl_no;   // sender client number
    int rx_cl_no;   // corrosponding rx client number
    struct buffer_descriptor *lo_rx_buf;
};
// We currently support only two applications on loopback device.
static struct loopback_mapping lo_map_tbl[4] = {{0,0, NULL},};

// to ensure that lo_map indexes will work irrespective of
// client_no initialization value
static int lo_tbl_idx = 0;

// fill up the lo_map_tbl with valid entries
// Assumptions:
//  * client_no starts at 0
//  * First connection is RX (ie 0) and second is TX (ie 1)
static void populate_lo_mapping_table(int cur_cl_no,
            struct buffer_descriptor *buffer_ptr)
{
    // sanity checks

    printf("populate called for client %d\n", cur_cl_no);
    assert(is_loopback_device); // ensuring loopback device
    assert(cur_cl_no == lo_tbl_idx); // ensure monotonic increase
    assert(lo_tbl_idx < 4); // we currently support only 2 applications for lo

    // and I should validate the buffer types
    assert(RX_BUFFER_ID == 0); // ensure RX is 0

    if((lo_tbl_idx % 4) != (buffer_ptr->role)) {
        printf(" tlb_idx %d, role %"PRIu8"\n", lo_tbl_idx, buffer_ptr->role);
    }
    assert((lo_tbl_idx % 4) == (buffer_ptr->role));

    // populate the table entries
    lo_map_tbl[lo_tbl_idx].tx_cl_no = -1;
    lo_map_tbl[lo_tbl_idx].rx_cl_no = -1;
    lo_map_tbl[lo_tbl_idx].lo_rx_buf = buffer_ptr;

    switch(lo_tbl_idx) {
        case 0:
        case 2:
            // intermediate state, nothing to do!
            break;

        case 1:
            printf("populate case 1 crossing 0 %d\n", cur_cl_no);
            // Assuming only one app, so mapping tx to rx
            lo_map_tbl[lo_tbl_idx].tx_cl_no = cur_cl_no;
            lo_map_tbl[lo_tbl_idx].rx_cl_no = 0;
            lo_map_tbl[lo_tbl_idx].lo_rx_buf = lo_map_tbl[0].lo_rx_buf;
            break;

        case 3:
            // Assuming are two apps, so mapping them

            // mapping 3 to 0
            lo_map_tbl[lo_tbl_idx].tx_cl_no = cur_cl_no;
            lo_map_tbl[lo_tbl_idx].rx_cl_no = 0;
            lo_map_tbl[lo_tbl_idx].lo_rx_buf = lo_map_tbl[0].lo_rx_buf;

            // mapping 1 to 2
            lo_map_tbl[1].tx_cl_no = 1;
            lo_map_tbl[1].rx_cl_no = 2;
            lo_map_tbl[1].lo_rx_buf = lo_map_tbl[2].lo_rx_buf;
            break;

        default:
            USER_PANIC("More than two clients are not supported for lo");
            abort();
            break;
    } // end switch:

    ++lo_tbl_idx;
} // end function: populate_lo_mapping_table


struct buffer_descriptor *get_lo_receiver(void *opaque)
{
    // making sure that this is indeed loopback device
    assert(is_loopback_device);
    assert(opaque != NULL);

    struct buffer_state_metadata *bsm = opaque;

    struct net_queue_manager_binding *b = bsm->binding;

    // find client_no of sending app
    assert(b != NULL);
    struct client_closure *cc = (struct client_closure *)b->st;
    assert(cc != NULL);

    int cl_no = cc->cl_no;

    // Make sure that cc->cl_no is valid for lo_map table
    assert(lo_map_tbl[cl_no].rx_cl_no != -1);

    // get buffer_ptr from the lookup table
    return (lo_map_tbl[cl_no].lo_rx_buf);
} // end function: get_lo_receiver

// *************************************************************
// Client and buffer management code
// *************************************************************



// Creates a new client for given connection
static struct client_closure *create_new_client(
        struct net_queue_manager_binding *b)
{
    struct client_closure *cc =
      (struct client_closure *) malloc(sizeof(struct client_closure));
    if (cc == NULL) {
        ETHERSRV_DEBUG("create_new_client: out of memory\n");
        return NULL;
    }
    memset(cc, 0, sizeof(struct client_closure));

    struct buffer_descriptor *buffer =
      (struct buffer_descriptor *) malloc(sizeof(struct buffer_descriptor));
    if (buffer == NULL) {
        ETHERSRV_DEBUG("create_new_client: out of memory\n");
        free(cc);
        return NULL;
    }
    memset(buffer, 0, sizeof(struct buffer_descriptor));

    b->st = cc;
    cc->app_connection = b;

    // FIXME: I should not need this as now netd is normal app
    // save it if it is netd app
    if (client_no < 2) {
        netd[client_no] = b;
    }

    cc->buffer_ptr = buffer;
    cc->debug_state = 0;        // Default debug state : no debug
    reset_client_closure_stat(cc);
    cc->start_ts = rdtsc();

    all_apps[client_no] = b;

    cc->cl_no = client_no++;

    char name[64];
    sprintf(name, "ether_a_%d_%s", cc->cl_no,
                ((cc->cl_no % 2) == 0)? "RX" : "TX");
    cc->q = create_cont_q(name);
    if (cc->q == NULL) {
        ETHERSRV_DEBUG("create_new_client: queue allocation failed\n");
        free(buffer);
        free(cc);
        return NULL;
    }
    // cc->q->debug = 1;
    return cc;
} // end function: create_new_client

// populates the given buffer with given capref
static errval_t populate_buffer(struct buffer_descriptor *buffer,
        struct capref cap)
{

    buffer->cap = cap;
    struct frame_identity pa;
    errval_t err = invoke_frame_identify(cap, &pa);
    if (!err_is_ok(err)) {
        printf("invoke_frame_identify failed\n");
        abort();
    }
    buffer->pa = pa.base;
    buffer->bits = pa.bits;

#ifdef __scc__
    err = vspace_map_one_frame_attr(&buffer->va, (1L << buffer->bits), cap,
                                  VREGION_FLAGS_READ_WRITE_MPB, NULL, NULL);
#else
    err = vspace_map_one_frame(&buffer->va, (1L << buffer->bits), cap,
            NULL, NULL);
#endif

/*
    err = vspace_map_one_frame_attr(&buffer->va, (1L << buffer->bits), cap,
                    VREGION_FLAGS_READ_WRITE_NOCACHE, NULL, NULL);
*/

    if (err_is_fail(err)) {
        DEBUG_ERR(err, "vspace_map_one_frame failed");
        // FIXME: report more sensible error
        return(ETHERSRV_ERR_TOO_MANY_BUFFERS);
    }
    netd_buffer_count++;
    buffer_id_counter++;
    buffer->buffer_id = buffer_id_counter;
//    printf("### buffer gets id %"PRIu64"\n", buffer->buffer_id);
    if (buffer->buffer_id == 3) {
        first_app_b = buffer;
    }

    buffer->next = buffers_list;
    // Adding the buffer on the top of buffer list.
//    buffers_list = buffer;
    return SYS_ERR_OK;
} // end function: populate_buffer


// Find buffer in the list of all registered buffer using buffer_id
// FIXME: it is singly linked list, hence very slow if no of apps increases
struct buffer_descriptor *find_buffer(uint64_t buffer_id)
{
    struct buffer_descriptor *elem = buffers_list;
    while(elem) {
        if (elem->buffer_id == buffer_id) {
            return elem;
        }
        elem = elem->next;
    }
    printf("Could not find buffer with id %"PRIu64"\n", buffer_id);
    // abort here because in some cases, returning NULL crashes the driver
    // specially in e1000n.c: transmit_pbuf_list_fn() call
    abort();
    return NULL;
} // end function: buffer_descriptor


// **********************************************************
// Interface  implementation
// **********************************************************

// *********** Interface: register_buffer *******************
static errval_t send_new_buffer_id(struct q_entry entry)
{
    struct net_queue_manager_binding *b = (struct net_queue_manager_binding *)
                    entry.binding_ptr;
    struct client_closure *ccl = (struct client_closure *) b->st;

    if (b->can_send(b)) {
        return b->tx_vtbl.new_buffer_id(b, MKCONT(cont_queue_callback, ccl->q),
                                        entry.plist[0],
                                        entry.plist[1],
                                        entry.plist[2]);
        // entry.error, entry.queueid, entry.buffer_id
    } else {
        ETHERSRV_DEBUG("send_new_buffer_id Flounder busy.. will retry\n");
        return FLOUNDER_ERR_TX_BUSY;
    }
}

static void report_register_buffer_result(struct net_queue_manager_binding *cc,
        errval_t err, uint64_t queueid, uint64_t buffer_id)
{
    struct q_entry entry;
    memset(&entry, 0, sizeof(struct q_entry));
    entry.handler = send_new_buffer_id;
    entry.binding_ptr = (void *) cc;
    struct client_closure *ccl = (struct client_closure *) cc->st;

    entry.plist[0] = err;
    entry.plist[1] = queueid;
    entry.plist[2] = buffer_id;
    //   error, queue_id, buffer_id

    struct waitset *ws = get_default_waitset();
    int passed_events = 0;
    while (can_enqueue_cont_q(ccl->q) == false) {

       // USER_PANIC("queue full, can go further\n");

        if (passed_events > 5) {
            USER_PANIC("queue full, can go further\n");
            //return CONT_ERR_NO_MORE_SLOTS;
        }
        event_dispatch_debug(ws);
        ++passed_events;
    }


    enqueue_cont_q(ccl->q, &entry);
}


// Actual register_buffer function with all it's logic
static void register_buffer(struct net_queue_manager_binding *cc,
            struct capref cap, struct capref sp, uint64_t queueid,
            uint64_t slots, uint8_t role)
{

    ETHERSRV_DEBUG("ethersrv:register buffer called with slots %"PRIu64"\n",
            slots);
    errval_t err;
    struct client_closure *closure = (struct client_closure *)cc->st;
    assert(exported_queueid == queueid);
    closure->queueid = queueid;

    struct buffer_descriptor *buffer = closure->buffer_ptr;
    err = populate_buffer(buffer, cap);
    if (err_is_fail(err)) {
        report_register_buffer_result(cc, err, queueid, 0);
        return;
    }
    buffer->role = role;
    buffer->con = cc;
    buffer->queueid = queueid;


    // Create a list to hold metadata for sending
    buffer->rxq.buffer_state_size = slots;
    buffer->rxq.buffer_state = calloc(slots,
            sizeof(struct buffer_state_metadata));
    assert(buffer->rxq.buffer_state != NULL);
    buffer->rxq.buffer_state_head = 0;
    buffer->rxq.buffer_state_used = 0;

    // Create a list to hold metadata for receiving
    buffer->txq.buffer_state_size = slots;
    buffer->txq.buffer_state = calloc(slots,
            sizeof(struct buffer_state_metadata));
    assert(buffer->txq.buffer_state != NULL);
    buffer->txq.buffer_state_head = 0;
    buffer->txq.buffer_state_used = 0;

    if (is_loopback_device) {
        populate_lo_mapping_table(closure->cl_no, closure->buffer_ptr);
    } // end if: loopback device

    // Use raw interface if desired
    printf("net_queue_manager: Use raw interface\n");
    use_raw_if = true;

    buffers_list = buffer;
    report_register_buffer_result(cc, SYS_ERR_OK, queueid,
                                      buffer->buffer_id);
    return;
} // end function: register_buffer


static errval_t wrapper_send_raw_xmit_done(struct q_entry e)
{
    struct net_queue_manager_binding *b = (struct net_queue_manager_binding *)
        e.binding_ptr;
    struct client_closure *ccl = (struct client_closure *) b->st;

    if (b->can_send(b)) {
        errval_t err = b->tx_vtbl.raw_xmit_done(b,
                MKCONT(cont_queue_callback, ccl->q),
                e.plist[0], e.plist[1], e.plist[2]);
        return err;
    } else {
        return FLOUNDER_ERR_TX_BUSY;
    }
}

static __attribute__((unused))  void
handle_single_event_nonblock(struct waitset *ws)
{
    errval_t err;

    while (1) {

        do_pending_work_for_all();

        err = event_dispatch_non_block(ws); // nonblocking for polling mode
        if (err != LIB_ERR_NO_EVENT && err_is_fail(err)) {
            ETHERSRV_DEBUG("Error in event_dispatch_non_block, returned %d\n",
                        (unsigned int)err);
            // There should be a serious panic and failure here
            USER_PANIC_ERR(err, "event_dispatch_non_block failed in handle_single_event\n");
            break;
        } else {
            // Successfully handled the event
           return;
        }
    } // end while: infinite
} // end function: handle_single_event_nonblock



static errval_t send_raw_xmit_done(struct net_queue_manager_binding *b,
                                   uint64_t offset, uint64_t length,
                                   uint64_t flags)
{
    struct client_closure *ccl = (struct client_closure *) b->st;

    // Send notification to application
    struct q_entry entry;
    memset(&entry, 0, sizeof(struct q_entry));
    entry.handler = wrapper_send_raw_xmit_done;
    entry.binding_ptr = b;
    entry.plist[0] = offset;
    entry.plist[1] = length;
    entry.plist[2] = flags;

    struct waitset *ws = get_default_waitset();
    int passed_events = 0;
    while (can_enqueue_cont_q(ccl->q) == false) {

//        USER_PANIC("queue full, can go further\n");

        if (passed_events > 5) {
            cont_queue_show_queue(ccl->q);
            printf("## queue full, dropping raw_xmit_done notification\n");
            // USER_PANIC("queue full, can't go further\n");
            return CONT_ERR_NO_MORE_SLOTS;
        }

//        errval_t err = handle_single_event_nonblock(ws);
        errval_t err = event_dispatch_debug(ws);
        if (err_is_fail(err)) {
            ETHERSRV_DEBUG("Error in event_dispatch, returned %d\n",
                        (unsigned int)err);
            // There should be a serious panic and failure here
            USER_PANIC_ERR(err, "event_dispatch_non_block failed in handle_single_event\n");
            break;
        }

        ++passed_events;
    }

    enqueue_cont_q(ccl->q, &entry);
    return SYS_ERR_OK;
} // end function: send_raw_xmit_done






// *********** Interface: get_mac_address ****************

// wrapper function for responce
static errval_t wrapper_send_mac_addr_response(struct q_entry entry)
{
    struct net_queue_manager_binding *b = (struct net_queue_manager_binding *)
        entry.binding_ptr;
    struct client_closure *ccl = (struct client_closure *) b->st;

    if (b->can_send(b)) {
        return b->tx_vtbl.get_mac_address_response(b,
                          MKCONT(cont_queue_callback, ccl->q),
                          entry.plist[0], entry.plist[1]);
        // queueid, hwaddr
    } else {
        ETHERSRV_DEBUG("send_mac_addr_response Flounder busy.. will retry\n");
        return FLOUNDER_ERR_TX_BUSY;
    }
}

uint64_t get_mac_addr_from_device(void)
{
    union {
        uint8_t hwaddr[6];
        uint64_t hwasint;
    } u;

    u.hwasint = 0;
    ether_get_mac_address_ptr(u.hwaddr);
    return u.hwasint;
}

// function to handle incoming mac address requests
static void get_mac_addr_qm(struct net_queue_manager_binding *cc,
        uint64_t queueid)
{
    struct q_entry entry;

    memset(&entry, 0, sizeof(struct q_entry));
    entry.handler = wrapper_send_mac_addr_response;
    entry.binding_ptr = (void *) cc;
    struct client_closure *ccl = (struct client_closure *) cc->st;
    assert(ccl->queueid == queueid);

    entry.plist[0] = queueid;
    entry.plist[1] = get_mac_addr_from_device();
       // queueid,  hwaddr

    struct waitset *ws = get_default_waitset();
    int passed_events = 0;
    while (can_enqueue_cont_q(ccl->q) == false) {

       // USER_PANIC("queue full, can go further\n");

        if (passed_events > 5) {
            USER_PANIC("queue full, can go further\n");
           // return CONT_ERR_NO_MORE_SLOTS;
        }
        event_dispatch_debug(ws);
        ++passed_events;
    }


    enqueue_cont_q(ccl->q, &entry);
}

// *********** Interface: print_statistics ****************

// FIXME: NYI
static void print_statistics_handler(struct net_queue_manager_binding *cc,
        uint64_t queueid)
{
    //ETHERSRV_DEBUG
    printf("ETHERSRV: print_statistics_handler: called.\n");
}


// **********************************************************
// Functionality: packet sending (TX path)
// **********************************************************

// function to do housekeeping after descriptors are transferred
bool handle_tx_done(void *opaque)
{

    assert(opaque != NULL);
    struct buffer_state_metadata *bsm = opaque;
    struct client_closure *cl = bsm->binding->st;
    struct buffer_descriptor *buffer = cl->buffer_ptr;

    assert((buffer->txq.buffer_state_used > 0));
    --buffer->txq.buffer_state_used;

    // Handle raw interface
    errval_t err = send_raw_xmit_done(bsm->binding, (uintptr_t)bsm->offset, 0,
            0);
    if (err_is_ok(err)) {
        return true;
    } else {
        printf("handle_tx_done failed for client_no %d\n", cl->cl_no);
        return false;
    }

}// end function: handle_tx_done


// Do all the work related TX path for perticular client
// It includes
//   * Take care of descriptors which are sent.
static void do_pending_work(struct net_queue_manager_binding *b)
{
    // Handle raw interface
    if (use_raw_if) {
        while (handle_free_tx_slot_fn_ptr());
        return;
    }

} // end function: do_pending_work


// Do all the TX path related work for all the clients
void do_pending_work_for_all(void)
{
    struct buffer_descriptor *next_buf = buffers_list;
    while (next_buf != NULL) {
        do_pending_work(next_buf->con);
        next_buf = next_buf->next;
    }
}

/**
 * Called by driver when it receives a new packet.
 */
void process_received_packet(void *opaque, size_t pkt_len, bool is_last,
        uint64_t flags)
{
    if (use_sf) {
        // FIXME: this is broken quite badly
        sf_process_received_packet(opaque, pkt_len, is_last, flags);
        return;
    }
    // If we do no software filtering we basically only have to tell the
    // application that a new packet is ready.

    // Handle raw interface
    if (use_raw_if) {
        assert(opaque != NULL);
        struct buffer_state_metadata *bsm = opaque;
        struct client_closure *cl = bsm->binding->st;
        struct buffer_descriptor *buf = cl->buffer_ptr;
        assert(buf->rxq.buffer_state_used > 0);

        assert(is_last);

        errval_t err = send_raw_xmit_done(bsm->binding, bsm->offset, pkt_len,
                flags);
        if (err_is_ok(err)) {
            --buf->rxq.buffer_state_used;
            return;
        } else {
            // As application is not able to process the packet
            // we will drop this one
            USER_PANIC("send_raw_xmit_done failed as queue full, can't go further: 1\n");
            // FIXME: Don't crash. figure out how can you drop the packet
            // and continue working after dropping the packet
            --buf->rxq.buffer_state_used;
            return;
        }
    }
} // end function: process_received_packet

static uint64_t rx_added = 0; // FIXME: for debugging. Remove this
static uint64_t sent_packets = 0; // FIXME: remove this
/**
 * Used in combination with software filtering, to copy a packet into a user
 * buffer.
 */
// FIXME: why is this not in soft filter management?
bool copy_packet_to_user(struct buffer_descriptor *buffer,
                         void *data, uint64_t len, uint64_t flags)
{
    // Must only be called if we use software filtering
    assert(use_sf);

    assert(len > 0);
    assert(data != NULL);
    assert(buffer != NULL);
    struct net_queue_manager_binding *b = buffer->con;
    assert(b != NULL);
    struct client_closure *cl = (struct client_closure *) b->st;
    assert(cl != NULL);

    // check if there are slots which can be used in app (!isempty)
    if(buffer->rxq.buffer_state_used == 0) {

        printf("[%s] Dropping packet as no space in userspace "
                "2cp pkt buf [%" PRIu64 "]: "
                "size[%zu] used[%zu], after [%"PRIu64"] sent"
                " added [%"PRIu64"] \n", disp_name(),
                buffer->buffer_id, buffer->rxq.buffer_state_size,
                buffer->rxq.buffer_state_used, sent_packets, rx_added);
        if (cl->debug_state == 4) {
            ++cl->in_dropped_app_buf_full;
        }
        //abort(); // optional, should be removed
        return false;
    }

    if (!is_enough_space_in_queue(cl->q)) {

        printf("[%s] Dropping packet as app [%d] is not processing packets"
                "fast enough.  Cont queue is almost full [%d], pkt count [%"PRIu64"]\n",
                disp_name(), cl->cl_no, queue_free_slots(cl->q), sent_packets);
        if (cl->debug_state == 4) {
            ++cl->in_dropped_app_buf_full;
        }
//        abort(); // FIXME: temparary halt to simplify debugging
        return false;
    }

    // pop the latest buffer from head of queue (this is stack)
    --buffer->rxq.buffer_state_head;
    struct buffer_state_metadata *bsm = buffer->rxq.buffer_state +
        buffer->rxq.buffer_state_head;
    assert(bsm != NULL);
    uint64_t offset = bsm->offset;
    --buffer->rxq.buffer_state_used;

    assert(offset < (1L << buffer->bits));
    void *dst = (void *) (uintptr_t) buffer->va + offset;

    ETHERSRV_DEBUG("Copy packet pos %p %p %p\n", buffer->va, dst,
                   (buffer->va + (1L << buffer->bits)));

    uint64_t ts = rdtsc();

    memcpy_fast((void *) (uintptr_t)dst, data, len);
    if (cl->debug_state == 4) {
        netbench_record_event_simple(bm, RE_COPY, ts);
    }

    ++sent_packets; // FIXME: remove this!
    // add trace pkt cpy
#if TRACE_ETHERSRV_MODE
    uint32_t pkt_location = (uint32_t) ((uintptr_t) data);

    trace_event(TRACE_SUBSYS_NNET, TRACE_EVENT_NNET_NI_PKT_CPY, pkt_location);
#endif // TRACE_ETHERSRV_MODE

    // Handle raw interface
    errval_t err = send_raw_xmit_done(b, offset, len, flags);
    if (err_is_ok(err)) {
        return true;
    } else {
        // As application is not able to process the packet
        // we will drop this one
        USER_PANIC("send_raw_xmit_done failed as queue full, can't go further: 2\n");
        // FIXME: Don't crash. ignore the packet, undo any changes done by it
        // and continue.  Ideally this shouldn't happen as we are checking for
        // free space before actually sending the packt.
        return false;
    }

    return true;
} // end function: copy_packet_to_user

/*****************************************************************
 * Interface related: raw interface
 ****************************************************************/
static void raw_add_buffer(struct net_queue_manager_binding *cc,
                           uint64_t offset, uint64_t length,
                           uint64_t more, uint64_t flags)
{
    struct client_closure *cl = (struct client_closure *) cc->st;
    struct buffer_descriptor *buffer = cl->buffer_ptr;
    errval_t err;
    uint64_t paddr;
    void *vaddr, *opaque;

    paddr = ((uint64_t)(uintptr_t) buffer->pa) + offset;
    vaddr = (void*) ((uintptr_t) buffer->va + (size_t)offset);

    if (buffer->role == TX_BUFFER_ID) {
        // Make sure that there is opaque slot available (isfull)
        assert(buffer->txq.buffer_state_used < (buffer->txq.buffer_state_size - 1));

        // Save state for handle_tx_done()/handle_receive_packet
        struct buffer_state_metadata *bsm = buffer->txq.buffer_state +
            buffer->txq.buffer_state_head;
        buffer->txq.buffer_state_head = (buffer->txq.buffer_state_head + 1)
            % buffer->txq.buffer_state_size;
        bsm->binding = cc;
        bsm->offset = offset;
        ++buffer->txq.buffer_state_used;

        opaque = (void*)bsm;

        // save information as list of packet-chunks before sending to HW
        cl->driver_buff_list[cl->chunk_counter].va = vaddr;
        cl->driver_buff_list[cl->chunk_counter].pa = paddr;
        cl->driver_buff_list[cl->chunk_counter].len = length;
<<<<<<< HEAD
        cl->driver_buff_list[cl->chunk_counter].opaque = opaque;
=======
        cl->driver_buff_list[cl->chunk_counter].flags = flags;
>>>>>>> ce3665da
        ++cl->chunk_counter;
        if (more == 0) {
            // ETHERSRV_DEBUG
//            printf("sending out packet\n");
            if (cl->chunk_counter > 1) {
                ETHERSRV_DEBUG
                //printf
                    ("%s:%s: handle=%p\n", disp_name(), __func__,
                        opaque);
            }
            err = ether_transmit_pbuf_list_ptr(cl->driver_buff_list, cl->chunk_counter, opaque);
            assert(err_is_ok(err));
            cl->chunk_counter = 0;
        }
    } else { // RX_BUFFER_ID

        // Sanity check.  Making sure that more flag is not set
        if (more == 1) {
            USER_PANIC("broken buffer registerd with for RX buffer\n");
        }

        // Make sure that there is opaque slot available (isfull)
        assert(buffer->rxq.buffer_state_used <
                (buffer->rxq.buffer_state_size - 1));

        // Save state for handle_tx_done()/handle_receive_packet
        struct buffer_state_metadata *bsm = buffer->rxq.buffer_state +
            buffer->rxq.buffer_state_head;
        buffer->rxq.buffer_state_head = (buffer->rxq.buffer_state_head + 1)
            % buffer->rxq.buffer_state_size;
        bsm->binding = cc;
        bsm->offset = offset;
        ++buffer->rxq.buffer_state_used;
        ++rx_added;
        opaque = (void*)bsm;

        // role == RX_BUFFER_ID
        if (use_sf) {
            // nothing to do!

        } else {
            assert(length == rx_buffer_size);
            rx_register_buffer_fn_ptr(paddr, vaddr, opaque);
        }

        // FIXME: send a message back acking receiving of message.

    } // end else: RX_BUFFER_ID
} // end function: raw_add_buffer

/*****************************************************************
 * Interface related: Exporting and handling connections
 ****************************************************************/

static void export_ether_cb(void *st, errval_t err, iref_t iref)
{
    if (err_is_fail(err)) {
        DEBUG_ERR(err, "service [%s] export failed", exported_queue_name);
        abort();
    }

   // ETHERSRV_DEBUG
    printf("service [%s] exported at iref %"PRIu32"\n", exported_queue_name,
           (uint32_t)iref);

    // register this iref with the name service
    err = nameservice_register(exported_queue_name, iref);
    if (err_is_fail(err)) {
        DEBUG_ERR(err, "nameservice_register failed for [%s]",
                exported_queue_name);
        abort();
    }
}

static void error_handler(struct net_queue_manager_binding *b, errval_t err)
{
    ETHERSRV_DEBUG("ether service error_handler: called\n");
    if (err == SYS_ERR_CAP_NOT_FOUND) {
        struct client_closure *cc = b->st;

        assert(cc != NULL);
        struct buffer_descriptor *buffer = cc->buffer_ptr;

        assert(buffer != NULL);
        free(buffer);
        free(cc);
    }
    ETHERSRV_DEBUG("ether service error_handler: terminated\n");
}

static errval_t connect_ether_cb(void *st, struct net_queue_manager_binding *b)
{
    ETHERSRV_DEBUG("ether service got a connection!44\n");

    // copy my message receive handler vtable to the binding
    b->rx_vtbl = rx_nqm_vtbl;
    b->error_handler = error_handler;

    // Create a new client for this connection
    struct client_closure *cc = create_new_client(b);
    if (cc == NULL) {
        return ETHERSRV_ERR_NOT_ENOUGH_MEM;
    }

    return SYS_ERR_OK;
} // end function: connect_ether_cb


/*****************************************************************
 * ethersrv initialization wrapper:
 * Equivalent of main function
 ****************************************************************/
void ethersrv_init(char *service_name, uint64_t queueid,
                   ether_get_mac_address_t get_mac_ptr,
                   ether_terminate_queue terminate_queue_ptr,
                   ether_transmit_pbuf_list_t transmit_ptr,
                   ether_get_tx_free_slots tx_free_slots_ptr,
                   ether_handle_free_TX_slot handle_free_tx_slot_ptr,
                   size_t rx_bufsz,
                   ether_rx_register_buffer rx_register_buffer_ptr,
                   ether_rx_get_free_slots rx_get_free_slots_ptr)
{
    errval_t err;

    ETHERSRV_DEBUG("in the server_init\n");
    assert(service_name != NULL);
    assert(get_mac_ptr != NULL);
    assert(transmit_ptr != NULL);
    assert(tx_free_slots_ptr != NULL);
    assert(handle_free_tx_slot_ptr != NULL);
    assert(rx_register_buffer_ptr != NULL);
    assert(rx_get_free_slots_ptr != NULL);

    exported_queueid = queueid;
    rx_buffer_size = rx_bufsz;
    ether_terminate_queue_ptr = terminate_queue_ptr;
    ether_get_mac_address_ptr = get_mac_ptr;
    ether_transmit_pbuf_list_ptr = transmit_ptr;
    tx_free_slots_fn_ptr = tx_free_slots_ptr;
    handle_free_tx_slot_fn_ptr = handle_free_tx_slot_ptr;
    rx_register_buffer_fn_ptr = rx_register_buffer_ptr;
    rx_get_free_slots_fn_ptr = rx_get_free_slots_ptr;
    snprintf(exported_queue_name, sizeof(exported_queue_name),
            "%s_%"PRIu64"", service_name, queueid);

    buffers_list = NULL;
    netd[0] = NULL;
    netd[1] = NULL;
    buffer_id_counter = 0;
    netd_buffer_count = 0;
    client_no = 0;


    uint8_t my_mac[6] = {0};
    ether_get_mac_address_ptr(my_mac);
    printf("############################################\n");
    printf("For service [%s] MAC= %02hhx:%02hhx:%02hhx:%02hhx:%02hhx:%02hhx\n",
                            service_name,  my_mac[0], my_mac[1], my_mac[2],
                             my_mac[3], my_mac[4], my_mac[5]);
    bm = netbench_alloc("DRV", EVENT_LIST_SIZE);

    size_t driver_supported_buffers = tx_free_slots_fn_ptr();
    printf("using %zd slots for internal buffer\n", driver_supported_buffers);
    assert(driver_supported_buffers >= 1);

    /* exporting ether interface */
    err = net_queue_manager_export(NULL, // state for connect/export callbacks
                       export_ether_cb, connect_ether_cb, get_default_waitset(),
                       IDC_EXPORT_FLAGS_DEFAULT);
    if (err_is_fail(err)) {
        DEBUG_ERR(err, "%s export failed", exported_queue_name);
        abort();
    }

    // FIXME: How do we decide this reasonably
    use_sf = !force_disable_sf && (queueid == 0);

    if (use_sf || is_loopback_device) {
        // start software filtering service
        init_soft_filters_service(service_name, queueid, rx_bufsz);
    }
} // end function: ethersrv_init

void ethersrv_argument(const char* arg)
{
    static uint64_t minbase = -1ULL;
    static uint64_t maxbase = -1ULL;
    static bool affinity_set = false;

    if (!strncmp(arg, "affinitymin=", strlen("affinitymin="))) {
        minbase = atol(arg + strlen("affinitymin="));
    } else if(!strncmp(arg, "affinitymax=", strlen("affinitymax="))) {
        maxbase = atol(arg + strlen("affinitymax="));
    } else if (!strncmp(arg, "disable_sf=", strlen("disable_sf="))) {
        force_disable_sf = !!atol(arg + strlen("disable_sf="));
    }

    if (!affinity_set && minbase != -1ULL && maxbase != -1ULL) {
        ram_set_affinity(minbase, maxbase);
        affinity_set = true;
    }
}

static void terminate_queue(struct net_queue_manager_binding *cc)
{
    errval_t err;
    struct buffer_descriptor *buffer;

    // Free buffers
    for (buffer = buffers_list; buffer != NULL; buffer = buffer->next) {
        err = vspace_unmap(buffer->va);
        assert(err_is_ok(err));
        err = cap_delete(buffer->cap);
        assert(err_is_ok(err));
    }

    assert(ether_terminate_queue_ptr != NULL);
    ether_terminate_queue_ptr();
}

// **********************************************************
// Additional functions
// **********************************************************

// This function tells if netd is registered or not.
bool waiting_for_netd(void)
{
    return (netd_buffer_count < 2);
//    return ((netd[RECEIVE_CONNECTION] == NULL)
//            || (netd[TRANSMIT_CONNECTION] == NULL));
} // end function: is_netd_registered


// Optimzed memcpy function which chooses proper memcpy function automatically.
void *
memcpy_fast(void *dst0, const void *src0, size_t length)
{
//    return memcpy(dst0, src0, length);
#if defined(__scc__) && defined(SCC_MEMCPY)
    return memcpy_scc2(dst0, src0, length);
#else // defined(__scc__) && defined(SCC_MEMCPY)
    return memcpy(dst0, src0, length);
#endif // defined(__scc__) && defined(SCC_MEMCPY)
}
<|MERGE_RESOLUTION|>--- conflicted
+++ resolved
@@ -855,11 +855,8 @@
         cl->driver_buff_list[cl->chunk_counter].va = vaddr;
         cl->driver_buff_list[cl->chunk_counter].pa = paddr;
         cl->driver_buff_list[cl->chunk_counter].len = length;
-<<<<<<< HEAD
         cl->driver_buff_list[cl->chunk_counter].opaque = opaque;
-=======
         cl->driver_buff_list[cl->chunk_counter].flags = flags;
->>>>>>> ce3665da
         ++cl->chunk_counter;
         if (more == 0) {
             // ETHERSRV_DEBUG
