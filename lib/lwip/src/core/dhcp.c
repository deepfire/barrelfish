/**
 * @file
 * Dynamic Host Configuration Protocol client
 *
 */

/*
 *
 * Copyright (c) 2001-2004 Leon Woestenberg <leon.woestenberg@gmx.net>
 * Copyright (c) 2001-2004 Axon Digital Design B.V., The Netherlands.
 * All rights reserved.
 *
 * Redistribution and use in source and binary forms, with or without modification,
 * are permitted provided that the following conditions are met:
 *
 * 1. Redistributions of source code must retain the above copyright notice,
 *    this list of conditions and the following disclaimer.
 * 2. Redistributions in binary form must reproduce the above copyright notice,
 *    this list of conditions and the following disclaimer in the documentation
 *    and/or other materials provided with the distribution.
 * 3. The name of the author may not be used to endorse or promote products
 *    derived from this software without specific prior written permission.
 *
 * THIS SOFTWARE IS PROVIDED BY THE AUTHOR ``AS IS'' AND ANY EXPRESS OR IMPLIED
 * WARRANTIES, INCLUDING, BUT NOT LIMITED TO, THE IMPLIED WARRANTIES OF
 * MERCHANTABILITY AND FITNESS FOR A PARTICULAR PURPOSE ARE DISCLAIMED. IN NO EVENT
 * SHALL THE AUTHOR BE LIABLE FOR ANY DIRECT, INDIRECT, INCIDENTAL, SPECIAL,
 * EXEMPLARY, OR CONSEQUENTIAL DAMAGES (INCLUDING, BUT NOT LIMITED TO, PROCUREMENT
 * OF SUBSTITUTE GOODS OR SERVICES; LOSS OF USE, DATA, OR PROFITS; OR BUSINESS
 * INTERRUPTION) HOWEVER CAUSED AND ON ANY THEORY OF LIABILITY, WHETHER IN
 * CONTRACT, STRICT LIABILITY, OR TORT (INCLUDING NEGLIGENCE OR OTHERWISE) ARISING
 * IN ANY WAY OUT OF THE USE OF THIS SOFTWARE, EVEN IF ADVISED OF THE POSSIBILITY
 * OF SUCH DAMAGE.
 *
 * This file is a contribution to the lwIP TCP/IP stack.
 * The Swedish Institute of Computer Science and Adam Dunkels
 * are specifically granted permission to redistribute this
 * source code.
 *
 * Author: Leon Woestenberg <leon.woestenberg@gmx.net>
 *
 * This is a DHCP client for the lwIP TCP/IP stack. It aims to conform
 * with RFC 2131 and RFC 2132.
 *
 * TODO:
 * - Proper parsing of DHCP messages exploiting file/sname field overloading.
 * - Add JavaDoc style documentation (API, internals).
 * - Support for interfaces other than Ethernet (SLIP, PPP, ...)
 *
 * Please coordinate changes and requests with Leon Woestenberg
 * <leon.woestenberg@gmx.net>
 *
 * Integration with your code:
 *
 * In lwip/dhcp.h
 * #define DHCP_COARSE_TIMER_SECS (recommended 60 which is a minute)
 * #define DHCP_FINE_TIMER_MSECS (recommended 500 which equals TCP coarse timer)
 *
 * Then have your application call dhcp_coarse_tmr() and
 * dhcp_fine_tmr() on the defined intervals.
 *
 * dhcp_start(struct netif *netif);
 * starts a DHCP client instance which configures the interface by
 * obtaining an IP address lease and maintaining it.
 *
 * Use dhcp_release(netif) to end the lease and use dhcp_stop(netif)
 * to remove the DHCP client.
 *
 */

#include "lwip/opt.h"

#if LWIP_DHCP                   /* don't build if not configured for use in lwipopts.h */

#include "lwip/stats.h"
#include "lwip/mem.h"
#include "lwip/udp.h"
#include "lwip/ip_addr.h"
#include "lwip/netif.h"
#include "lwip/inet.h"
#include "lwip/sys.h"
#include "lwip/dhcp.h"
#include "lwip/autoip.h"
#include "lwip/dns.h"
#include "netif/etharp.h"

#include <string.h>

/** Default for DHCP_GLOBAL_XID is 0xABCD0000
 * This can be changed by defining DHCP_GLOBAL_XID and DHCP_GLOBAL_XID_HEADER, e.g.
 *  #define DHCP_GLOBAL_XID_HEADER "stdlib.h"
 *  #define DHCP_GLOBAL_XID rand()
 */
#ifdef DHCP_GLOBAL_XID_HEADER
#include DHCP_GLOBAL_XID_HEADER /* include optional starting XID generation prototypes */
#endif

/** DHCP_OPTION_MAX_MSG_SIZE is set to the MTU
 * MTU is checked to be big enough in dhcp_start */
#define DHCP_MAX_MSG_LEN(netif)        (netif->mtu)
#define DHCP_MAX_MSG_LEN_MIN_REQUIRED  576

/* DHCP client state machine functions */
static void dhcp_handle_ack(struct netif *netif);
static void dhcp_handle_nak(struct netif *netif);
static void dhcp_handle_offer(struct netif *netif);

static err_t dhcp_discover(struct netif *netif);
static err_t dhcp_select(struct netif *netif);
static void dhcp_check(struct netif *netif);
static void dhcp_bind(struct netif *netif);

#if DHCP_DOES_ARP_CHECK
static err_t dhcp_decline(struct netif *netif);
#endif                          /* DHCP_DOES_ARP_CHECK */
static err_t dhcp_rebind(struct netif *netif);
static void dhcp_set_state(struct dhcp *dhcp, u8_t new_state);

/* receive, unfold, parse and free incoming messages */
static void dhcp_recv(void *arg, struct udp_pcb *pcb, struct pbuf *p,
                      struct ip_addr *addr, u16_t port);
static err_t dhcp_unfold_reply(struct dhcp *dhcp);
static u8_t *dhcp_get_option_ptr(struct dhcp *dhcp, u8_t option_type);
static u8_t dhcp_get_option_byte(u8_t * ptr);

#if 0
static u16_t dhcp_get_option_short(u8_t * ptr);
#endif
static u32_t dhcp_get_option_long(u8_t * ptr);
static void dhcp_free_reply(struct dhcp *dhcp);

/* set the DHCP timers */
static void dhcp_timeout(struct netif *netif);
static void dhcp_t1_timeout(struct netif *netif);
static void dhcp_t2_timeout(struct netif *netif);

/* build outgoing messages */
/* create a DHCP request, fill in common headers */
static err_t dhcp_create_request(struct netif *netif);

/* free a DHCP request */
static void dhcp_delete_request(struct netif *netif);

/* add a DHCP option (type, then length in bytes) */
static void dhcp_option(struct dhcp *dhcp, u8_t option_type, u8_t option_len);

/* add option values */
static void dhcp_option_byte(struct dhcp *dhcp, u8_t value);
static void dhcp_option_short(struct dhcp *dhcp, u16_t value);
static void dhcp_option_long(struct dhcp *dhcp, u32_t value);

/* always add the DHCP options trailer to end and pad */
static void dhcp_option_trailer(struct dhcp *dhcp);

/**
 * Back-off the DHCP client (because of a received NAK response).
 *
 * Back-off the DHCP client because of a received NAK. Receiving a
 * NAK means the client asked for something non-sensible, for
 * example when it tries to renew a lease obtained on another network.
 *
 * We clear any existing set IP address and restart DHCP negotiation
 * afresh (as per RFC2131 3.2.3).
 *
 * @param netif the netif under DHCP control
 */
static void dhcp_handle_nak(struct netif *netif)
{
    struct dhcp *dhcp = netif->dhcp;

    LWIP_DEBUGF(DHCP_DEBUG | LWIP_DBG_TRACE | 3,
                ("dhcp_handle_nak(netif=%p) %c%c%" U16_F "\n", (void *) netif,
                 netif->name[0], netif->name[1], (u16_t) netif->num));
    /* Set the interface down since the address must no longer be used, as per RFC2131 */
    netif_set_down(netif);
    /* remove IP address from interface */
    netif_set_ipaddr(netif, IP_ADDR_ANY);
    netif_set_gw(netif, IP_ADDR_ANY);
    netif_set_netmask(netif, IP_ADDR_ANY);
    /* Change to a defined state */
    dhcp_set_state(dhcp, DHCP_BACKING_OFF);
    /* We can immediately restart discovery */
    dhcp_discover(netif);
}

/**
 * Checks if the offered IP address is already in use.
 *
 * It does so by sending an ARP request for the offered address and
 * entering CHECKING state. If no ARP reply is received within a small
 * interval, the address is assumed to be free for use by us.
 *
 * @param netif the netif under DHCP control
 */
static void dhcp_check(struct netif *netif)
{
    struct dhcp *dhcp = netif->dhcp;
    err_t result;
    u16_t msecs;

    LWIP_DEBUGF(DHCP_DEBUG | LWIP_DBG_TRACE | 3,
                ("dhcp_check(netif=%p) %c%c\n", (void *) netif,
                 (s16_t) netif->name[0], (s16_t) netif->name[1]));
    dhcp_set_state(dhcp, DHCP_CHECKING);
    /* create an ARP query for the offered IP address, expecting that no host
       responds, as the IP address should not be in use. */
    result = etharp_query(netif, &dhcp->offered_ip_addr, NULL);
    if (result != ERR_OK) {
        LWIP_DEBUGF(DHCP_DEBUG | LWIP_DBG_TRACE | 2,
                    ("dhcp_check: could not perform ARP query\n"));
    }
    dhcp->tries++;
    msecs = 500;
    dhcp->request_timeout =
      (msecs + DHCP_FINE_TIMER_MSECS - 1) / DHCP_FINE_TIMER_MSECS;
    LWIP_DEBUGF(DHCP_DEBUG | LWIP_DBG_TRACE | LWIP_DBG_STATE,
                ("dhcp_check(): set request timeout %" U16_F " msecs\n",
                 msecs));
}

/**
 * Remember the configuration offered by a DHCP server.
 *
 * @param netif the netif under DHCP control
 */
static void dhcp_handle_offer(struct netif *netif)
{
    struct dhcp *dhcp = netif->dhcp;

    /* obtain the server address */
    u8_t *option_ptr = dhcp_get_option_ptr(dhcp, DHCP_OPTION_SERVER_ID);

    LWIP_DEBUGF(DHCP_DEBUG | LWIP_DBG_TRACE | 3,
                ("dhcp_handle_offer(netif=%p) %c%c%" U16_F "\n", (void *) netif,
                 netif->name[0], netif->name[1], (u16_t) netif->num));
    if (option_ptr != NULL) {
        dhcp->server_ip_addr.addr = htonl(dhcp_get_option_long(&option_ptr[2]));
        LWIP_DEBUGF(DHCP_DEBUG | LWIP_DBG_STATE,
                    ("dhcp_handle_offer(): server 0x%08" X32_F "\n",
                     dhcp->server_ip_addr.addr));
        /* remember offered address */
        ip_addr_set(&dhcp->offered_ip_addr,
                    (struct ip_addr *) &dhcp->msg_in->yiaddr);
        LWIP_DEBUGF(DHCP_DEBUG | LWIP_DBG_STATE,
                    ("dhcp_handle_offer(): offer for 0x%08" X32_F "\n",
                     dhcp->offered_ip_addr.addr));

        dhcp_select(netif);
    }
}

/**
 * Select a DHCP server offer out of all offers.
 *
 * Simply select the first offer received.
 *
 * @param netif the netif under DHCP control
 * @return lwIP specific error (see error.h)
 */
static err_t dhcp_select(struct netif *netif)
{
    struct dhcp *dhcp = netif->dhcp;
    err_t result;
    u16_t msecs;

#if LWIP_NETIF_HOSTNAME
    const char *p;
#endif                          /* LWIP_NETIF_HOSTNAME */

    LWIP_DEBUGF(DHCP_DEBUG | LWIP_DBG_TRACE | 3,
                ("dhcp_select(netif=%p) %c%c%" U16_F "\n", (void *) netif,
                 netif->name[0], netif->name[1], (u16_t) netif->num));
    dhcp_set_state(dhcp, DHCP_REQUESTING);

    /* create and initialize the DHCP message header */
    result = dhcp_create_request(netif);
    if (result == ERR_OK) {
        dhcp_option(dhcp, DHCP_OPTION_MESSAGE_TYPE,
                    DHCP_OPTION_MESSAGE_TYPE_LEN);
        dhcp_option_byte(dhcp, DHCP_REQUEST);

        dhcp_option(dhcp, DHCP_OPTION_MAX_MSG_SIZE,
                    DHCP_OPTION_MAX_MSG_SIZE_LEN);
        dhcp_option_short(dhcp, DHCP_MAX_MSG_LEN(netif));

        /* MUST request the offered IP address */
        dhcp_option(dhcp, DHCP_OPTION_REQUESTED_IP, 4);
        dhcp_option_long(dhcp, ntohl(dhcp->offered_ip_addr.addr));

        dhcp_option(dhcp, DHCP_OPTION_SERVER_ID, 4);
        dhcp_option_long(dhcp, ntohl(dhcp->server_ip_addr.addr));

        dhcp_option(dhcp, DHCP_OPTION_PARAMETER_REQUEST_LIST,
                    4 /*num options */ );
        dhcp_option_byte(dhcp, DHCP_OPTION_SUBNET_MASK);
        dhcp_option_byte(dhcp, DHCP_OPTION_ROUTER);
        dhcp_option_byte(dhcp, DHCP_OPTION_BROADCAST);
        dhcp_option_byte(dhcp, DHCP_OPTION_DNS_SERVER);

#if LWIP_NETIF_HOSTNAME
        p = (const char *) netif->hostname;
        if (p != NULL) {
            dhcp_option(dhcp, DHCP_OPTION_HOSTNAME, strlen(p));
            while (*p) {
                dhcp_option_byte(dhcp, *p++);
            }
        }
#endif                          /* LWIP_NETIF_HOSTNAME */

        dhcp_option_trailer(dhcp);
        /* shrink the pbuf to the actual content length */
        pbuf_realloc(dhcp->p_out,
                     sizeof(struct dhcp_msg) - DHCP_OPTIONS_LEN +
                     dhcp->options_out_len);

        /* TODO: we really should bind to a specific local interface here
           but we cannot specify an unconfigured netif as it is addressless */
        /* send broadcast to any DHCP server */
        udp_sendto_if(dhcp->pcb, dhcp->p_out, IP_ADDR_BROADCAST,
                      DHCP_SERVER_PORT, netif);
        /* reconnect to any (or to server here?!) */
        udp_connect(dhcp->pcb, IP_ADDR_ANY, DHCP_SERVER_PORT);
        dhcp_delete_request(netif);
        LWIP_DEBUGF(DHCP_DEBUG | LWIP_DBG_TRACE | LWIP_DBG_STATE,
                    ("dhcp_select: REQUESTING\n"));
    } else {
        LWIP_DEBUGF(DHCP_DEBUG | LWIP_DBG_TRACE | 2,
                    ("dhcp_select: could not allocate DHCP request\n"));
    }
    dhcp->tries++;
    msecs = (dhcp->tries < 6 ? 1 << dhcp->tries : 60) * 1000;
    dhcp->request_timeout =
      (msecs + DHCP_FINE_TIMER_MSECS - 1) / DHCP_FINE_TIMER_MSECS;
    LWIP_DEBUGF(DHCP_DEBUG | LWIP_DBG_STATE,
                ("dhcp_select(): set request timeout %" U16_F " msecs\n",
                 msecs));
    return result;
}

/**
 * The DHCP timer that checks for lease renewal/rebind timeouts.
 *
 */
void dhcp_coarse_tmr(void)
{
    struct netif *netif = netif_list;

    LWIP_DEBUGF(DHCP_DEBUG | LWIP_DBG_TRACE, ("dhcp_coarse_tmr()\n"));
    /* iterate through all network interfaces */
    while (netif != NULL) {
        /* only act on DHCP configured interfaces */
        if (netif->dhcp != NULL) {
            /* timer is active (non zero), and triggers (zeroes) now? */
            if (netif->dhcp->t2_timeout-- == 1) {
                LWIP_DEBUGF(DHCP_DEBUG | LWIP_DBG_TRACE | LWIP_DBG_STATE,
                            ("dhcp_coarse_tmr(): t2 timeout\n"));
                /* this clients' rebind timeout triggered */
                dhcp_t2_timeout(netif);
                /* timer is active (non zero), and triggers (zeroes) now */
            } else if (netif->dhcp->t1_timeout-- == 1) {
                LWIP_DEBUGF(DHCP_DEBUG | LWIP_DBG_TRACE | LWIP_DBG_STATE,
                            ("dhcp_coarse_tmr(): t1 timeout\n"));
                /* this clients' renewal timeout triggered */
                dhcp_t1_timeout(netif);
            }
        }
        /* proceed to next netif */
        netif = netif->next;
    }
}

/**
 * DHCP transaction timeout handling
 *
 * A DHCP server is expected to respond within a short period of time.
 * This timer checks whether an outstanding DHCP request is timed out.
 * 
 */
void dhcp_fine_tmr(void)
{
    struct netif *netif = netif_list;

    /* loop through netif's */
    while (netif != NULL) {
        /* only act on DHCP configured interfaces */
        if (netif->dhcp != NULL) {
            /* timer is active (non zero), and is about to trigger now */
            if (netif->dhcp->request_timeout > 1) {
                netif->dhcp->request_timeout--;
            } else if (netif->dhcp->request_timeout == 1) {
                netif->dhcp->request_timeout--;
                /* { netif->dhcp->request_timeout == 0 } */
                LWIP_DEBUGF(DHCP_DEBUG | LWIP_DBG_TRACE | LWIP_DBG_STATE,
                            ("dhcp_fine_tmr(): request timeout\n"));
                /* this clients' request timeout triggered */
                dhcp_timeout(netif);
            }
        }
        /* proceed to next network interface */
        netif = netif->next;
    }
}

/**
 * A DHCP negotiation transaction, or ARP request, has timed out.
 *
 * The timer that was started with the DHCP or ARP request has
 * timed out, indicating no response was received in time.
 *
 * @param netif the netif under DHCP control
 */
static void dhcp_timeout(struct netif *netif)
{
    struct dhcp *dhcp = netif->dhcp;

    LWIP_DEBUGF(DHCP_DEBUG | LWIP_DBG_TRACE | 3, ("dhcp_timeout()\n"));
    /* back-off period has passed, or server selection timed out */
    if ((dhcp->state == DHCP_BACKING_OFF) || (dhcp->state == DHCP_SELECTING)) {
        LWIP_DEBUGF(DHCP_DEBUG | LWIP_DBG_TRACE,
                    ("dhcp_timeout(): restarting discovery\n"));
        dhcp_discover(netif);
        /* receiving the requested lease timed out */
    } else if (dhcp->state == DHCP_REQUESTING) {
        LWIP_DEBUGF(DHCP_DEBUG | LWIP_DBG_TRACE | LWIP_DBG_STATE,
                    ("dhcp_timeout(): REQUESTING, DHCP request timed out\n"));
        if (dhcp->tries <= 5) {
            dhcp_select(netif);
        } else {
            LWIP_DEBUGF(DHCP_DEBUG | LWIP_DBG_TRACE | LWIP_DBG_STATE,
                        ("dhcp_timeout(): REQUESTING, releasing, restarting\n"));
            dhcp_release(netif);
            dhcp_discover(netif);
        }
        /* received no ARP reply for the offered address (which is good) */
    } else if (dhcp->state == DHCP_CHECKING) {
        LWIP_DEBUGF(DHCP_DEBUG | LWIP_DBG_TRACE | LWIP_DBG_STATE,
                    ("dhcp_timeout(): CHECKING, ARP request timed out\n"));
        if (dhcp->tries <= 1) {
            dhcp_check(netif);
            /* no ARP replies on the offered address,
               looks like the IP address is indeed free */
        } else {
            /* bind the interface to the offered address */
            dhcp_bind(netif);
        }
    }
    /* did not get response to renew request? */
    else if (dhcp->state == DHCP_RENEWING) {
        LWIP_DEBUGF(DHCP_DEBUG | LWIP_DBG_TRACE | LWIP_DBG_STATE,
                    ("dhcp_timeout(): RENEWING, DHCP request timed out\n"));
        /* just retry renewal */
        /* note that the rebind timer will eventually time-out if renew does not work */
        dhcp_renew(netif);
        /* did not get response to rebind request? */
    } else if (dhcp->state == DHCP_REBINDING) {
        LWIP_DEBUGF(DHCP_DEBUG | LWIP_DBG_TRACE | LWIP_DBG_STATE,
                    ("dhcp_timeout(): REBINDING, DHCP request timed out\n"));
        if (dhcp->tries <= 8) {
            dhcp_rebind(netif);
        } else {
            LWIP_DEBUGF(DHCP_DEBUG | LWIP_DBG_TRACE | LWIP_DBG_STATE,
                        ("dhcp_timeout(): RELEASING, DISCOVERING\n"));
            dhcp_release(netif);
            dhcp_discover(netif);
        }
    }
}

/**
 * The renewal period has timed out.
 *
 * @param netif the netif under DHCP control
 */
static void dhcp_t1_timeout(struct netif *netif)
{
    struct dhcp *dhcp = netif->dhcp;

    LWIP_DEBUGF(DHCP_DEBUG | LWIP_DBG_STATE, ("dhcp_t1_timeout()\n"));
    if ((dhcp->state == DHCP_REQUESTING) || (dhcp->state == DHCP_BOUND)
        || (dhcp->state == DHCP_RENEWING)) {
        /* just retry to renew - note that the rebind timer (t2) will
         * eventually time-out if renew tries fail. */
        LWIP_DEBUGF(DHCP_DEBUG | LWIP_DBG_TRACE | LWIP_DBG_STATE,
                    ("dhcp_t1_timeout(): must renew\n"));
        dhcp_renew(netif);
    }
}

/**
 * The rebind period has timed out.
 *
 * @param netif the netif under DHCP control
 */
static void dhcp_t2_timeout(struct netif *netif)
{
    struct dhcp *dhcp = netif->dhcp;

    LWIP_DEBUGF(DHCP_DEBUG | LWIP_DBG_TRACE | LWIP_DBG_STATE,
                ("dhcp_t2_timeout()\n"));
    if ((dhcp->state == DHCP_REQUESTING) || (dhcp->state == DHCP_BOUND)
        || (dhcp->state == DHCP_RENEWING)) {
        /* just retry to rebind */
        LWIP_DEBUGF(DHCP_DEBUG | LWIP_DBG_TRACE | LWIP_DBG_STATE,
                    ("dhcp_t2_timeout(): must rebind\n"));
        dhcp_rebind(netif);
    }
}

/**
 * Handle a DHCP ACK packet
 *
 * @param netif the netif under DHCP control
 */
static void dhcp_handle_ack(struct netif *netif)
{
    struct dhcp *dhcp = netif->dhcp;
    u8_t *option_ptr;

    /* clear options we might not get from the ACK */
    dhcp->offered_sn_mask.addr = 0;
    dhcp->offered_gw_addr.addr = 0;
    dhcp->offered_bc_addr.addr = 0;

    /* lease time given? */
    option_ptr = dhcp_get_option_ptr(dhcp, DHCP_OPTION_LEASE_TIME);
    if (option_ptr != NULL) {
        /* remember offered lease time */
        dhcp->offered_t0_lease = dhcp_get_option_long(option_ptr + 2);
    }
    /* renewal period given? */
    option_ptr = dhcp_get_option_ptr(dhcp, DHCP_OPTION_T1);
    if (option_ptr != NULL) {
        /* remember given renewal period */
        dhcp->offered_t1_renew = dhcp_get_option_long(option_ptr + 2);
    } else {
        /* calculate safe periods for renewal */
        dhcp->offered_t1_renew = dhcp->offered_t0_lease / 2;
    }

    /* renewal period given? */
    option_ptr = dhcp_get_option_ptr(dhcp, DHCP_OPTION_T2);
    if (option_ptr != NULL) {
        /* remember given rebind period */
        dhcp->offered_t2_rebind = dhcp_get_option_long(option_ptr + 2);
    } else {
        /* calculate safe periods for rebinding */
        dhcp->offered_t2_rebind = dhcp->offered_t0_lease;
    }

    /* (y)our internet address */
    ip_addr_set(&dhcp->offered_ip_addr, &dhcp->msg_in->yiaddr);

/**
 * Patch #1308
 * TODO: we must check if the file field is not overloaded by DHCP options!
 */
#if 0
    /* boot server address */
    ip_addr_set(&dhcp->offered_si_addr, &dhcp->msg_in->siaddr);
    /* boot file name */
    if (dhcp->msg_in->file[0]) {
        dhcp->boot_file_name = mem_malloc(strlen(dhcp->msg_in->file) + 1);
        strcpy(dhcp->boot_file_name, dhcp->msg_in->file);
    }
#endif

    /* subnet mask */
    option_ptr = dhcp_get_option_ptr(dhcp, DHCP_OPTION_SUBNET_MASK);
    /* subnet mask given? */
    if (option_ptr != NULL) {
        dhcp->offered_sn_mask.addr =
          htonl(dhcp_get_option_long(&option_ptr[2]));
    }

    /* gateway router */
    option_ptr = dhcp_get_option_ptr(dhcp, DHCP_OPTION_ROUTER);
    if (option_ptr != NULL) {
        dhcp->offered_gw_addr.addr =
          htonl(dhcp_get_option_long(&option_ptr[2]));
    }

    /* broadcast address */
    option_ptr = dhcp_get_option_ptr(dhcp, DHCP_OPTION_BROADCAST);
    if (option_ptr != NULL) {
        dhcp->offered_bc_addr.addr =
          htonl(dhcp_get_option_long(&option_ptr[2]));
    }

    /* DNS servers */
    option_ptr = dhcp_get_option_ptr(dhcp, DHCP_OPTION_DNS_SERVER);
    if (option_ptr != NULL) {
        u8_t n;

        dhcp->dns_count =
          dhcp_get_option_byte(&option_ptr[1]) / (u32_t) sizeof(struct ip_addr);
        /* limit to at most DHCP_MAX_DNS DNS servers */
        if (dhcp->dns_count > DHCP_MAX_DNS)
            dhcp->dns_count = DHCP_MAX_DNS;
        for (n = 0; n < dhcp->dns_count; n++) {
            dhcp->offered_dns_addr[n].addr =
              htonl(dhcp_get_option_long(&option_ptr[2 + n * 4]));
#if LWIP_DNS
            dns_setserver(n,
                          (struct ip_addr
                           *) (&(dhcp->offered_dns_addr[n].addr)));
#endif                          /* LWIP_DNS */
        }
#if LWIP_DNS
        dns_setserver(n, (struct ip_addr *) (&ip_addr_any));
#endif                          /* LWIP_DNS */
    }
}

/**
 * Start DHCP negotiation for a network interface.
 *
 * If no DHCP client instance was attached to this interface,
 * a new client is created first. If a DHCP client instance
 * was already present, it restarts negotiation.
 *
 * @param netif The lwIP network interface
 * @return lwIP error code
 * - ERR_OK - No error
 * - ERR_MEM - Out of memory
 */
err_t dhcp_start(struct netif *netif)
{
    struct dhcp *dhcp;
    err_t result = ERR_OK;

    /* FIXME: make sure that if the calling process is not owner of LWIP stack
     * then it should not be allowed to continue. */
    LWIP_ERROR("netif != NULL", (netif != NULL), return ERR_ARG;
      );
    dhcp = netif->dhcp;
    LWIP_DEBUGF(DHCP_DEBUG | LWIP_DBG_TRACE | LWIP_DBG_STATE,
                ("dhcp_start(netif=%p) %c%c%" U16_F "\n", (void *) netif,
                 netif->name[0], netif->name[1], (u16_t) netif->num));
    /* Remove the flag that says this netif is handled by DHCP,
       it is set when we succeeded starting. */
    netif->flags &= ~NETIF_FLAG_DHCP;

    /* check MTU of the netif */
    if (netif->mtu < DHCP_MAX_MSG_LEN_MIN_REQUIRED) {
        LWIP_DEBUGF(DHCP_DEBUG | LWIP_DBG_TRACE,
                    ("dhcp_start(): Cannot use this netif with DHCP: MTU is too small\n"));
        return ERR_MEM;
    }

    /* no DHCP client attached yet? */
    if (dhcp == NULL) {
        LWIP_DEBUGF(DHCP_DEBUG | LWIP_DBG_TRACE,
                    ("dhcp_start(): starting new DHCP client\n"));
        dhcp = mem_malloc(sizeof(struct dhcp));
        if (dhcp == NULL) {
            LWIP_DEBUGF(DHCP_DEBUG | LWIP_DBG_TRACE,
                        ("dhcp_start(): could not allocate dhcp\n"));
            return ERR_MEM;
        }
        /* store this dhcp client in the netif */
        netif->dhcp = dhcp;
        LWIP_DEBUGF(DHCP_DEBUG | LWIP_DBG_TRACE,
                    ("dhcp_start(): allocated dhcp"));
        /* already has DHCP client attached */
    } else {
        LWIP_DEBUGF(DHCP_DEBUG | LWIP_DBG_TRACE | LWIP_DBG_STATE | 3,
                    ("dhcp_start(): restarting DHCP configuration\n"));
        if (dhcp->pcb != NULL) {
            udp_remove(dhcp->pcb);
        }
        if (dhcp->p != NULL) {
            pbuf_free(dhcp->p);
        }
    }
    /* clear data structure */
    memset(dhcp, 0, sizeof(struct dhcp));
    /* allocate UDP PCB */
    dhcp->pcb = udp_new();
    if (dhcp->pcb == NULL) {
        LWIP_DEBUGF(DHCP_DEBUG | LWIP_DBG_TRACE,
                    ("dhcp_start(): could not obtain pcb\n"));
        mem_free((void *) dhcp);
        netif->dhcp = dhcp = NULL;
        return ERR_MEM;
    }
#if IP_SOF_BROADCAST
    dhcp->pcb->so_options |= SOF_BROADCAST;
#endif                          /* IP_SOF_BROADCAST */
    /* set up local and remote port for the pcb */
    udp_bind(dhcp->pcb, IP_ADDR_ANY, DHCP_CLIENT_PORT);
    udp_connect(dhcp->pcb, IP_ADDR_ANY, DHCP_SERVER_PORT);
    /* set up the recv callback and argument */
    udp_recv(dhcp->pcb, dhcp_recv, netif);
    LWIP_DEBUGF(DHCP_DEBUG | LWIP_DBG_TRACE,
                ("dhcp_start(): starting DHCP configuration\n"));
    /* (re)start the DHCP negotiation */
    result = dhcp_discover(netif);
    if (result != ERR_OK) {
        /* free resources allocated above */
        dhcp_stop(netif);
        return ERR_MEM;
    }
    /* Set the flag that says this netif is handled by DHCP. */
    netif->flags |= NETIF_FLAG_DHCP;
    return result;
}

/**
 * Inform a DHCP server of our manual configuration.
 *
 * This informs DHCP servers of our fixed IP address configuration
 * by sending an INFORM message. It does not involve DHCP address
 * configuration, it is just here to be nice to the network.
 *
 * @param netif The lwIP network interface
 */
void dhcp_inform(struct netif *netif)
{
    struct dhcp *dhcp, *old_dhcp = netif->dhcp;
    err_t result = ERR_OK;

    dhcp = mem_malloc(sizeof(struct dhcp));
    if (dhcp == NULL) {
        LWIP_DEBUGF(DHCP_DEBUG | LWIP_DBG_TRACE | 2,
                    ("dhcp_inform(): could not allocate dhcp\n"));
        return;
    }
    netif->dhcp = dhcp;
    memset(dhcp, 0, sizeof(struct dhcp));

    LWIP_DEBUGF(DHCP_DEBUG | LWIP_DBG_TRACE,
                ("dhcp_inform(): allocated dhcp\n"));
    dhcp->pcb = udp_new();
    if (dhcp->pcb == NULL) {
        LWIP_DEBUGF(DHCP_DEBUG | LWIP_DBG_TRACE | 2,
                    ("dhcp_inform(): could not obtain pcb"));
        mem_free((void *) dhcp);
        return;
    }
    LWIP_DEBUGF(DHCP_DEBUG | LWIP_DBG_TRACE,
                ("dhcp_inform(): created new udp pcb\n"));
    /* create and initialize the DHCP message header */
    result = dhcp_create_request(netif);
    if (result == ERR_OK) {

        dhcp_option(dhcp, DHCP_OPTION_MESSAGE_TYPE,
                    DHCP_OPTION_MESSAGE_TYPE_LEN);
        dhcp_option_byte(dhcp, DHCP_INFORM);

        dhcp_option(dhcp, DHCP_OPTION_MAX_MSG_SIZE,
                    DHCP_OPTION_MAX_MSG_SIZE_LEN);
        dhcp_option_short(dhcp, DHCP_MAX_MSG_LEN(netif));

        dhcp_option_trailer(dhcp);

        pbuf_realloc(dhcp->p_out,
                     sizeof(struct dhcp_msg) - DHCP_OPTIONS_LEN +
                     dhcp->options_out_len);

#if IP_SOF_BROADCAST
        dhcp->pcb->so_options |= SOF_BROADCAST;
#endif                          /* IP_SOF_BROADCAST */
        udp_bind(dhcp->pcb, IP_ADDR_ANY, DHCP_CLIENT_PORT);
        udp_connect(dhcp->pcb, IP_ADDR_BROADCAST, DHCP_SERVER_PORT);
        LWIP_DEBUGF(DHCP_DEBUG | LWIP_DBG_TRACE | LWIP_DBG_STATE,
                    ("dhcp_inform: INFORMING\n"));
        udp_sendto_if(dhcp->pcb, dhcp->p_out, IP_ADDR_BROADCAST,
                      DHCP_SERVER_PORT, netif);
        udp_connect(dhcp->pcb, IP_ADDR_ANY, DHCP_SERVER_PORT);
        dhcp_delete_request(netif);
    } else {
        LWIP_DEBUGF(DHCP_DEBUG | LWIP_DBG_TRACE | 2,
                    ("dhcp_inform: could not allocate DHCP request\n"));
    }

    if (dhcp->pcb != NULL) {
        udp_remove(dhcp->pcb);
    }
    dhcp->pcb = NULL;
    mem_free((void *) dhcp);
    netif->dhcp = old_dhcp;
}

#if DHCP_DOES_ARP_CHECK
/**
 * Match an ARP reply with the offered IP address.
 *
 * @param netif the network interface on which the reply was received
 * @param addr The IP address we received a reply from
 */
void dhcp_arp_reply(struct netif *netif, struct ip_addr *addr)
{
    LWIP_ERROR("netif != NULL", (netif != NULL), return;
      );
    LWIP_DEBUGF(DHCP_DEBUG | LWIP_DBG_TRACE | 3, ("dhcp_arp_reply()\n"));
    /* is a DHCP client doing an ARP check? */
    if ((netif->dhcp != NULL) && (netif->dhcp->state == DHCP_CHECKING)) {
        LWIP_DEBUGF(DHCP_DEBUG | LWIP_DBG_TRACE | LWIP_DBG_STATE,
                    ("dhcp_arp_reply(): CHECKING, arp reply for 0x%08" X32_F
                     "\n", addr->addr));
        /* did a host respond with the address we
           were offered by the DHCP server? */
        if (ip_addr_cmp(addr, &netif->dhcp->offered_ip_addr)) {
            /* we will not accept the offered address */
            LWIP_DEBUGF(DHCP_DEBUG | LWIP_DBG_TRACE | LWIP_DBG_STATE | 1,
                        ("dhcp_arp_reply(): arp reply matched with offered address, declining\n"));
            dhcp_decline(netif);
        }
    }
}

/**
 * Decline an offered lease.
 *
 * Tell the DHCP server we do not accept the offered address.
 * One reason to decline the lease is when we find out the address
 * is already in use by another host (through ARP).
 *
 * @param netif the netif under DHCP control
 */
static err_t dhcp_decline(struct netif *netif)
{
    struct dhcp *dhcp = netif->dhcp;
    err_t result = ERR_OK;
    u16_t msecs;

    LWIP_DEBUGF(DHCP_DEBUG | LWIP_DBG_TRACE | 3, ("dhcp_decline()\n"));
    dhcp_set_state(dhcp, DHCP_BACKING_OFF);
    /* create and initialize the DHCP message header */
    result = dhcp_create_request(netif);
    if (result == ERR_OK) {
        dhcp_option(dhcp, DHCP_OPTION_MESSAGE_TYPE,
                    DHCP_OPTION_MESSAGE_TYPE_LEN);
        dhcp_option_byte(dhcp, DHCP_DECLINE);

        dhcp_option(dhcp, DHCP_OPTION_REQUESTED_IP, 4);
        dhcp_option_long(dhcp, ntohl(dhcp->offered_ip_addr.addr));

        dhcp_option_trailer(dhcp);
        /* resize pbuf to reflect true size of options */
        pbuf_realloc(dhcp->p_out,
                     sizeof(struct dhcp_msg) - DHCP_OPTIONS_LEN +
                     dhcp->options_out_len);

        /* @todo: should we really connect here? we are performing sendto() */
        udp_connect(dhcp->pcb, IP_ADDR_ANY, DHCP_SERVER_PORT);
        /* per section 4.4.4, broadcast DECLINE messages */
        udp_sendto_if(dhcp->pcb, dhcp->p_out, IP_ADDR_BROADCAST,
                      DHCP_SERVER_PORT, netif);
        dhcp_delete_request(netif);
        LWIP_DEBUGF(DHCP_DEBUG | LWIP_DBG_TRACE | LWIP_DBG_STATE,
                    ("dhcp_decline: BACKING OFF\n"));
    } else {
        LWIP_DEBUGF(DHCP_DEBUG | LWIP_DBG_TRACE | 2,
                    ("dhcp_decline: could not allocate DHCP request\n"));
    }
    dhcp->tries++;
    msecs = 10 * 1000;
    dhcp->request_timeout =
      (msecs + DHCP_FINE_TIMER_MSECS - 1) / DHCP_FINE_TIMER_MSECS;
    LWIP_DEBUGF(DHCP_DEBUG | LWIP_DBG_TRACE,
                ("dhcp_decline(): set request timeout %" U16_F " msecs\n",
                 msecs));
    return result;
}
#endif


/**
 * Start the DHCP process, discover a DHCP server.
 *
 * @param netif the netif under DHCP control
 */
static err_t dhcp_discover(struct netif *netif)
{
    struct dhcp *dhcp = netif->dhcp;
    err_t result = ERR_OK;
    u16_t msecs;

    LWIP_DEBUGF(DHCP_DEBUG | LWIP_DBG_TRACE | 3, ("dhcp_discover()\n"));
    ip_addr_set(&dhcp->offered_ip_addr, IP_ADDR_ANY);
    dhcp_set_state(dhcp, DHCP_SELECTING);
    /* create and initialize the DHCP message header */
    result = dhcp_create_request(netif);
    if (result == ERR_OK) {
        LWIP_DEBUGF(DHCP_DEBUG | LWIP_DBG_TRACE,
                    ("dhcp_discover: making request\n"));
        dhcp_option(dhcp, DHCP_OPTION_MESSAGE_TYPE,
                    DHCP_OPTION_MESSAGE_TYPE_LEN);
        dhcp_option_byte(dhcp, DHCP_DISCOVER);

        dhcp_option(dhcp, DHCP_OPTION_MAX_MSG_SIZE,
                    DHCP_OPTION_MAX_MSG_SIZE_LEN);
        dhcp_option_short(dhcp, DHCP_MAX_MSG_LEN(netif));

        dhcp_option(dhcp, DHCP_OPTION_PARAMETER_REQUEST_LIST,
                    4 /*num options */ );
        dhcp_option_byte(dhcp, DHCP_OPTION_SUBNET_MASK);
        dhcp_option_byte(dhcp, DHCP_OPTION_ROUTER);
        dhcp_option_byte(dhcp, DHCP_OPTION_BROADCAST);
        dhcp_option_byte(dhcp, DHCP_OPTION_DNS_SERVER);

        dhcp_option_trailer(dhcp);

        LWIP_DEBUGF(DHCP_DEBUG | LWIP_DBG_TRACE,
                    ("dhcp_discover: realloc()ing\n"));
        pbuf_realloc(dhcp->p_out,
                     sizeof(struct dhcp_msg) - DHCP_OPTIONS_LEN +
                     dhcp->options_out_len);

        udp_connect(dhcp->pcb, IP_ADDR_ANY, DHCP_SERVER_PORT);
        LWIP_DEBUGF(DHCP_DEBUG | LWIP_DBG_TRACE,
                    ("dhcp_discover: sendto(DISCOVER, IP_ADDR_BROADCAST, DHCP_SERVER_PORT)\n"));
        udp_sendto_if(dhcp->pcb, dhcp->p_out, IP_ADDR_BROADCAST,
                      DHCP_SERVER_PORT, netif);
        LWIP_DEBUGF(DHCP_DEBUG | LWIP_DBG_TRACE,
                    ("dhcp_discover: deleting()ing\n"));
        dhcp_delete_request(netif);
        LWIP_DEBUGF(DHCP_DEBUG | LWIP_DBG_TRACE | LWIP_DBG_STATE,
                    ("dhcp_discover: SELECTING\n"));
    } else {
        LWIP_DEBUGF(DHCP_DEBUG | LWIP_DBG_TRACE | 2,
                    ("dhcp_discover: could not allocate DHCP request\n"));
    }
    dhcp->tries++;
#if LWIP_DHCP_AUTOIP_COOP
    if (dhcp->tries >= LWIP_DHCP_AUTOIP_COOP_TRIES
        && dhcp->autoip_coop_state == DHCP_AUTOIP_COOP_STATE_OFF) {
        dhcp->autoip_coop_state = DHCP_AUTOIP_COOP_STATE_ON;
        autoip_start(netif);
    }
#endif                          /* LWIP_DHCP_AUTOIP_COOP */
    msecs = (dhcp->tries < 6 ? 1 << dhcp->tries : 60) * 1000;
    dhcp->request_timeout =
      (msecs + DHCP_FINE_TIMER_MSECS - 1) / DHCP_FINE_TIMER_MSECS;
    LWIP_DEBUGF(DHCP_DEBUG | LWIP_DBG_TRACE | LWIP_DBG_STATE,
                ("dhcp_discover(): set request timeout %" U16_F " msecs\n",
                 msecs));
    return result;
}


/**
 * Bind the interface to the offered IP address.
 *
 * @param netif network interface to bind to the offered address
 */
static void dhcp_bind(struct netif *netif)
{
    u32_t timeout;
    struct dhcp *dhcp;
    struct ip_addr sn_mask, gw_addr;

    LWIP_ERROR("dhcp_bind: netif != NULL", (netif != NULL), return;
      );
    dhcp = netif->dhcp;
    LWIP_ERROR("dhcp_bind: dhcp != NULL", (dhcp != NULL), return;
      );
    LWIP_DEBUGF(DHCP_DEBUG | LWIP_DBG_TRACE | 3,
                ("dhcp_bind(netif=%p) %c%c%" U16_F "\n", (void *) netif,
                 netif->name[0], netif->name[1], (u16_t) netif->num));

    /* temporary DHCP lease? */
    if (dhcp->offered_t1_renew != 0xffffffffUL) {
        /* set renewal period timer */
        LWIP_DEBUGF(DHCP_DEBUG | LWIP_DBG_TRACE,
                    ("dhcp_bind(): t1 renewal timer %" U32_F " secs\n",
                     dhcp->offered_t1_renew));
        timeout =
          (dhcp->offered_t1_renew +
           DHCP_COARSE_TIMER_SECS / 2) / DHCP_COARSE_TIMER_SECS;
        if (timeout > 0xffff) {
            timeout = 0xffff;
        }
        dhcp->t1_timeout = (u16_t) timeout;
        if (dhcp->t1_timeout == 0) {
            dhcp->t1_timeout = 1;
        }
        LWIP_DEBUGF(DHCP_DEBUG | LWIP_DBG_TRACE | LWIP_DBG_STATE,
                    ("dhcp_bind(): set request timeout %" U32_F " msecs\n",
                     dhcp->offered_t1_renew * 1000));
    }
    /* set renewal period timer */
    if (dhcp->offered_t2_rebind != 0xffffffffUL) {
        LWIP_DEBUGF(DHCP_DEBUG | LWIP_DBG_TRACE,
                    ("dhcp_bind(): t2 rebind timer %" U32_F " secs\n",
                     dhcp->offered_t2_rebind));
        timeout =
          (dhcp->offered_t2_rebind +
           DHCP_COARSE_TIMER_SECS / 2) / DHCP_COARSE_TIMER_SECS;
        if (timeout > 0xffff) {
            timeout = 0xffff;
        }
        dhcp->t2_timeout = (u16_t) timeout;
        if (dhcp->t2_timeout == 0) {
            dhcp->t2_timeout = 1;
        }
        LWIP_DEBUGF(DHCP_DEBUG | LWIP_DBG_TRACE | LWIP_DBG_STATE,
                    ("dhcp_bind(): set request timeout %" U32_F " msecs\n",
                     dhcp->offered_t2_rebind * 1000));
    }
    /* copy offered network mask */
    ip_addr_set(&sn_mask, &dhcp->offered_sn_mask);

    /* subnet mask not given? */
    /* TODO: this is not a valid check. what if the network mask is 0? */
    if (sn_mask.addr == 0) {
        /* choose a safe subnet mask given the network class */
        u8_t first_octet = ip4_addr1(&sn_mask);

        if (first_octet <= 127) {
            sn_mask.addr = htonl(0xff000000);
        } else if (first_octet >= 192) {
            sn_mask.addr = htonl(0xffffff00);
        } else {
            sn_mask.addr = htonl(0xffff0000);
        }
    }

    ip_addr_set(&gw_addr, &dhcp->offered_gw_addr);
    /* gateway address not given? */
    if (gw_addr.addr == 0) {
        /* copy network address */
        gw_addr.addr = (dhcp->offered_ip_addr.addr & sn_mask.addr);
        /* use first host address on network as gateway */
        gw_addr.addr |= htonl(0x00000001);
    }
#if LWIP_DHCP_AUTOIP_COOP
    if (dhcp->autoip_coop_state == DHCP_AUTOIP_COOP_STATE_ON) {
        autoip_stop(netif);
        dhcp->autoip_coop_state = DHCP_AUTOIP_COOP_STATE_OFF;
    }
#endif                          /* LWIP_DHCP_AUTOIP_COOP */

    LWIP_DEBUGF(DHCP_DEBUG | LWIP_DBG_STATE,
                ("dhcp_bind(): IP: 0x%08" X32_F "\n",
                 dhcp->offered_ip_addr.addr));
    netif_set_ipaddr(netif, &dhcp->offered_ip_addr);
    LWIP_DEBUGF(DHCP_DEBUG | LWIP_DBG_STATE,
                ("dhcp_bind(): SN: 0x%08" X32_F "\n", sn_mask.addr));
    netif_set_netmask(netif, &sn_mask);
    LWIP_DEBUGF(DHCP_DEBUG | LWIP_DBG_STATE,
                ("dhcp_bind(): GW: 0x%08" X32_F "\n", gw_addr.addr));
    netif_set_gw(netif, &gw_addr);
    /* bring the interface up */
    netif_set_up(netif);
    /* netif is now bound to DHCP leased address */
    dhcp_set_state(dhcp, DHCP_BOUND);
}

/**
 * Renew an existing DHCP lease at the involved DHCP server.
 *
 * @param netif network interface which must renew its lease
 */
err_t dhcp_renew(struct netif *netif)
{
    struct dhcp *dhcp = netif->dhcp;
    err_t result;
    u16_t msecs;

#if LWIP_NETIF_HOSTNAME
    const char *p;
#endif                          /* LWIP_NETIF_HOSTNAME */
    LWIP_DEBUGF(DHCP_DEBUG | LWIP_DBG_TRACE | 3, ("dhcp_renew()\n"));
    dhcp_set_state(dhcp, DHCP_RENEWING);

    /* create and initialize the DHCP message header */
    result = dhcp_create_request(netif);
    if (result == ERR_OK) {

        dhcp_option(dhcp, DHCP_OPTION_MESSAGE_TYPE,
                    DHCP_OPTION_MESSAGE_TYPE_LEN);
        dhcp_option_byte(dhcp, DHCP_REQUEST);

        dhcp_option(dhcp, DHCP_OPTION_MAX_MSG_SIZE,
                    DHCP_OPTION_MAX_MSG_SIZE_LEN);
        dhcp_option_short(dhcp, DHCP_MAX_MSG_LEN(netif));

#if LWIP_NETIF_HOSTNAME
        p = (const char *) netif->hostname;
        if (p != NULL) {
            dhcp_option(dhcp, DHCP_OPTION_HOSTNAME, strlen(p));
            while (*p) {
                dhcp_option_byte(dhcp, *p++);
            }
        }
#endif                          /* LWIP_NETIF_HOSTNAME */

#if 0
        dhcp_option(dhcp, DHCP_OPTION_REQUESTED_IP, 4);
        dhcp_option_long(dhcp, ntohl(dhcp->offered_ip_addr.addr));
#endif

#if 0
        dhcp_option(dhcp, DHCP_OPTION_SERVER_ID, 4);
        dhcp_option_long(dhcp, ntohl(dhcp->server_ip_addr.addr));
#endif
        /* append DHCP message trailer */
        dhcp_option_trailer(dhcp);

        pbuf_realloc(dhcp->p_out,
                     sizeof(struct dhcp_msg) - DHCP_OPTIONS_LEN +
                     dhcp->options_out_len);

        udp_connect(dhcp->pcb, &dhcp->server_ip_addr, DHCP_SERVER_PORT);
        udp_sendto_if(dhcp->pcb, dhcp->p_out, &dhcp->server_ip_addr,
                      DHCP_SERVER_PORT, netif);
        dhcp_delete_request(netif);

        LWIP_DEBUGF(DHCP_DEBUG | LWIP_DBG_TRACE | LWIP_DBG_STATE,
                    ("dhcp_renew: RENEWING\n"));
    } else {
        LWIP_DEBUGF(DHCP_DEBUG | LWIP_DBG_TRACE | 2,
                    ("dhcp_renew: could not allocate DHCP request\n"));
    }
    dhcp->tries++;
    /* back-off on retries, but to a maximum of 20 seconds */
    msecs = dhcp->tries < 10 ? dhcp->tries * 2000 : 20 * 1000;
    dhcp->request_timeout =
      (msecs + DHCP_FINE_TIMER_MSECS - 1) / DHCP_FINE_TIMER_MSECS;
    LWIP_DEBUGF(DHCP_DEBUG | LWIP_DBG_TRACE | LWIP_DBG_STATE,
                ("dhcp_renew(): set request timeout %" U16_F " msecs\n",
                 msecs));
    return result;
}

/**
 * Rebind with a DHCP server for an existing DHCP lease.
 *
 * @param netif network interface which must rebind with a DHCP server
 */
static err_t dhcp_rebind(struct netif *netif)
{
    struct dhcp *dhcp = netif->dhcp;
    err_t result;
    u16_t msecs;

#if LWIP_NETIF_HOSTNAME
    const char *p;
#endif                          /* LWIP_NETIF_HOSTNAME */
    LWIP_DEBUGF(DHCP_DEBUG | LWIP_DBG_TRACE | LWIP_DBG_STATE,
                ("dhcp_rebind()\n"));
    dhcp_set_state(dhcp, DHCP_REBINDING);

    /* create and initialize the DHCP message header */
    result = dhcp_create_request(netif);
    if (result == ERR_OK) {

        dhcp_option(dhcp, DHCP_OPTION_MESSAGE_TYPE,
                    DHCP_OPTION_MESSAGE_TYPE_LEN);
        dhcp_option_byte(dhcp, DHCP_REQUEST);

        dhcp_option(dhcp, DHCP_OPTION_MAX_MSG_SIZE,
                    DHCP_OPTION_MAX_MSG_SIZE_LEN);
        dhcp_option_short(dhcp, DHCP_MAX_MSG_LEN(netif));

#if LWIP_NETIF_HOSTNAME
        p = (const char *) netif->hostname;
        if (p != NULL) {
            dhcp_option(dhcp, DHCP_OPTION_HOSTNAME, strlen(p));
            while (*p) {
                dhcp_option_byte(dhcp, *p++);
            }
        }
#endif                          /* LWIP_NETIF_HOSTNAME */

#if 0
        dhcp_option(dhcp, DHCP_OPTION_REQUESTED_IP, 4);
        dhcp_option_long(dhcp, ntohl(dhcp->offered_ip_addr.addr));

        dhcp_option(dhcp, DHCP_OPTION_SERVER_ID, 4);
        dhcp_option_long(dhcp, ntohl(dhcp->server_ip_addr.addr));
#endif

        dhcp_option_trailer(dhcp);

        pbuf_realloc(dhcp->p_out,
                     sizeof(struct dhcp_msg) - DHCP_OPTIONS_LEN +
                     dhcp->options_out_len);

        /* broadcast to server */
        udp_connect(dhcp->pcb, IP_ADDR_ANY, DHCP_SERVER_PORT);
        udp_sendto_if(dhcp->pcb, dhcp->p_out, IP_ADDR_BROADCAST,
                      DHCP_SERVER_PORT, netif);
        dhcp_delete_request(netif);
        LWIP_DEBUGF(DHCP_DEBUG | LWIP_DBG_TRACE | LWIP_DBG_STATE,
                    ("dhcp_rebind: REBINDING\n"));
    } else {
        LWIP_DEBUGF(DHCP_DEBUG | LWIP_DBG_TRACE | 2,
                    ("dhcp_rebind: could not allocate DHCP request\n"));
    }
    dhcp->tries++;
    msecs = dhcp->tries < 10 ? dhcp->tries * 1000 : 10 * 1000;
    dhcp->request_timeout =
      (msecs + DHCP_FINE_TIMER_MSECS - 1) / DHCP_FINE_TIMER_MSECS;
    LWIP_DEBUGF(DHCP_DEBUG | LWIP_DBG_TRACE | LWIP_DBG_STATE,
                ("dhcp_rebind(): set request timeout %" U16_F " msecs\n",
                 msecs));
    return result;
}

/**
 * Release a DHCP lease.
 *
 * @param netif network interface which must release its lease
 */
err_t dhcp_release(struct netif * netif)
{
    struct dhcp *dhcp = netif->dhcp;
    err_t result;
    u16_t msecs;

    LWIP_DEBUGF(DHCP_DEBUG | LWIP_DBG_TRACE | 3, ("dhcp_release()\n"));

    /* idle DHCP client */
    dhcp_set_state(dhcp, DHCP_OFF);
    /* clean old DHCP offer */
    dhcp->server_ip_addr.addr = 0;
    dhcp->offered_ip_addr.addr = dhcp->offered_sn_mask.addr = 0;
    dhcp->offered_gw_addr.addr = dhcp->offered_bc_addr.addr = 0;
    dhcp->offered_t0_lease = dhcp->offered_t1_renew = dhcp->offered_t2_rebind =
      0;
    dhcp->dns_count = 0;

    /* create and initialize the DHCP message header */
    result = dhcp_create_request(netif);
    if (result == ERR_OK) {
        dhcp_option(dhcp, DHCP_OPTION_MESSAGE_TYPE,
                    DHCP_OPTION_MESSAGE_TYPE_LEN);
        dhcp_option_byte(dhcp, DHCP_RELEASE);

        dhcp_option_trailer(dhcp);

        pbuf_realloc(dhcp->p_out,
                     sizeof(struct dhcp_msg) - DHCP_OPTIONS_LEN +
                     dhcp->options_out_len);

        udp_connect(dhcp->pcb, &dhcp->server_ip_addr, DHCP_SERVER_PORT);
        udp_sendto_if(dhcp->pcb, dhcp->p_out, &dhcp->server_ip_addr,
                      DHCP_SERVER_PORT, netif);
        dhcp_delete_request(netif);
        LWIP_DEBUGF(DHCP_DEBUG | LWIP_DBG_TRACE | LWIP_DBG_STATE,
                    ("dhcp_release: RELEASED, DHCP_OFF\n"));
    } else {
        LWIP_DEBUGF(DHCP_DEBUG | LWIP_DBG_TRACE | 2,
                    ("dhcp_release: could not allocate DHCP request\n"));
    }
    dhcp->tries++;
    msecs = dhcp->tries < 10 ? dhcp->tries * 1000 : 10 * 1000;
    dhcp->request_timeout =
      (msecs + DHCP_FINE_TIMER_MSECS - 1) / DHCP_FINE_TIMER_MSECS;
    LWIP_DEBUGF(DHCP_DEBUG | LWIP_DBG_TRACE | LWIP_DBG_STATE,
                ("dhcp_release(): set request timeout %" U16_F " msecs\n",
                 msecs));
    /* bring the interface down */
    netif_set_down(netif);
    /* remove IP address from interface */
    netif_set_ipaddr(netif, IP_ADDR_ANY);
    netif_set_gw(netif, IP_ADDR_ANY);
    netif_set_netmask(netif, IP_ADDR_ANY);

    /* TODO: netif_down(netif); */
    return result;
}

/**
 * Remove the DHCP client from the interface.
 *
 * @param netif The network interface to stop DHCP on
 */
void dhcp_stop(struct netif *netif)
{
    struct dhcp *dhcp = netif->dhcp;

    LWIP_ERROR("dhcp_stop: netif != NULL", (netif != NULL), return;
      );
    /* Remove the flag that says this netif is handled by DHCP. */
    netif->flags &= ~NETIF_FLAG_DHCP;

    LWIP_DEBUGF(DHCP_DEBUG | LWIP_DBG_TRACE | 3, ("dhcp_stop()\n"));
    /* netif is DHCP configured? */
    if (dhcp != NULL) {
#if LWIP_DHCP_AUTOIP_COOP
        if (dhcp->autoip_coop_state == DHCP_AUTOIP_COOP_STATE_ON) {
            autoip_stop(netif);
            dhcp->autoip_coop_state = DHCP_AUTOIP_COOP_STATE_OFF;
        }
#endif                          /* LWIP_DHCP_AUTOIP_COOP */

        if (dhcp->pcb != NULL) {
            udp_remove(dhcp->pcb);
            dhcp->pcb = NULL;
        }
        if (dhcp->p != NULL) {
            pbuf_free(dhcp->p);
            dhcp->p = NULL;
        }
        /* free unfolded reply */
        dhcp_free_reply(dhcp);
        mem_free((void *) dhcp);
        netif->dhcp = NULL;
    }
}

/*
 * Set the DHCP state of a DHCP client.
 *
 * If the state changed, reset the number of tries.
 *
 * TODO: we might also want to reset the timeout here?
 */
static void dhcp_set_state(struct dhcp *dhcp, u8_t new_state)
{
    if (new_state != dhcp->state) {
        dhcp->state = new_state;
        dhcp->tries = 0;
    }
}

/*
 * Concatenate an option type and length field to the outgoing
 * DHCP message.
 *
 */
static void dhcp_option(struct dhcp *dhcp, u8_t option_type, u8_t option_len)
{
    LWIP_ASSERT
      ("dhcp_option: dhcp->options_out_len + 2 + option_len <= DHCP_OPTIONS_LEN",
       dhcp->options_out_len + 2U + option_len <= DHCP_OPTIONS_LEN);
    dhcp->msg_out->options[dhcp->options_out_len++] = option_type;
    dhcp->msg_out->options[dhcp->options_out_len++] = option_len;
}

/*
 * Concatenate a single byte to the outgoing DHCP message.
 *
 */
static void dhcp_option_byte(struct dhcp *dhcp, u8_t value)
{
    LWIP_ASSERT("dhcp_option_byte: dhcp->options_out_len < DHCP_OPTIONS_LEN",
                dhcp->options_out_len < DHCP_OPTIONS_LEN);
    dhcp->msg_out->options[dhcp->options_out_len++] = value;
}

static void dhcp_option_short(struct dhcp *dhcp, u16_t value)
{
    LWIP_ASSERT
      ("dhcp_option_short: dhcp->options_out_len + 2 <= DHCP_OPTIONS_LEN",
       dhcp->options_out_len + 2U <= DHCP_OPTIONS_LEN);
    dhcp->msg_out->options[dhcp->options_out_len++] =
      (u8_t) ((value & 0xff00U) >> 8);
    dhcp->msg_out->options[dhcp->options_out_len++] = (u8_t) (value & 0x00ffU);
}

static void dhcp_option_long(struct dhcp *dhcp, u32_t value)
{
    LWIP_ASSERT
      ("dhcp_option_long: dhcp->options_out_len + 4 <= DHCP_OPTIONS_LEN",
       dhcp->options_out_len + 4U <= DHCP_OPTIONS_LEN);
    dhcp->msg_out->options[dhcp->options_out_len++] =
      (u8_t) ((value & 0xff000000UL) >> 24);
    dhcp->msg_out->options[dhcp->options_out_len++] =
      (u8_t) ((value & 0x00ff0000UL) >> 16);
    dhcp->msg_out->options[dhcp->options_out_len++] =
      (u8_t) ((value & 0x0000ff00UL) >> 8);
    dhcp->msg_out->options[dhcp->options_out_len++] =
      (u8_t) ((value & 0x000000ffUL));
}

/**
 * Extract the DHCP message and the DHCP options.
 *
 * Extract the DHCP message and the DHCP options, each into a contiguous
 * piece of memory. As a DHCP message is variable sized by its options,
 * and also allows overriding some fields for options, the easy approach
 * is to first unfold the options into a conitguous piece of memory, and
 * use that further on.
 *
 */
static err_t dhcp_unfold_reply(struct dhcp *dhcp)
{
    u16_t ret;

    LWIP_ERROR("dhcp != NULL", (dhcp != NULL), return ERR_ARG;
      );
    LWIP_ERROR("dhcp->p != NULL", (dhcp->p != NULL), return ERR_VAL;
      );
    /* free any left-overs from previous unfolds */
    dhcp_free_reply(dhcp);
    /* options present? */
    if (dhcp->p->tot_len > (sizeof(struct dhcp_msg) - DHCP_OPTIONS_LEN)) {
        dhcp->options_in_len =
          dhcp->p->tot_len - (sizeof(struct dhcp_msg) - DHCP_OPTIONS_LEN);
        dhcp->options_in = mem_malloc(dhcp->options_in_len);
        if (dhcp->options_in == NULL) {
            LWIP_DEBUGF(DHCP_DEBUG | LWIP_DBG_TRACE | 2,
                        ("dhcp_unfold_reply(): could not allocate dhcp->options\n"));
            return ERR_MEM;
        }
    }
    dhcp->msg_in = mem_malloc(sizeof(struct dhcp_msg) - DHCP_OPTIONS_LEN);
    if (dhcp->msg_in == NULL) {
        LWIP_DEBUGF(DHCP_DEBUG | LWIP_DBG_TRACE | 2,
                    ("dhcp_unfold_reply(): could not allocate dhcp->msg_in\n"));
        mem_free((void *) dhcp->options_in);
        dhcp->options_in = NULL;
        return ERR_MEM;
    }

  /** copy the DHCP message without options */
<<<<<<< HEAD
  ret = pbuf_copy_partial(dhcp->p, dhcp->msg_in, sizeof(struct dhcp_msg) - DHCP_OPTIONS_LEN, 0);
  LWIP_ASSERT("ret == sizeof(struct dhcp_msg) - DHCP_OPTIONS_LEN", ret == sizeof(struct dhcp_msg) - DHCP_OPTIONS_LEN);
  LWIP_DEBUGF(DHCP_DEBUG | LWIP_DBG_TRACE, ("dhcp_unfold_reply(): copied %lu bytes into dhcp->msg_in[]\n",
     sizeof(struct dhcp_msg) - DHCP_OPTIONS_LEN));

  if (dhcp->options_in != NULL) {
=======
    ret =
      pbuf_copy_partial(dhcp->p, dhcp->msg_in,
                        sizeof(struct dhcp_msg) - DHCP_OPTIONS_LEN, 0);
    LWIP_ASSERT("ret == sizeof(struct dhcp_msg) - DHCP_OPTIONS_LEN",
                ret == sizeof(struct dhcp_msg) - DHCP_OPTIONS_LEN);
    LWIP_DEBUGF(DHCP_DEBUG | LWIP_DBG_TRACE,
                ("dhcp_unfold_reply(): copied %zu bytes into dhcp->msg_in[]\n",
                 sizeof(struct dhcp_msg) - DHCP_OPTIONS_LEN));

    if (dhcp->options_in != NULL) {
>>>>>>> 08d274aa
    /** copy the DHCP options */
        ret =
          pbuf_copy_partial(dhcp->p, dhcp->options_in, dhcp->options_in_len,
                            sizeof(struct dhcp_msg) - DHCP_OPTIONS_LEN);
        LWIP_ASSERT("ret == dhcp->options_in_len", ret == dhcp->options_in_len);
        LWIP_DEBUGF(DHCP_DEBUG | LWIP_DBG_TRACE,
                    ("dhcp_unfold_reply(): copied %" U16_F
                     " bytes to dhcp->options_in[]\n", dhcp->options_in_len));
    }
    LWIP_UNUSED_ARG(ret);
    return ERR_OK;
}

/**
 * Free the incoming DHCP message including contiguous copy of
 * its DHCP options.
 *
 */
static void dhcp_free_reply(struct dhcp *dhcp)
{
    if (dhcp->msg_in != NULL) {
        mem_free((void *) dhcp->msg_in);
        dhcp->msg_in = NULL;
    }
    if (dhcp->options_in) {
        mem_free((void *) dhcp->options_in);
        dhcp->options_in = NULL;
        dhcp->options_in_len = 0;
    }
    LWIP_DEBUGF(DHCP_DEBUG, ("dhcp_free_reply(): free'd\n"));
}


/**
 * If an incoming DHCP message is in response to us, then trigger the state machine
 */
static void dhcp_recv(void *arg, struct udp_pcb *pcb, struct pbuf *p,
                      struct ip_addr *addr, u16_t port)
{
    struct netif *netif = (struct netif *) arg;
    struct dhcp *dhcp = netif->dhcp;
    struct dhcp_msg *reply_msg = (struct dhcp_msg *) p->payload;
    u8_t *options_ptr;
    u8_t msg_type;
    u8_t i;

    LWIP_DEBUGF(DHCP_DEBUG | LWIP_DBG_TRACE | 3,
                ("dhcp_recv(pbuf = %p) from DHCP server %" U16_F ".%" U16_F ".%"
                 U16_F ".%" U16_F " port %" U16_F "\n", (void *) p,
                 (u16_t) (ntohl(addr->addr) >> 24 & 0xff),
                 (u16_t) (ntohl(addr->addr) >> 16 & 0xff),
                 (u16_t) (ntohl(addr->addr) >> 8 & 0xff),
                 (u16_t) (ntohl(addr->addr) & 0xff), port));
    LWIP_DEBUGF(DHCP_DEBUG | LWIP_DBG_TRACE,
                ("pbuf->len = %" U16_F "\n", p->len));
    LWIP_DEBUGF(DHCP_DEBUG | LWIP_DBG_TRACE,
                ("pbuf->tot_len = %" U16_F "\n", p->tot_len));
    /* prevent warnings about unused arguments */
    LWIP_UNUSED_ARG(pcb);
    LWIP_UNUSED_ARG(addr);
    LWIP_UNUSED_ARG(port);
    dhcp->p = p;
    /* TODO: check packet length before reading them */
    if (reply_msg->op != DHCP_BOOTREPLY) {
        LWIP_DEBUGF(DHCP_DEBUG | LWIP_DBG_TRACE | 1,
                    ("not a DHCP reply message, but type %" U16_F "\n",
                     (u16_t) reply_msg->op));
        goto free_pbuf_and_return;
    }
    /* iterate through hardware address and match against DHCP message */
    for (i = 0; i < netif->hwaddr_len; i++) {
        if (netif->hwaddr[i] != reply_msg->chaddr[i]) {
            LWIP_DEBUGF(DHCP_DEBUG | LWIP_DBG_TRACE | 2,
                        ("netif->hwaddr[%" U16_F "]==%02" X16_F
                         " != reply_msg->chaddr[%" U16_F "]==%02" X16_F "\n",
                         (u16_t) i, (u16_t) netif->hwaddr[i], (u16_t) i,
                         (u16_t) reply_msg->chaddr[i]));
            goto free_pbuf_and_return;
        }
    }
    /* match transaction ID against what we expected */
    if (ntohl(reply_msg->xid) != dhcp->xid) {
        LWIP_DEBUGF(DHCP_DEBUG | LWIP_DBG_TRACE | 2,
                    ("transaction id mismatch reply_msg->xid(%" X32_F
                     ")!=dhcp->xid(%" X32_F ")\n", ntohl(reply_msg->xid),
                     dhcp->xid));
        goto free_pbuf_and_return;
    }
    /* option fields could be unfold? */
    if (dhcp_unfold_reply(dhcp) != ERR_OK) {
        LWIP_DEBUGF(DHCP_DEBUG | LWIP_DBG_TRACE | 2,
                    ("problem unfolding DHCP message - too short on memory?\n"));
        goto free_pbuf_and_return;
    }

    LWIP_DEBUGF(DHCP_DEBUG | LWIP_DBG_TRACE,
                ("searching DHCP_OPTION_MESSAGE_TYPE\n"));
    /* obtain pointer to DHCP message type */
    options_ptr = dhcp_get_option_ptr(dhcp, DHCP_OPTION_MESSAGE_TYPE);
    if (options_ptr == NULL) {
        LWIP_DEBUGF(DHCP_DEBUG | LWIP_DBG_TRACE | 1,
                    ("DHCP_OPTION_MESSAGE_TYPE option not found\n"));
        goto free_pbuf_and_return;
    }

    /* read DHCP message type */
    msg_type = dhcp_get_option_byte(options_ptr + 2);
    /* message type is DHCP ACK? */
    if (msg_type == DHCP_ACK) {
        LWIP_DEBUGF(DHCP_DEBUG | LWIP_DBG_TRACE | 1, ("DHCP_ACK received\n"));
        /* in requesting state? */
        if (dhcp->state == DHCP_REQUESTING) {
            dhcp_handle_ack(netif);
            dhcp->request_timeout = 0;
#if DHCP_DOES_ARP_CHECK
            /* check if the acknowledged lease address is already in use */
            dhcp_check(netif);
#else
            /* bind interface to the acknowledged lease address */
            dhcp_bind(netif);
#endif
        }
        /* already bound to the given lease address? */
        else if ((dhcp->state == DHCP_REBOOTING)
                 || (dhcp->state == DHCP_REBINDING)
                 || (dhcp->state == DHCP_RENEWING)) {
            dhcp->request_timeout = 0;
            dhcp_bind(netif);
        }
    }
    /* received a DHCP_NAK in appropriate state? */
    else if ((msg_type == DHCP_NAK) &&
             ((dhcp->state == DHCP_REBOOTING)
              || (dhcp->state == DHCP_REQUESTING)
              || (dhcp->state == DHCP_REBINDING)
              || (dhcp->state == DHCP_RENEWING))) {
        LWIP_DEBUGF(DHCP_DEBUG | LWIP_DBG_TRACE | 1, ("DHCP_NAK received\n"));
        dhcp->request_timeout = 0;
        dhcp_handle_nak(netif);
    }
    /* received a DHCP_OFFER in DHCP_SELECTING state? */
    else if ((msg_type == DHCP_OFFER) && (dhcp->state == DHCP_SELECTING)) {
        LWIP_DEBUGF(DHCP_DEBUG | LWIP_DBG_TRACE | 1,
                    ("DHCP_OFFER received in DHCP_SELECTING state\n"));
        dhcp->request_timeout = 0;
        /* remember offered lease */
        dhcp_handle_offer(netif);
    }
  free_pbuf_and_return:
    dhcp_free_reply(dhcp);
    pbuf_free(p);
    dhcp->p = NULL;
}

/**
 * Create a DHCP request, fill in common headers
 *
 * @param netif the netif under DHCP control
 */
static err_t dhcp_create_request(struct netif *netif)
{
    struct dhcp *dhcp;
    u16_t i;

#ifndef DHCP_GLOBAL_XID
  /** default global transaction identifier starting value (easy to match
   *  with a packet analyser). We simply increment for each new request.
   *  Predefine DHCP_GLOBAL_XID to a better value or a function call to generate one
   *  at runtime, any supporting function prototypes can be defined in DHCP_GLOBAL_XID_HEADER */
    static u32_t xid = 0xABCD0000;
#else
    static u32_t xid;
    static u8_t xid_initialised = 0;

    if (!xid_initialised) {
        xid = DHCP_GLOBAL_XID;
        xid_initialised = !xid_initialised;
    }
#endif
    LWIP_ERROR("dhcp_create_request: netif != NULL", (netif != NULL),
               return ERR_ARG;
      );
    dhcp = netif->dhcp;
    LWIP_ERROR("dhcp_create_request: dhcp != NULL", (dhcp != NULL),
               return ERR_VAL;
      );
    LWIP_ASSERT("dhcp_create_request: dhcp->p_out == NULL",
                dhcp->p_out == NULL);
    LWIP_ASSERT("dhcp_create_request: dhcp->msg_out == NULL",
                dhcp->msg_out == NULL);
    dhcp->p_out = pbuf_alloc(PBUF_TRANSPORT, sizeof(struct dhcp_msg), PBUF_RAM);
    if (dhcp->p_out == NULL) {
        LWIP_DEBUGF(DHCP_DEBUG | LWIP_DBG_TRACE | 2,
                    ("dhcp_create_request(): could not allocate pbuf\n"));
        return ERR_MEM;
    }
    LWIP_ASSERT
      ("dhcp_create_request: check that first pbuf can hold struct dhcp_msg",
       (dhcp->p_out->len >= sizeof(struct dhcp_msg)));

    /* reuse transaction identifier in retransmissions */
    if (dhcp->tries == 0)
        xid++;
    dhcp->xid = xid;
    LWIP_DEBUGF(DHCP_DEBUG | LWIP_DBG_TRACE | 2,
                ("transaction id xid(%" X32_F ")\n", xid));

    dhcp->msg_out = (struct dhcp_msg *) dhcp->p_out->payload;

    dhcp->msg_out->op = DHCP_BOOTREQUEST;
    /* TODO: make link layer independent */
    dhcp->msg_out->htype = DHCP_HTYPE_ETH;
    /* TODO: make link layer independent */
    dhcp->msg_out->hlen = DHCP_HLEN_ETH;
    dhcp->msg_out->hops = 0;
    dhcp->msg_out->xid = htonl(dhcp->xid);
    dhcp->msg_out->secs = 0;
    dhcp->msg_out->flags = 0;
    dhcp->msg_out->ciaddr.addr = 0;
    if (dhcp->state == DHCP_BOUND || dhcp->state == DHCP_RENEWING
        || dhcp->state == DHCP_REBINDING) {
        dhcp->msg_out->ciaddr.addr = netif->ip_addr.addr;
    }
    dhcp->msg_out->yiaddr.addr = 0;
    dhcp->msg_out->siaddr.addr = 0;
    dhcp->msg_out->giaddr.addr = 0;
    for (i = 0; i < DHCP_CHADDR_LEN; i++) {
        /* copy netif hardware address, pad with zeroes */
        dhcp->msg_out->chaddr[i] =
          (i < netif->hwaddr_len
           && i < NETIF_MAX_HWADDR_LEN) ? netif->hwaddr[i] : 0 /* pad byte */ ;
    }
    for (i = 0; i < DHCP_SNAME_LEN; i++) {
        dhcp->msg_out->sname[i] = 0;
    }
    for (i = 0; i < DHCP_FILE_LEN; i++) {
        dhcp->msg_out->file[i] = 0;
    }
    dhcp->msg_out->cookie = htonl(0x63825363UL);
    dhcp->options_out_len = 0;
    /* fill options field with an incrementing array (for debugging purposes) */
    for (i = 0; i < DHCP_OPTIONS_LEN; i++) {
        dhcp->msg_out->options[i] = (u8_t) i;   /* for debugging only, no matter if truncated */
    }
    return ERR_OK;
}

/**
 * Free previously allocated memory used to send a DHCP request.
 *
 * @param netif the netif under DHCP control
 */
static void dhcp_delete_request(struct netif *netif)
{
    struct dhcp *dhcp;

    LWIP_ERROR("dhcp_delete_request: netif != NULL", (netif != NULL), return;
      );
    dhcp = netif->dhcp;
    LWIP_ERROR("dhcp_delete_request: dhcp != NULL", (dhcp != NULL), return;
      );
    LWIP_ASSERT("dhcp_delete_request: dhcp->p_out != NULL",
                dhcp->p_out != NULL);
    LWIP_ASSERT("dhcp_delete_request: dhcp->msg_out != NULL",
                dhcp->msg_out != NULL);
    if (dhcp->p_out != NULL) {
        pbuf_free(dhcp->p_out);
    }
    dhcp->p_out = NULL;
    dhcp->msg_out = NULL;
}

/**
 * Add a DHCP message trailer
 *
 * Adds the END option to the DHCP message, and if
 * necessary, up to three padding bytes.
 *
 * @param dhcp DHCP state structure
 */
static void dhcp_option_trailer(struct dhcp *dhcp)
{
    LWIP_ERROR("dhcp_option_trailer: dhcp != NULL", (dhcp != NULL), return;
      );
    LWIP_ASSERT("dhcp_option_trailer: dhcp->msg_out != NULL\n",
                dhcp->msg_out != NULL);
    LWIP_ASSERT
      ("dhcp_option_trailer: dhcp->options_out_len < DHCP_OPTIONS_LEN\n",
       dhcp->options_out_len < DHCP_OPTIONS_LEN);
    dhcp->msg_out->options[dhcp->options_out_len++] = DHCP_OPTION_END;
    /* packet is too small, or not 4 byte aligned? */
    while ((dhcp->options_out_len < DHCP_MIN_OPTIONS_LEN)
           || (dhcp->options_out_len & 3)) {
        /* LWIP_DEBUGF(DHCP_DEBUG,("dhcp_option_trailer:dhcp->options_out_len=%"U16_F", DHCP_OPTIONS_LEN=%"U16_F, dhcp->options_out_len, DHCP_OPTIONS_LEN)); */
        LWIP_ASSERT
          ("dhcp_option_trailer: dhcp->options_out_len < DHCP_OPTIONS_LEN\n",
           dhcp->options_out_len < DHCP_OPTIONS_LEN);
        /* add a fill/padding byte */
        dhcp->msg_out->options[dhcp->options_out_len++] = 0;
    }
}

/**
 * Find the offset of a DHCP option inside the DHCP message.
 *
 * @param dhcp DHCP client
 * @param option_type
 *
 * @return a byte offset into the UDP message where the option was found, or
 * zero if the given option was not found.
 */
static u8_t *dhcp_get_option_ptr(struct dhcp *dhcp, u8_t option_type)
{
    u8_t overload = DHCP_OVERLOAD_NONE;

    /* options available? */
    if ((dhcp->options_in != NULL) && (dhcp->options_in_len > 0)) {
        /* start with options field */
        u8_t *options = (u8_t *) dhcp->options_in;
        u16_t offset = 0;

        /* at least 1 byte to read and no end marker, then at least 3 bytes to read? */
        while ((offset < dhcp->options_in_len)
               && (options[offset] != DHCP_OPTION_END)) {
            /* LWIP_DEBUGF(DHCP_DEBUG, ("msg_offset=%"U16_F", q->len=%"U16_F, msg_offset, q->len)); */
            /* are the sname and/or file field overloaded with options? */
            if (options[offset] == DHCP_OPTION_OVERLOAD) {
                LWIP_DEBUGF(DHCP_DEBUG | LWIP_DBG_TRACE | 2,
                            ("overloaded message detected\n"));
                /* skip option type and length */
                offset += 2;
                overload = options[offset++];
            }
            /* requested option found */
            else if (options[offset] == option_type) {
                LWIP_DEBUGF(DHCP_DEBUG | LWIP_DBG_TRACE,
                            ("option found at offset %" U16_F " in options\n",
                             offset));
                return &options[offset];
                /* skip option */
            } else {
                LWIP_DEBUGF(DHCP_DEBUG,
                            ("skipping option %" U16_F " in options\n",
                             options[offset]));
                /* skip option type */
                offset++;
                /* skip option length, and then length bytes */
                offset += 1 + options[offset];
            }
        }
        /* is this an overloaded message? */
        if (overload != DHCP_OVERLOAD_NONE) {
            u16_t field_len;

            if (overload == DHCP_OVERLOAD_FILE) {
                LWIP_DEBUGF(DHCP_DEBUG | LWIP_DBG_TRACE | 1,
                            ("overloaded file field\n"));
                options = (u8_t *) & dhcp->msg_in->file;
                field_len = DHCP_FILE_LEN;
            } else if (overload == DHCP_OVERLOAD_SNAME) {
                LWIP_DEBUGF(DHCP_DEBUG | LWIP_DBG_TRACE | 1,
                            ("overloaded sname field\n"));
                options = (u8_t *) & dhcp->msg_in->sname;
                field_len = DHCP_SNAME_LEN;
                /* TODO: check if else if () is necessary */
            } else {
                LWIP_DEBUGF(DHCP_DEBUG | LWIP_DBG_TRACE | 1,
                            ("overloaded sname and file field\n"));
                options = (u8_t *) & dhcp->msg_in->sname;
                field_len = DHCP_FILE_LEN + DHCP_SNAME_LEN;
            }
            offset = 0;

            /* at least 1 byte to read and no end marker */
            while ((offset < field_len) && (options[offset] != DHCP_OPTION_END)) {
                if (options[offset] == option_type) {
                    LWIP_DEBUGF(DHCP_DEBUG | LWIP_DBG_TRACE,
                                ("option found at offset=%" U16_F "\n",
                                 offset));
                    return &options[offset];
                    /* skip option */
                } else {
                    LWIP_DEBUGF(DHCP_DEBUG | LWIP_DBG_TRACE,
                                ("skipping option %" U16_F "\n",
                                 options[offset]));
                    /* skip option type */
                    offset++;
                    offset += 1 + options[offset];
                }
            }
        }
    }
    return NULL;
}

/**
 * Return the byte of DHCP option data.
 *
 * @param client DHCP client.
 * @param ptr pointer obtained by dhcp_get_option_ptr().
 *
 * @return byte value at the given address.
 */
static u8_t dhcp_get_option_byte(u8_t * ptr)
{
    LWIP_DEBUGF(DHCP_DEBUG, ("option byte value=%" U16_F "\n", (u16_t) (*ptr)));
    return *ptr;
}

#if 0                           /* currently unused */
/**
 * Return the 16-bit value of DHCP option data.
 *
 * @param client DHCP client.
 * @param ptr pointer obtained by dhcp_get_option_ptr().
 *
 * @return byte value at the given address.
 */
static u16_t dhcp_get_option_short(u8_t * ptr)
{
    u16_t value;

    value = *ptr++ << 8;
    value |= *ptr;
    LWIP_DEBUGF(DHCP_DEBUG, ("option short value=%" U16_F "\n", value));
    return value;
}
#endif

/**
 * Return the 32-bit value of DHCP option data.
 *
 * @param client DHCP client.
 * @param ptr pointer obtained by dhcp_get_option_ptr().
 *
 * @return byte value at the given address.
 */
static u32_t dhcp_get_option_long(u8_t * ptr)
{
    u32_t value;

    value = (u32_t) (*ptr++) << 24;
    value |= (u32_t) (*ptr++) << 16;
    value |= (u32_t) (*ptr++) << 8;
    value |= (u32_t) (*ptr++);
    LWIP_DEBUGF(DHCP_DEBUG, ("option long value=%" U32_F "\n", value));
    return value;
}

#endif                          /* LWIP_DHCP */<|MERGE_RESOLUTION|>--- conflicted
+++ resolved
@@ -1409,14 +1409,6 @@
     }
 
   /** copy the DHCP message without options */
-<<<<<<< HEAD
-  ret = pbuf_copy_partial(dhcp->p, dhcp->msg_in, sizeof(struct dhcp_msg) - DHCP_OPTIONS_LEN, 0);
-  LWIP_ASSERT("ret == sizeof(struct dhcp_msg) - DHCP_OPTIONS_LEN", ret == sizeof(struct dhcp_msg) - DHCP_OPTIONS_LEN);
-  LWIP_DEBUGF(DHCP_DEBUG | LWIP_DBG_TRACE, ("dhcp_unfold_reply(): copied %lu bytes into dhcp->msg_in[]\n",
-     sizeof(struct dhcp_msg) - DHCP_OPTIONS_LEN));
-
-  if (dhcp->options_in != NULL) {
-=======
     ret =
       pbuf_copy_partial(dhcp->p, dhcp->msg_in,
                         sizeof(struct dhcp_msg) - DHCP_OPTIONS_LEN, 0);
@@ -1427,7 +1419,6 @@
                  sizeof(struct dhcp_msg) - DHCP_OPTIONS_LEN));
 
     if (dhcp->options_in != NULL) {
->>>>>>> 08d274aa
     /** copy the DHCP options */
         ret =
           pbuf_copy_partial(dhcp->p, dhcp->options_in, dhcp->options_in_len,
