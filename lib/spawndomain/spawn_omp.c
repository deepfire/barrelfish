--- conflicted
+++ resolved
@@ -240,21 +240,12 @@
 
     size_t len;
 
-<<<<<<< HEAD
-    len = snprintf(NULL, 0, "%s.omp.%u", binary, idx);
-    char *omp_entry = malloc(len + 1);
-    if (omp_entry == NULL) {
-        return LIB_ERR_MALLOC_FAIL;
-    }
-    snprintf(omp_entry, len + 1, "%s.omp.%u", binary, idx);
-=======
     len = snprintf(NULL, 0, "%s.omp.%"PRIu32, binary, idx);
     char *omp_entry = malloc(len+1);
     if (omp_entry == NULL) {
         return LIB_ERR_MALLOC_FAIL;
     }
     snprintf(omp_entry, len+1, "%s.omp.%"PRIu32, binary, idx);
->>>>>>> 9fffb7bd
 
     struct octopus_rpc_client *r = get_octopus_rpc_client();
     if (r == NULL) {
