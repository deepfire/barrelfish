/**
 * \file
 * \brief Code to initialize the octopus server.
 *
 * Sets up bindings and vtables.
 */

/*
 * Copyright (c) 2011, 2012, ETH Zurich.
 * All rights reserved.
 *
 * This file is distributed under the terms in the attached LICENSE file.
 * If you do not find this file, copies can be found by writing to:
<<<<<<< HEAD
 * ETH Zurich D-INFK, CAB F.78, Universitaetstr. 6, CH-8092 Zurich,
 * Attn: Systems Group.
=======
 * ETH Zurich D-INFK, Universitaetstr. 6, CH-8092 Zurich. Attn: Systems Group.
>>>>>>> e7b1d362
 */

#include <barrelfish/barrelfish.h>
#include <barrelfish/nameservice_client.h>

#include <if/octopus_defs.h>
#include <if/monitor_defs.h>

#include <octopus_server/init.h>
#include <octopus_server/service.h>
#include <octopus_server/debug.h>

#define OCT_RPC_SERVICE_NAME "octopus_rpc"

static struct export_state {
    bool is_done;
    errval_t err;
} rpc_export;

static const struct octopus_rx_vtbl rpc_rx_vtbl = {
        .get_names_call = get_names_handler,
        .get_call = get_handler,
        .set_call = set_handler,
        .get_with_idcap_call = get_with_idcap_handler,
        .set_with_idcap_call = set_with_idcap_handler,
        .del_call = del_handler,
        .exists_call = exists_handler,
        .wait_for_call = wait_for_handler,
        .remove_trigger_call = remove_trigger_handler,

        .subscribe_call = subscribe_handler,
        .unsubscribe_call = unsubscribe_handler,
        .publish_call = publish_handler,

        .get_identifier_call = get_identifier,
        .identify_call = identify_binding,

        // Cap storage
        .get_cap_call = get_cap_handler,
        .put_cap_call = put_cap_handler,
        .remove_cap_call = remove_cap_handler,
};

static void rpc_export_cb(void *st, errval_t err, iref_t iref)
{
    rpc_export.is_done = true;
    rpc_export.err = err;

    if (err_is_ok(err)) {
        struct monitor_binding *mb = get_monitor_binding();
        OCT_DEBUG("octopus rpc iref is: %"PRIu32"\n", iref);
        err = mb->tx_vtbl.set_name_iref_request(mb, NOP_CONT, iref);
        if(err_is_fail(err)) {
            USER_PANIC_ERR(err, "failed to send set_name_iref_request to monitor");
        }
    }
}

static errval_t rpc_connect_cb(void *st, struct octopus_binding *b)
{
    // Set up continuation queue
    b->st = NULL;

    // copy my message receive handler vtable to the binding
    b->rx_vtbl = rpc_rx_vtbl;

    // accept the connection (we could return an error to refuse it)
    return SYS_ERR_OK;
}

errval_t rpc_server_init(void)
{
    rpc_export.err = SYS_ERR_OK;
    rpc_export.is_done = false;

    errval_t err = octopus_export(&rpc_export, rpc_export_cb, rpc_connect_cb,
            get_default_waitset(), IDC_EXPORT_FLAGS_DEFAULT);

    if (err_is_fail(err)) {
        return err;
    }

    // XXX: broken
    while (!rpc_export.is_done) {
        messages_wait_and_handle_next();
    }

    return rpc_export.err;
}

/**
 * \brief Sets up bindings for the octopus server and registers them in the
 * nameserver.
 *
 * \retval SYS_ERR_OK
 */
errval_t oct_server_init(void)
{
    errval_t err = rpc_server_init();
    if (err_is_fail(err)) {
        return err;
    }
    err = init_capstorage();

    return err;
}<|MERGE_RESOLUTION|>--- conflicted
+++ resolved
@@ -11,12 +11,7 @@
  *
  * This file is distributed under the terms in the attached LICENSE file.
  * If you do not find this file, copies can be found by writing to:
-<<<<<<< HEAD
- * ETH Zurich D-INFK, CAB F.78, Universitaetstr. 6, CH-8092 Zurich,
- * Attn: Systems Group.
-=======
  * ETH Zurich D-INFK, Universitaetstr. 6, CH-8092 Zurich. Attn: Systems Group.
->>>>>>> e7b1d362
  */
 
 #include <barrelfish/barrelfish.h>
